--- conflicted
+++ resolved
@@ -13,15 +13,9 @@
 # Extract our version information from git.
 VERSION = $(shell git log -1 | head -n 1 | cut -d ' ' -f 2)
 
-<<<<<<< HEAD
 # Turn on C++14.
-CFLAGS =-g -DSVERSION="\"$(VERSION)\"" -Wall
+CFLAGS =-g -DSVERSION="\"$(VERSION)\"" -Wall -Werror
 CXXFLAGS =-std=gnu++14
-=======
-# Turn on C++11.
-CFLAGS =-g -DSVERSION="\"$(VERSION)\"" -Wall -Werror
-CXXFLAGS =-std=gnu++11
->>>>>>> 08ec390e
 CXXFLAGS +=-I$(PROJECT) -I$(PROJECT)/mbedtls/include
 
 # This works because 'PRODUCTION' is passed as a command-line param, and so is ignored here when set that way.
