--- conflicted
+++ resolved
@@ -126,11 +126,8 @@
     uint64_t peekTotal = 0;
     uint64_t blockingPeekTotal = 0;
     uint64_t processTotal = 0;
-<<<<<<< HEAD
     uint64_t postProcessTotal = 0;
-=======
     uint64_t blockingProcessTotal = 0;
->>>>>>> 1c1a4869
     uint64_t commitWorkerTotal = 0;
     uint64_t blockingCommitWorkerTotal = 0;
     uint64_t commitSyncTotal = 0;
@@ -147,14 +144,11 @@
             blockingPeekTotal += get<2>(entry) - get<1>(entry);
         } else if (get<0>(entry) == PROCESS) {
             processTotal += get<2>(entry) - get<1>(entry);
-<<<<<<< HEAD
         } else if (get<0>(entry) == POSTPROCESS) {
             postProcessTotal += get<2>(entry) - get<1>(entry);
-=======
         } else if (get<0>(entry) == BLOCKING_PROCESS) {
             processTotal += get<2>(entry) - get<1>(entry);
             blockingProcessTotal += get<2>(entry) - get<1>(entry);
->>>>>>> 1c1a4869
         } else if (get<0>(entry) == COMMIT_WORKER) {
             commitWorkerTotal += get<2>(entry) - get<1>(entry);
         } else if (get<0>(entry) == BLOCKING_COMMIT_WORKER) {
