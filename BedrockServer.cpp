--- conflicted
+++ resolved
@@ -597,19 +597,7 @@
                     } else if (result == BedrockCore::RESULT::NO_COMMIT_REQUIRED) {
                         // Otherwise, the command doesn't need a commit (maybe it was an error, or it didn't have any work
                         // to do). We'll just respond.
-<<<<<<< HEAD
                         _reply(command);
-                    } else if (result == BedrockCore::RESULT::ABANDONED_FOR_CHECKPOINT) {
-                        SINFO("[checkpoint] Re-queuing abandoned command (from process) in sync thread");
-                        _commandQueue.push(move(command));
-                        break;
-=======
-                        if (command->initiatingPeerID) {
-                            _finishPeerCommand(command);
-                        } else {
-                            _reply(command);
-                        }
->>>>>>> e1936453
                     } else if (result == BedrockCore::RESULT::SERVER_NOT_LEADING) {
                         SINFO("Server stopped leading, re-queueing commad");
                         _commandQueue.push(move(command));
@@ -1753,13 +1741,7 @@
         SIEquals(command->request.methodLine, "Detach")                 ||
         SIEquals(command->request.methodLine, "Attach")                 ||
         SIEquals(command->request.methodLine, "SetConflictParams")      ||
-<<<<<<< HEAD
-        SIEquals(command->request.methodLine, "SetCheckpointIntervals") ||
         SIEquals(command->request.methodLine, "EnableSQLTracing")
-=======
-        SIEquals(command->request.methodLine, "EnableSQLTracing")       ||
-        SIEquals(command->request.methodLine, "EnableEscalateOverHTTP")
->>>>>>> e1936453
         ) {
         return true;
     }
