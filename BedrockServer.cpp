--- conflicted
+++ resolved
@@ -35,7 +35,7 @@
         }
         // Add a request ID if one was missing.
         _addRequestID(newCommand.request);
-        SAUTOPREFIX(newCommand.request["requestID"] + (newCommand.request.isSet("logParam") ? " " + newCommand.request["logParam"] : ""));
+        SAUTOPREFIX(newCommand.request);
         if (newCommand.writeConsistency != SQLiteNode::QUORUM
             && _syncCommands.find(newCommand.request.methodLine) != _syncCommands.end()) {
 
@@ -203,7 +203,7 @@
     server._syncMutex.lock();
     do {
         // Make sure the existing command prefix is still valid since they're reset when SAUTOPREFIX goes out of scope.
-        SAUTOPREFIX(command.request["requestID"] + (command.request.isSet("logParam") ? " " + command.request["logParam"] : ""));
+        SAUTOPREFIX(command.request);
 
         // If there were commands waiting on our commit count to come up-to-date, we'll move them back to the main
         // command queue here. There's no place in particular that's best to do this, so we do it at the top of this
@@ -314,7 +314,9 @@
         // Process any network traffic that happened. Scope this so that we can change the log prefix and have it
         // auto-revert when we're finished.
         {
-            SAUTOPREFIX("xxxxxx ");
+            SData request = SData();
+            request["requestID"] = "xxxxxx";
+            SAUTOPREFIX(request);
 
             // Process any activity in our plugins.
             server._postPollPlugins(fdm, nextActivity);
@@ -455,13 +457,8 @@
             // If there are any completed commands to respond to, we'll do that first.
             try {
                 while (true) {
-<<<<<<< HEAD
-                    BedrockCommand completedCommand = completedCommands.pop();
-                    SAUTOPREFIX(completedCommand.request["requestID"] + (completedCommand.request.isSet("logParam") ? " " + completedCommand.request["logParam"] : ""));
-=======
                     BedrockCommand completedCommand = server._completedCommands.pop();
-                    SAUTOPREFIX(completedCommand.request["requestID"]);
->>>>>>> ec6f635e
+                    SAUTOPREFIX(completedCommand.request);
                     SASSERT(completedCommand.complete);
                     SASSERT(completedCommand.initiatingPeerID);
                     SASSERT(!completedCommand.initiatingClientID);
@@ -480,7 +477,7 @@
             command = syncNodeQueuedCommands.pop();
 
             // We got a command to work on! Set our log prefix to the request ID.
-            SAUTOPREFIX(command.request["requestID"] + (command.request.isSet("logParam") ? " " + command.request["logParam"] : ""));
+            SAUTOPREFIX(command.request);
             SINFO("Sync thread dequeued command " << command.request.methodLine << ". Sync thread has "
                   << syncNodeQueuedCommands.size() << " queued commands.");
 
@@ -689,7 +686,7 @@
 
             command = commandQueue.get(1000000);
 
-            SAUTOPREFIX(command.request["requestID"] + (command.request.isSet("logParam") ? " " + command.request["logParam"] : ""));
+            SAUTOPREFIX(command.request);
             SINFO("Dequeued command " << command.request.methodLine << " in worker, "
                   << commandQueue.size() << " commands in " << (threadId ? "" : "blocking") << " queue.");
 
@@ -1443,7 +1440,7 @@
                 if (!request.empty()) {
                     // If there's no ID for this request, let's add one.
                     _addRequestID(request);
-                    SAUTOPREFIX(request["requestID"] + (request.isSet("logParam") ? " " + request["logParam"] : ""));
+                    SAUTOPREFIX(request);
                     deserializedRequests++;
                     // Either shut down the socket or store it so we can eventually sync out the response.
                     if (SIEquals(request["Connection"], "forget") ||
