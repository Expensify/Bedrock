// Manages connections to a single instance of the bedrock server.
#include <libstuff/libstuff.h>
#include "BedrockServer.h"
#include "BedrockPlugin.h"

// Definitions of static variables.
condition_variable BedrockServer::_threadInitVar;
mutex BedrockServer::_threadInitMutex;
int BedrockServer::_threadsReady = 0;

// --------------------------------------------------------------------------
void BedrockServer_PrepareResponse(BedrockNode::Command* command) {
    // The multi-threaded queues work on SDatas of either requests or
    // responses.  The response needs to know a few things about the original
    // request, like the requestCount, connect (so it knows whether to shut
    // down the socket), etc so copy all the request details into the response
    // so when the main thread is ready to write back to the original socket,
    // it has some insight.
    SData& request = command->request;
    SData& response = command->response;
    for (auto& row : request.nameValueMap) {
        response["request." + row.first] = row.second;
    }

    // Add a few others
    response["request.processingTime"] = SToStr(command->processingTime);
    response["request.creationTimestamp"] = SToStr(command->creationTimestamp);
    response["request.methodLine"] = request.methodLine;
}

// --------------------------------------------------------------------------
// **FIXME: Refactor thread to use an object to simplify logic reuse
void BedrockServer_WorkerThread_ProcessDirectMessages(BedrockNode& node, BedrockServer::MessageQueue& directMessages) {
    // Keep going until all messages are processed
    while (true) {
        // See if we have any messages sent to us for processing
        const SData& message = directMessages.pop();
        if (message.methodLine.empty())
            break;

        // Process the front message
        SINFO("Processing direct message '" << message.methodLine << "'");
        if (SIEquals(message.methodLine, "CANCEL_REQUEST")) {
            // Main thread wants us to cancel a request, if we have it.  It was
            // probably abandoned by the caller.
            BedrockNode::Command* command = node.findCommand("requestCount", message["requestCount"]);
            if (command) {
                if (command->response.empty()) {
                    SINFO("Canceling unprocessed request #" << message["requestCount"] << " ("
                                                            << command->request.methodLine << ")");
                } else {
                    SWARN("Canceling processed request #" << message["requestCount"] << " ("
                                                          << command->request.methodLine
                                                          << "), response=" << command->response.methodLine << ")");
                }
                node.closeCommand(command);
            } else {
                SINFO("No need to cancel request #" << message["requestCount"] << " because not queued, ignoring.");
            }
        } else
            SWARN("Unrecognized message '" << message.methodLine << "', ignoring.");
    }
}

void BedrockServer::writeWorker(BedrockServer::ThreadData& data)
{
    // This needs to be set because the constructor for BedrockNode depends on it.
    data.args["-readOnly"] = "false";
    SInitialize(data.name);
    SINFO("Starting read/write worker thread for '" << data.name << "'");

    // Create the actual node
    SINFO("Starting BedrockNode: " << data.args.serialize());
    BedrockNode node(data.args, data.server);
    SINFO("Node created, ready for action.");

    // Notify the parent thread that we're ready to go.
    {
        lock_guard<mutex> lock(_threadInitMutex);
        _threadsReady++;
    }
    _threadInitVar.notify_all();

    // Add peers
    list<string> parsedPeerList = SParseList(data.args["-peerList"]);
    for (const string& peer : parsedPeerList) {
        // Get the params from this peer, if any
        string host;
        STable params;
        SASSERT(SParseURIPath(peer, host, params));
        node.addPeer(SGetDomain(host), host, params);
    }

    // Get any HTTPSManagers that plugins registered with the server.
    list<list<SHTTPSManager*>>& httpsManagers = data.server->httpsManagers;

    // Main event loop for replication thread.
    uint64_t nextActivity = STimeNow();
    while (!node.shutdownComplete()) {
        // Update shared var so all threads have awareness of the current replication state
        // and version as determined by the replication node.
        data.replicationState.set(node.getState());
        data.replicationCommitCount.set(node.getCommitCount());
        data.masterVersion.set(node.getMasterVersion());

        // If we've been instructed to shutdown and we haven't yet, do it.
        if (data.gracefulShutdown.get())
            node.beginShutdown();

        // Wait and process
        fd_map fdm;

        // Handle any HTTPS requests from our plugins.
        for (list<SHTTPSManager*>& managerList : httpsManagers) {
            for (SHTTPSManager* manager : managerList) {
                manager->preSelect(fdm);
            }
        }

        int maxS = node.preSelect(fdm);
        maxS = max(data.queuedEscalatedRequests.preSelect(fdm), maxS);
        maxS = max(data.directMessages.preSelect(fdm), maxS);
        const uint64_t now = STimeNow();
        data.server->pollTimer.startPoll();
        S_poll(fdm, max(nextActivity, now) - now);
        data.server->pollTimer.stopPoll();
        nextActivity = STimeNow() + STIME_US_PER_S; // 1s max period

        // Handle any HTTPS requests from our plugins.
        for (list<SHTTPSManager*>& managerList : httpsManagers) { 
            for (SHTTPSManager* manager : managerList) {
                manager->postSelect(fdm, nextActivity);
            }
        }

<<<<<<< HEAD
        node.postSelect(fdm, nextActivity);
        data.queuedEscalatedRequests.postSelect(fdm);
        data.directMessages.postSelect(fdm);
=======
            int maxS = node.preSelect(fdm);
            maxS = max(queuedEscalatedRequests.preSelect(fdm), maxS);
            maxS = max(directMessages.preSelect(fdm), maxS);
            const uint64_t now = STimeNow();
            data->server->pollTimer.start();
            S_poll(fdm, max(nextActivity, now) - now);
            data->server->pollTimer.stop();
            nextActivity = STimeNow() + STIME_US_PER_S; // 1s max period

            // Handle any HTTPS requests from our plugins.
            for (list<SHTTPSManager*>& managerList : httpsManagers) { 
                for (SHTTPSManager* manager : managerList) {
                    manager->postSelect(fdm, nextActivity);
                }
            }
>>>>>>> 4eff7a8d

        // Process any direct messages from the main thread to us
        BedrockServer_WorkerThread_ProcessDirectMessages(node, data.directMessages);

        // Check for available work.
        while (true) {
            // Try to get some work
            const SData& request = data.queuedEscalatedRequests.pop();
            if (request.empty())
                break;

            // Open the command -- no need to retain the pointer, the node
            // will keep a list internally.
            int priority = request.calc("priority");
            bool unique = request.test("unique");
            int64_t commandExecutionTime = request.calc64("commandExecuteTime");
            node.openCommand(request, priority, unique, commandExecutionTime);
        }

        // Let the node process any new commands we've opened or existing
        // commands outstanding
        while (node.update(nextActivity)) {
        }

<<<<<<< HEAD
        // Put everything the replication node has finished on the threaded queue.
        BedrockNode::Command* command = nullptr;
        while ((command = node.getProcessedCommand())) {
            SAUTOPREFIX(command->request["requestID"]);
            SINFO("Putting escalated command '" << command->id << "' on processed list.");
            BedrockServer_PrepareResponse(command);
            data.processedResponses.push(command->response);

            // Close the command to remove it from any internal queues.
            node.closeCommand(command);
=======
        // Update the state one last time when the writing replication thread exits.
        SQLCState state = node.getState();
        if (state > SQLC_WAITING) {
            // This is because the graceful shutdown timer fired and node.shutdownComplete() returned `true` above, but
            // the server still thinks it's in some other state. We can only exit if we're in state <= SQLC_SEARCHING,
            // (per BedrockServer::shutdownComplete()), so we force that state here to allow the shutdown to proceed.
            SWARN("Write thread exiting in state " << state << ". Setting to SQLC_SEARCHING.");
            state = SQLC_SEARCHING;
        } else {
            SINFO("Write thread exiting, setting state to: " << state);
>>>>>>> 4eff7a8d
        }
    }

    // We're shutting down, do the final performance log.
    data.server->pollTimer.log();

    // Update the state one last time when the writing replication thread exits.
    SQLCState state = node.getState();
    if (state > SQLC_WAITING) {
        // This is because the graceful shutdown timer fired and node.shutdownComplete() returned `true` above, but
        // the server still thinks it's in some other state. We can only exit if we're in state <= SQLC_SEARCHING,
        // (per BedrockServer::shutdownComplete()), so we force that state here to allow the shutdown to proceed.
        SWARN("Write thread exiting in state " << state << ". Setting to SQLC_SEARCHING.");
        state = SQLC_SEARCHING;
    } else {
        SINFO("Write thread exiting, setting state to: " << state);
    }
    data.replicationState.set(state);
    data.replicationCommitCount.set(node.getCommitCount());
}

void BedrockServer::readWorker(BedrockServer::ThreadData& data)
{
    // This needs to be set because the constructor for BedrockNode depends on it.
    data.args["-readOnly"] = "true";
    data.args.erase("-nodeHost");
    SInitialize(data.name);
    SINFO("Starting read-only worker thread for '" << data.name << "'");

    // Create the actual node
    SINFO("Starting BedrockNode: " << data.args.serialize());
    BedrockNode node(data.args, data.server);
    SINFO("Node created, ready for action.");

    while (true) {
        // Set the read-only node's state/master status coming from the replication thread.
        // Only read-only nodes will allow an external party to set these properties.
        node.setState(data.replicationState.get());
        node.setMasterVersion(data.masterVersion.get());

        // Block until work is available.
        fd_map fdm;
        int maxS = data.queuedRequests.preSelect(fdm);
        maxS = max(data.directMessages.preSelect(fdm), maxS);
        S_poll(fdm, STIME_US_PER_S);
        data.queuedRequests.postSelect(fdm);
        data.directMessages.postSelect(fdm);

        // If we've been instructed to shutdown and there are no more requests waiting
        // to be processed, then exit the loop. Main thread will join us and continue
        // the shutdown process.
        if (data.gracefulShutdown.get() && data.queuedRequests.empty())
            break;

        // Process any direct messages from the main thread to us
        BedrockServer_WorkerThread_ProcessDirectMessages(node, data.directMessages);

        // Now try to get a request to work on.  If None available (either select
        // timed out or another thread 'stole' it, go to the top and wait again.
        SData request = data.queuedRequests.pop();
        if (request.empty())
            continue;

        // Set the priority if supplied by the message.
        SAUTOPREFIX(request["requestID"]);
        SDEBUG("Worker thread unblocked!");
        int priority = SPRIORITY_NORMAL;
        if (!request["priority"].empty()) {
            // Make sure the priority is valid.
            if (SWITHIN(SPRIORITY_MIN, request.calc("priority"), SPRIORITY_MAX))
                priority = request.calc("priority");
            else
                SWARN("Invalid priority " << request["priority"] << ". Ignoring");
        }

        // Open this command -- it'll be peeked immediately
        const int64_t creationTimestamp = request.calc64("creationTimestamp");
        SINFO("Dispatching request '" << request.methodLine << "' (Connection: " << request["Connection"]
                                      << ", creationTimestamp: " << creationTimestamp
                                      << ", priority: " << priority << ")");

        node.openCommand(request, priority, false, creationTimestamp);

        // Now pull that same command off the internal queue and put it on the appropriate external (threaded) queue
        BedrockNode::Command* command = nullptr;
        if ((command = node.getProcessedCommand())) {
            // If it was fully processed in openCommand(), that means it was peeked successfully.
            SINFO("Peek successful. Putting command '" << command->id << "' on processed list.");
            BedrockServer_PrepareResponse(command);
            data.processedResponses.push(command->response);

        } else if ((command = node.getQueuedCommand(priority))) {
            // Otherwise, it must be unpeekable -- make sure it didn't open any secondary request, and send to
            // the write thread.
            SASSERT(!command->httpsRequest);
            SINFO("Peek unsuccessful. Signaling replication thread to process command '" << command->id << "'.");
            data.queuedEscalatedRequests.push(request);
        } else
            SERROR("[dmb] Lost command after read-only peek. This should never happen");

        // Close the command to remove it from any internal queues.
        node.closeCommand(command);
    }
}

// --------------------------------------------------------------------------
BedrockServer::BedrockServer(const SData& args)
<<<<<<< HEAD
    : STCPServer(""), _args(args), _requestCount(0), _replicationState(SQLC_SEARCHING),
      _replicationCommitCount(0), _nodeGracefulShutdown(false), _masterVersion(""), _suppressCommandPort(false),
      _suppressCommandPortManualOverride(false) {
=======
    : STCPServer(""), pollTimer("poll()", true), _args(args), _requestCount(0), _writeThread(nullptr),
      _replicationState(SQLC_SEARCHING), _replicationCommitCount(0), _nodeGracefulShutdown(false), _masterVersion(""),
      _suppressCommandPort(false), _suppressCommandPortManualOverride(false) {
>>>>>>> 4eff7a8d

    _version = args.isSet("-versionOverride") ? args["-versionOverride"] : args["version"];

    // Output the list of plugins compiled in
    map<string, BedrockPlugin*> registeredPluginMap;
    for (BedrockPlugin* plugin : *BedrockPlugin::g_registeredPluginList) {
        // Add one more plugin
        const string& pluginName = SToLower(plugin->getName());
        SINFO("Registering plugin '" << pluginName << "'");
        registeredPluginMap[pluginName] = plugin;
        plugin->enable(false); // Disable in case a previous run enabled it
    }

    // Enable the requested plugins
    list<string> pluginNameList = SParseList(args["-plugins"]);
    for (string& pluginName : pluginNameList) {
        // Enable the named plugin
        BedrockPlugin* plugin = registeredPluginMap[SToLower(pluginName)];
        if (!plugin) {
            SERROR("Cannot find plugin '" << pluginName << "', aborting.");
        }
        SINFO("Enabling plugin '" << pluginName << "'");
        plugin->enable(true);

        // Add the plugin's SHTTPSManagers to our list.
        // As this is a list of lists, push_back will push a *copy* of the list onto our local list, meaning that the
        // plugin's list must be complete and final when `initialize` finishes. There is no facility to add more
        // httpsManagers at a later time.
        httpsManagers.push_back(plugin->httpsManagers);
    }

    // TODO: Update to use multiple write threads.
    int writeThreads = 1;
    for (int c = 0; c < writeThreads; ++c) {
        // Construct our ThreadData object for this thread in place at the back of the list.
        _writeThreadList.emplace_back("write" + SToStr(c),
                                      _args,
                                      _replicationState,
                                      _replicationCommitCount,
                                      _nodeGracefulShutdown,
                                      _masterVersion,
                                      _queuedRequests,
                                      _queuedEscalatedRequests,
                                      _processedResponses,
                                      this);

        // We'll pass this object (by reference) as the object to our actual thread.
        SINFO("Launching write thread '" << _writeThreadList.back().name << "'");
        thread writeThread(writeWorker, ref(_writeThreadList.back()));

        // Now we give ownership of our thread to our ThreadData object.
        _writeThreadList.back().threadObject = move(writeThread);
    }

    SINFO("Waiting for write threads to be ready to continue.");
    _threadsReady = 0;
    while(_threadsReady < writeThreads) {
        unique_lock<mutex> lock(_threadInitMutex);
        _threadInitVar.wait(lock);
    }

    // Add as many read threads as requested
    int readThreads = max(1, _args.calc("-readThreads"));
    SINFO("Starting " << readThreads << " read threads (" << args["-readThreads"] << ")");
    for (int c = 0; c < readThreads; ++c) {
        // Construct our ThreadData object for this thread in place at the back of the list.
        _readThreadList.emplace_back("read" + SToStr(c),
                                     _args,
                                     _replicationState,
                                     _replicationCommitCount,
                                     _nodeGracefulShutdown,
                                     _masterVersion,
                                     _queuedRequests,
                                     _queuedEscalatedRequests,
                                     _processedResponses,
                                     this);

        // We'll pass this object (by reference) as the object to our actual thread.
        SINFO("Launching read thread '" << _readThreadList.back().name << "'");
        thread readThread(readWorker, ref(_readThreadList.back()));

        // Now we give ownership of our thread to our ThreadData object.
        _readThreadList.back().threadObject = move(readThread);
    }
}

// --------------------------------------------------------------------------
BedrockServer::~BedrockServer() {
    // Just warn if we have outstanding requests
    SASSERTWARN(_requestCountSocketMap.empty());
    //**NOTE: Threads were cleaned up when the threads were joined earlier.

    // Shut down any outstanding keepalive connections
    for (list<Socket*>::iterator socketIt = socketList.begin(); socketIt != socketList.end();) {
        // Shut it down and go to the next (because closeSocket will
        // invalidate this iterator otherwise)
        Socket* s = *socketIt++;
        closeSocket(s);
    }

    // Shut down the threads
    for (auto& threadData : _writeThreadList) {
        SINFO("Closing write thread '" << threadData.name << "'");
        threadData.threadObject.join();
    }

    for (auto& threadData : _readThreadList) {
        // Close this thread
        SINFO("Closing read thread '" << threadData.name << "'");
        threadData.threadObject.join();
    }
    _readThreadList.clear();
    SINFO("Threads closed.");
}

// --------------------------------------------------------------------------
bool BedrockServer::shutdownComplete() {
    // Shut down if requested and in the right state
    bool gs = _nodeGracefulShutdown.get();
    bool rs = (_replicationState.get() <= SQLC_WAITING);
    bool qr = _queuedRequests.empty();
    bool qe = _queuedEscalatedRequests.empty();
    bool pr = _processedResponses.empty();

    // Original code - restore once shutdown issue has been diagnosed.
    //return _nodeGracefulShutdown.get() && _replicationState.get() <= SQLC_WAITING && _queuedRequests.empty() &&
    //       _queuedEscalatedRequests.empty() && _processedResponses.empty();

    bool retVal = false;

    // If we're *trying* to shutdown, (_nodeGracefulShutdown is set), we'll log what's blocking shutdown,
    // or that nothing is.
    if (gs) {
        if (rs && qr && qe && pr) {
            retVal = true;
        } else {
            SINFO("Conditions that failed and are blocking shutdown: " <<
                  (rs ? "" : "_replicationState.get() <= SQLC_WAITING, ") <<
                  (qr ? "" : "_queuedRequests.empty(), ") <<
                  (qe ? "" : "_queuedEscalatedRequests.empty(), ") <<
                  (pr ? "" : "_processedResponses.empty(), ") <<
                  "returning FALSE in shutdownComplete");
        }
    }

    return retVal;
}

// --------------------------------------------------------------------------
int BedrockServer::preSelect(fd_map& fdm) {
    // Do the base class
    STCPServer::preSelect(fdm);
    _processedResponses.preSelect(fdm);

    // The return value here is obsolete.
    return 0;
}

// --------------------------------------------------------------------------
void BedrockServer::postSelect(fd_map& fdm, uint64_t& nextActivity) {
    // Let the base class do its thing
    STCPServer::postSelect(fdm);
    _processedResponses.postSelect(fdm, 100); // Can 'consume' up 100 processed responses.

    // Open the port the first time we enter a command-processing state
    SQLCState state = _replicationState.get();

    // If we're a slave, and the master's on a different version than us, we don't open the command port.
    // If we do, we'll escalate all of our commands to the master, which causes undue load on master during upgrades.
    // Instead, we'll simply not respond and let this request get re-directed to another slave.
    string masterVersion = _masterVersion.get();
    if (!_suppressCommandPort && state == SQLC_SLAVING && (masterVersion != _version)) {
        SINFO("Node " << _args["-nodeName"] << " slaving on version " << _version
                      << ", master is version: " << masterVersion << ", not opening command port.");
        suppressCommandPort(true);

        // If we become master, or if master's version resumes matching ours, open the command port again.
    } else if (_suppressCommandPort && (state == SQLC_MASTERING || (masterVersion == _version))) {
        SINFO("Node " << _args["-nodeName"] << " disabling previously suppressed command port after version check.");
        suppressCommandPort(false);
    }

    if (!_suppressCommandPort && portList.empty() && (state == SQLC_MASTERING || state == SQLC_SLAVING) &&
        !_nodeGracefulShutdown.get()) {
        // Open the port
        SINFO("Ready to process commands, opening command port on '" << _args["-serverHost"] << "'");
        openPort(_args["-serverHost"]);

        // Open any plugin ports on enabled plugins
        for (BedrockPlugin* plugin : *BedrockPlugin::g_registeredPluginList) {
            if (plugin->enabled()) {
                string portHost = plugin->getPort();
                if (!portHost.empty()) {
                    // Open the port and associate it with the plugin
                    SINFO("Opening port '" << portHost << "' for plugin '" << plugin->getName() << "'");
                    Port* port = openPort(portHost);
                    _portPluginMap[port] = plugin;
                }
            }
        }
    }

    // **NOTE: We leave the port open between startup and shutdown, even if we enter a state where
    //         we can't process commands -- such as a non master/slave state.  The reason is we
    //         expect any state transitions between startup/shutdown to be due to temporary conditions
    //         that will resolve themselves automatically in a short time.  During this periond we
    //         prefer to receive commands and queue them up, even if we can't proesss them immediately,
    //         on the assumption that we'll be able to process them before the browser times out.

    // Is the OS trying to communicate with us?
    uint64_t sigmask = SGetSignals();
    if (sigmask) {
        // We've received a signal -- what does it mean?
        if (SCatchSignal(SIGTTIN)) {
            // Suppress command port, but only if we haven't already cleared it
            if (!SCatchSignal(SIGTTOU)) {
                SHMMM("Suppressing command port due to SIGTTIN");
                suppressCommandPort(true, true);
                SClearSignals();
            }
        } else if (SCatchSignal(SIGTTOU)) {
            // Clear command port suppression
            SHMMM("Clearing command port supression due to SIGTTOU");
            suppressCommandPort(false, true);
            SClearSignals();
        } else if (SCatchSignal(SIGUSR2)) {
            // Begin logging queries to -queryLog
            if (_args.isSet("-queryLog")) {
                SHMMM("Logging queries to '" << _args["-queryLog"] << "'");
                SQueryLogOpen(_args["-queryLog"]);
            } else {
                SWARN("Can't begin logging queries because -queryLog isn't set, ignoring.");
            }
            SClearSignals();
        } else if (SCatchSignal(SIGQUIT)) {
            // Stop query logging
            SHMMM("Stopping query logging");
            SQueryLogClose();
            SClearSignals();
        } else {
            // For anything else, just shutdown -- but only if we're not already shutting down
            if (!_nodeGracefulShutdown.get()) {
                // Begin a graceful shutdown; close our port
                SINFO("Beginning graceful shutdown due to '"
                      << SGetSignalNames(sigmask) << "', closing command port on '" << _args["-serverHost"] << "'");
                _nodeGracefulShutdown.set(true);
                closePorts();
            }
        }
    }

    // Accept any new connections
    Socket* s = nullptr;
    Port* acceptPort = nullptr;
    while ((s = acceptSocket(acceptPort))) {
        // Accepted a new socket
        // **NOTE: BedrockNode doesn't need to keep a new list; we'll just
        //         reuse the STCPManager::socketList

        // Look up the plugin that owns this port (if any)
        if (SContains(_portPluginMap, acceptPort)) {
            BedrockPlugin* plugin = _portPluginMap[acceptPort];
            // Allow the plugin to process this
            SINFO("Plugin '" << plugin->getName() << "' accepted a socket from '" << s->addr << "'");
            plugin->onPortAccept(s);

            // Remember that this socket is owned by this plugin
            SASSERT(!s->data);
            s->data = plugin;
        }
    }

    // Process any new activity from incoming sockets
    list<Socket*>::iterator socketIt = socketList.begin();
    while (socketIt != socketList.end()) {
        // Process this socket
        Socket* s = *socketIt++;
        if (s->state == STCP_CLOSED) {
            // The socket has died; close it.  The command will get cleaned up later.
            closeSocket(s);
            map<uint64_t, Socket*>::iterator nextIt = _requestCountSocketMap.begin();
            while (nextIt != _requestCountSocketMap.end()) {
                // Is this the socket that died?
                map<uint64_t, Socket*>::iterator mapIt = nextIt++;
                if (mapIt->second == s) {
                    // This socket has died while we're processing its request.
                    uint64_t requestCount = mapIt->first;
                    SHMMM("Abandoning request #" << requestCount << " to '" << s->addr << "'");
                    _requestCountSocketMap.erase(mapIt);

                    // Remove from the processed queue, if it's in there
                    if (_queuedRequests.cancel("requestCount", SToStr(requestCount))) {
                        SINFO("Cancelling abandoned request #"
                              << requestCount << " in queuedRequests; was never processed by read thread.");
                    } else if (_queuedEscalatedRequests.cancel("requestCount", SToStr(requestCount))) {
                        SINFO("Cancelling abandoned request #"
                              << requestCount << " in queuedEscalatedRequests; was never processed by write thread.");
                    } else if (_processedResponses.cancel("request.requestCount", SToStr(requestCount))) {
                        SWARN("Can't cancel abandoned request #"
                              << requestCount
                              << " in processedResponses; this *was* processed by the write thread, but too late now.");
                    } else {
                        // Doesn't seem to be in any of the queues, meaning it's actively being processed by one of the
                        // threads.
                        // Send a cancel command to all threads.  This will *probably* work, but it's possible that the
                        // thread will
                        // finish processing this command before it gets to processing our cancel request.  But that's
                        // fine -- this
                        // doesn't need to be airtight.  There will always be scenarios where the server processes a
                        // command that
                        // the client has abandoned (eg, if the socket dies while sending the response), so the client
                        // already needs
                        // to handle this scenario.  We just want to minimize it wherever possible.
                        SHMMM("Attempting to cancel abandoned request #"
                              << requestCount << " being processed by some thread; it might slip through the cracks.");
                        SData cancelRequest("CANCEL_REQUEST");
                        cancelRequest["requestCount"] = SToStr(requestCount);
                        for (auto& thread : _readThreadList) {
                            // Send it the cancel command
                            thread.directMessages.push(cancelRequest);
                        }
                        for (auto& thread : _writeThreadList) {
                            // Send it the cancel command
                            thread.directMessages.push(cancelRequest);
                        }
                    }
                }
            }
        } else if (s->state == STCP_CONNECTED) {
            // Is this socket owned by a plugin?
            BedrockPlugin* plugin = (BedrockPlugin*)s->data;
            if (plugin) {
                // Let the plugin handle it
                SData request;
                bool keepAlive = plugin->onPortRecv(s, request);

                // Did it trigger an internal request?
                if (!request.empty()) {
                    // Queue the request, and note that it came from this plugin
                    // such that we can pass it back to it when done
                    SINFO("Plugin '" << plugin->getName() << "' queuing internal request '" << request.methodLine
                                     << "'");
                    uint64_t requestCount = ++_requestCount;
                    request["plugin"] = plugin->getName();
                    request["requestCount"] = SToStr(requestCount);
                    _queuedRequests.push(request);

                    // Are we keeping this socket alive for the response?
                    if (keepAlive) {
                        // Remember which socket on which to send the response
                        _requestCountSocketMap[requestCount] = s;
                    }
                }

                // Do we keep this connection alive or shut it down?
                if (!keepAlive) {
                    // Begin shutting down the socket
                    SINFO("Plugin '" << plugin->getName() << "' shutting down socket to '" << s->addr << "'");
                    shutdownSocket(s, SHUT_WR);
                }
            } else {
                // Get any new requests
                int requestSize = 0;
                SData request;
                while ((requestSize = request.deserialize(s->recvBuffer))) {
                    // Set the priority if supplied by the message.
                    SConsumeFront(s->recvBuffer, requestSize);

                    // Add requestCount and queue it.
                    uint64_t requestCount = ++_requestCount;
                    request["requestCount"] = SToStr(requestCount);
                    if (request["unique"].empty() && request["creationTimestamp"].empty())
                        _queuedRequests.push(request);
                    else
                        _queuedEscalatedRequests.push(request);

                    // Either shut down the socket or store it so we can eventually write out the response.
                    if (SIEquals(request["Connection"], "forget")) {
                        // Respond immediately to make it clear we successfully
                        // queued it, but don't add to the socket map as we don't
                        // care about the answer
                        SINFO("Firing and forgetting '" << request.methodLine << "'");
                        SData response("202 Successfully queued");
                        s->send(response.serialize());
                    } else {
                        // Queue for later response
                        SINFO("Waiting for '" << request.methodLine << "' to complete.");
                        _requestCountSocketMap[requestCount] = s;
                    }
                }
            }
        }
    }

    // Process any responses
    while (!_processedResponses.empty()) {
        // Try to get a processed response
        SData response = _processedResponses.pop();
        if (response.empty())
            break;

        // Calculate how long it took to process this command
        uint64_t totalTime = STimeNow() - response.calc64("request.creationTimestamp");
        uint64_t processingTime = response.calc64("request.processingTime");
        uint64_t waitTime = totalTime - processingTime;

        // See if we still have a socket for this command (assuming we ever did)
        const int64_t requestCount = response.calc64("request.requestCount");
        map<uint64_t, Socket*>::iterator socketIt = _requestCountSocketMap.find(requestCount);
        Socket* s = (socketIt != _requestCountSocketMap.end() ? socketIt->second : 0);

        // **FIXME: Abandon requests are mistaken for being internal; somehow detect this and give plugins
        //          a chance to repair the problem.  Specifically, the Jobs plugin doesn't want to send a
        //          job to a dead socket -- that job will never get done.

        // Log some performance and diagnostic data
        const string& commandStatus = "'" + response["request.methodLine"] + "' "
                                                                             "#" +
                                      SToStr(requestCount) + " "
                                                             "(result '" +
                                      response.methodLine + "') "
                                                            "from '" +
                                      (s ? SToStr(s->addr) : "internal") + "' "
                                                                           "in " +
                                      SToStr(totalTime / STIME_US_PER_MS) + "=" + SToStr(waitTime / STIME_US_PER_MS) +
                                      "+" + SToStr(processingTime / STIME_US_PER_MS) + " ms";
        SINFO("Processed command " << commandStatus);

        // Put the timing data into the response
        response["totalTime"] = SToStr(totalTime / STIME_US_PER_MS);
        response["waitTime"] = SToStr(waitTime / STIME_US_PER_MS);
        response["processingTime"] = SToStr(processingTime / STIME_US_PER_MS);
        response["nodeName"] = _args["-nodeName"];
        response["commitCount"] = SToStr(_replicationCommitCount.get());

        // Warn on slow commands.
        if (processingTime > 2000 * STIME_US_PER_MS)
            SWARN("Slow command (bedrock blocking) " << commandStatus);

        // Warn on high latency commands.
        // Let's not include ones that needed to send out other requests, or that specifically told us they're slow.
        if (totalTime > 4000 * STIME_US_PER_MS
            && !SIEquals(response["request.Connection"], "wait")
            && !SIEquals(response["latency"],            "high"))
        {
            SWARN("Slow command (high latency) " << commandStatus);
        }

        // Was this command queued by plugin?
        BedrockPlugin* plugin = BedrockPlugin::getPlugin(response["request.plugin"]);
        if (plugin) {
            if (s) {
                // Let the plugin handle it
                SINFO("Plugin '" << plugin->getName() << "' handling response '" << response.methodLine << "' to request '"
                                 << response["request.methodLine"] << "'");
                if (!plugin->onPortRequestComplete(response, s)) {
                    // Begin shutting down the socket
                    SINFO("Plugin '" << plugin->getName() << "' shutting down connection to '" << s->addr << "'");
                    shutdownSocket(s, SHUT_RD);
                }
            } else {
                SWARN("Cannot deliver response from plugin" << plugin->getName() << "' for request '"
                                                            << response["request.methodLine"] << "' #" << requestCount);
            }
        } else {
            // No plugin, use default behavior.  If we have a socket, deliver the response
            if (s) {
                // Deliver the response and close the connection if requested.
                // Also scrub the request.* headers in the response. Those were put
                // there so when dealing with the Response SData we has some insight
                // into the original request.
                // **FIXME: This is a bit of a hack; find another way
                bool closeSocket = SIEquals(response["request.Connection"], "close");
                for (map<string, string>::iterator it = response.nameValueMap.begin();
                     it != response.nameValueMap.end();
                     /* no inc. handled in loop body*/)
                    if (SStartsWith(it->first, "request."))
                        response.nameValueMap.erase(it++); // Notice post inc.
                    else
                        ++it;
                s->send(response.serialize());
                if (closeSocket)
                    shutdownSocket(s, SHUT_RD);
            } else {
                // We have no socket.  This is fine if it's "Connection: forget",
                // otherwise it could be a problem -- even a premature
                // disconnect should clean it up before it gets here.
                if (!SIEquals(response["request.Connection"], "forget"))
                    SWARN("Cannot deliver response for request '" << response["request.methodLine"] << "' #"
                                                                  << requestCount);
            }
        }

        // If there is a socket, it's no longer associated with this request
        if (socketIt != _requestCountSocketMap.end()) {
            _requestCountSocketMap.erase(socketIt);
        }
    }

    // If any plugin timers are firing, let the plugins know.
    for (BedrockPlugin* plugin : *BedrockPlugin::g_registeredPluginList) {
        for (SStopwatch* timer : plugin->timers) {
            if (timer->ding()) {
                plugin->timerFired(timer);
            }
        }
    }
}

// --------------------------------------------------------------------------
void BedrockServer::suppressCommandPort(bool suppress, bool manualOverride) {
    // If we've set the manual override flag, then we'll only actually make this change if we've specified it again.
    if (_suppressCommandPortManualOverride && !manualOverride) {
        return;
    }

    // Save the state of manual override. Note that it's set to *suppress* on purpose.
    if (manualOverride) {
        _suppressCommandPortManualOverride = suppress;
    }
    // Process accordingly
    _suppressCommandPort = suppress;
    if (suppress) {
        // Close the command port, and all plugin's ports.
        // won't reopen.
        SHMMM("Suppressing command port");
        if (!portList.empty())
            closePorts();
    } else {
        // Clearing past suppression, but don't reopen.  (It's always safe
        // to close, but not always safe to open.)
        SHMMM("Clearing command port suppression");
    }
}

// --------------------------------------------------------------------------
void BedrockServer::queueRequest(const SData& request) {
    // This adds a request to the queue, but it doesn't affect our `select` loop, so any messages queued here may not
    // trigger until the next time `select` finishes (which should be within 1 second).
    // We could potentially interrupt the select loop here (perhaps by writing to our own incoming server socket) if
    // we want these requests to trigger instantly.
    _queuedRequests.push(request);
}

const string& BedrockServer::getVersion() { return _version; }<|MERGE_RESOLUTION|>--- conflicted
+++ resolved
@@ -6,7 +6,7 @@
 // Definitions of static variables.
 condition_variable BedrockServer::_threadInitVar;
 mutex BedrockServer::_threadInitMutex;
-int BedrockServer::_threadsReady = 0;
+bool BedrockServer::_threadReady = false;
 
 // --------------------------------------------------------------------------
 void BedrockServer_PrepareResponse(BedrockNode::Command* command) {
@@ -77,7 +77,7 @@
     // Notify the parent thread that we're ready to go.
     {
         lock_guard<mutex> lock(_threadInitMutex);
-        _threadsReady++;
+        _threadReady = true;
     }
     _threadInitVar.notify_all();
 
@@ -121,9 +121,9 @@
         maxS = max(data.queuedEscalatedRequests.preSelect(fdm), maxS);
         maxS = max(data.directMessages.preSelect(fdm), maxS);
         const uint64_t now = STimeNow();
-        data.server->pollTimer.startPoll();
+        data.server->pollTimer.start();
         S_poll(fdm, max(nextActivity, now) - now);
-        data.server->pollTimer.stopPoll();
+        data.server->pollTimer.stop();
         nextActivity = STimeNow() + STIME_US_PER_S; // 1s max period
 
         // Handle any HTTPS requests from our plugins.
@@ -133,27 +133,9 @@
             }
         }
 
-<<<<<<< HEAD
         node.postSelect(fdm, nextActivity);
         data.queuedEscalatedRequests.postSelect(fdm);
         data.directMessages.postSelect(fdm);
-=======
-            int maxS = node.preSelect(fdm);
-            maxS = max(queuedEscalatedRequests.preSelect(fdm), maxS);
-            maxS = max(directMessages.preSelect(fdm), maxS);
-            const uint64_t now = STimeNow();
-            data->server->pollTimer.start();
-            S_poll(fdm, max(nextActivity, now) - now);
-            data->server->pollTimer.stop();
-            nextActivity = STimeNow() + STIME_US_PER_S; // 1s max period
-
-            // Handle any HTTPS requests from our plugins.
-            for (list<SHTTPSManager*>& managerList : httpsManagers) { 
-                for (SHTTPSManager* manager : managerList) {
-                    manager->postSelect(fdm, nextActivity);
-                }
-            }
->>>>>>> 4eff7a8d
 
         // Process any direct messages from the main thread to us
         BedrockServer_WorkerThread_ProcessDirectMessages(node, data.directMessages);
@@ -178,7 +160,6 @@
         while (node.update(nextActivity)) {
         }
 
-<<<<<<< HEAD
         // Put everything the replication node has finished on the threaded queue.
         BedrockNode::Command* command = nullptr;
         while ((command = node.getProcessedCommand())) {
@@ -189,18 +170,6 @@
 
             // Close the command to remove it from any internal queues.
             node.closeCommand(command);
-=======
-        // Update the state one last time when the writing replication thread exits.
-        SQLCState state = node.getState();
-        if (state > SQLC_WAITING) {
-            // This is because the graceful shutdown timer fired and node.shutdownComplete() returned `true` above, but
-            // the server still thinks it's in some other state. We can only exit if we're in state <= SQLC_SEARCHING,
-            // (per BedrockServer::shutdownComplete()), so we force that state here to allow the shutdown to proceed.
-            SWARN("Write thread exiting in state " << state << ". Setting to SQLC_SEARCHING.");
-            state = SQLC_SEARCHING;
-        } else {
-            SINFO("Write thread exiting, setting state to: " << state);
->>>>>>> 4eff7a8d
         }
     }
 
@@ -308,15 +277,19 @@
 
 // --------------------------------------------------------------------------
 BedrockServer::BedrockServer(const SData& args)
-<<<<<<< HEAD
-    : STCPServer(""), _args(args), _requestCount(0), _replicationState(SQLC_SEARCHING),
-      _replicationCommitCount(0), _nodeGracefulShutdown(false), _masterVersion(""), _suppressCommandPort(false),
-      _suppressCommandPortManualOverride(false) {
-=======
-    : STCPServer(""), pollTimer("poll()", true), _args(args), _requestCount(0), _writeThread(nullptr),
+    : STCPServer(""), pollTimer("poll()", true), _args(args), _requestCount(0),
       _replicationState(SQLC_SEARCHING), _replicationCommitCount(0), _nodeGracefulShutdown(false), _masterVersion(""),
-      _suppressCommandPort(false), _suppressCommandPortManualOverride(false) {
->>>>>>> 4eff7a8d
+      _suppressCommandPort(false), _suppressCommandPortManualOverride(false),
+      _writeThread("sync",
+                   _args,
+                   _replicationState,
+                   _replicationCommitCount,
+                   _nodeGracefulShutdown,
+                   _masterVersion,
+                   _queuedRequests,
+                   _queuedEscalatedRequests,
+                   _processedResponses,
+                   this) {
 
     _version = args.isSet("-versionOverride") ? args["-versionOverride"] : args["version"];
 
@@ -348,32 +321,16 @@
         httpsManagers.push_back(plugin->httpsManagers);
     }
 
-    // TODO: Update to use multiple write threads.
-    int writeThreads = 1;
-    for (int c = 0; c < writeThreads; ++c) {
-        // Construct our ThreadData object for this thread in place at the back of the list.
-        _writeThreadList.emplace_back("write" + SToStr(c),
-                                      _args,
-                                      _replicationState,
-                                      _replicationCommitCount,
-                                      _nodeGracefulShutdown,
-                                      _masterVersion,
-                                      _queuedRequests,
-                                      _queuedEscalatedRequests,
-                                      _processedResponses,
-                                      this);
-
-        // We'll pass this object (by reference) as the object to our actual thread.
-        SINFO("Launching write thread '" << _writeThreadList.back().name << "'");
-        thread writeThread(writeWorker, ref(_writeThreadList.back()));
-
-        // Now we give ownership of our thread to our ThreadData object.
-        _writeThreadList.back().threadObject = move(writeThread);
-    }
-
-    SINFO("Waiting for write threads to be ready to continue.");
-    _threadsReady = 0;
-    while(_threadsReady < writeThreads) {
+    // We'll pass the writeThread object (by reference) as the object to our actual thread.
+    SINFO("Launching sync thread '" << _writeThread.name << "'");
+    thread writeThread(writeWorker, ref(_writeThread));
+
+    // Now we give ownership of our thread to our ThreadData object.
+    _writeThread.threadObject = move(writeThread);
+
+    SINFO("Waiting for sync thread to be ready to continue.");
+    _threadReady = 0;
+    while (!_threadReady) {
         unique_lock<mutex> lock(_threadInitMutex);
         _threadInitVar.wait(lock);
     }
@@ -418,10 +375,8 @@
     }
 
     // Shut down the threads
-    for (auto& threadData : _writeThreadList) {
-        SINFO("Closing write thread '" << threadData.name << "'");
-        threadData.threadObject.join();
-    }
+    SINFO("Closing write thread '" << _writeThread.name << "'");
+    _writeThread.threadObject.join();
 
     for (auto& threadData : _readThreadList) {
         // Close this thread
@@ -638,10 +593,8 @@
                             // Send it the cancel command
                             thread.directMessages.push(cancelRequest);
                         }
-                        for (auto& thread : _writeThreadList) {
-                            // Send it the cancel command
-                            thread.directMessages.push(cancelRequest);
-                        }
+                        // Send it the cancel command
+                        _writeThread.directMessages.push(cancelRequest);
                     }
                 }
             }
