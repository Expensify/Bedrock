// Manages connections to a single instance of the bedrock server.
#include "BedrockServer.h"

#include <arpa/inet.h>
#include <cstring>
#include <iomanip>
#include <sys/resource.h>
#include <sys/time.h>
#include <signal.h>

#include <bedrockVersion.h>
#include <BedrockCore.h>
#include <BedrockPlugin.h>
#include <libstuff/libstuff.h>
#include <libstuff/SRandom.h>
#include <libstuff/AutoTimer.h>
#include <PageLockGuard.h>
#include <sqlitecluster/SQLitePeer.h>

set<string>BedrockServer::_blacklistedParallelCommands;
shared_timed_mutex BedrockServer::_blacklistedParallelCommandMutex;
thread_local atomic<SQLiteNodeState> BedrockServer::_nodeStateSnapshot = SQLiteNodeState::UNKNOWN;

void BedrockServer::syncWrapper()
{
    // Initialize the thread.
    SInitialize(_syncThreadName);
    isSyncThread = true;

    while(true) {
        // If the server's set to be detached, we wait until that flag is unset, and then start the sync thread.
        if (_detach) {
            // If we're set detached, we assume we'll be re-attached eventually, and then be `RUNNING`.
            SINFO("Bedrock server entering detached state.");
            _shutdownState.store(RUNNING);

            // Detach any plugins now
            for (auto plugin : plugins) {
                plugin.second->onDetach();
            }
            _pluginsDetached = true;
            while (_detach) {
                if (shutdownWhileDetached) {
                    SINFO("Bedrock server exiting from detached state.");
                    return;
                }
                // Just wait until we're attached.
                SINFO("Bedrock server sleeping in detached state.");
                sleep(1);
            }
            SINFO("Bedrock server entering attached state.");
            _resetServer();
        }
        sync();

        // Now that we've run the sync thread, we can exit if it hasn't set _detach again.
        if (!_detach) {
            break;
        }
    }

    // Break out of `poll` in main.cpp.
    _notifyDone.push(true);
    SINFO("Exiting syncWrapper");
}

void BedrockServer::sync()
{
    // Parse out the number of worker threads we'll use. The DB needs to know this because it will expect a
    // corresponding number of journal tables. "-readThreads" exists only for backwards compatibility.
    int workerThreads = args.calc("-workerThreads");

    // TODO: remove when nothing uses readThreads.
    workerThreads = workerThreads ? workerThreads : args.calc("-readThreads");

    // If still no value, use the number of cores on the machine, if available.
    workerThreads = workerThreads ? workerThreads : max(1u, thread::hardware_concurrency());

    // A minimum of *2* worker threads are required. One for blocking writes, one for other commands.
    if (workerThreads < 2) {
        workerThreads = 2;
    }

    // Initialize the DB.
    int64_t mmapSizeGB = args.isSet("-mmapSizeGB") ? stoll(args["-mmapSizeGB"]) : 0;

    // We use fewer FDs on test machines that have other resource restrictions in place.
    int fdLimit = args.isSet("-live") ? 25'000 : 250;
    SINFO("Setting dbPool size to: " << fdLimit);
    _dbPool = make_shared<SQLitePool>(fdLimit, args["-db"], args.calc("-cacheSize"), args.calc("-maxJournalSize"), workerThreads, args["-synchronous"], mmapSizeGB, args.isSet("-hctree"));
    SQLite& db = _dbPool->getBase();

    // Initialize the command processor.
    BedrockCore core(db, *this);

    // And the sync node.
    uint64_t firstTimeout = STIME_US_PER_M * 2 + SRandom::rand64() % STIME_US_PER_S * 30;

    // Initialize the shared pointer to our sync node object.
    atomic_store(&_syncNode, make_shared<SQLiteNode>(*this, _dbPool, args["-nodeName"], args["-nodeHost"],
                                                            args["-peerList"], args.calc("-priority"), firstTimeout,
                                                            _version, args["-commandPortPrivate"]));

    _clusterMessenger = make_shared<SQLiteClusterMessenger>(_syncNode);

    // The node is now coming up, and should eventually end up in a `LEADING` or `FOLLOWING` state. We can start adding
    // our worker threads now. We don't wait until the node is `LEADING` or `FOLLOWING`, as it's state can change while
    // it's running, and our workers will have to maintain awareness of that state anyway.
    SINFO("Starting " << workerThreads << " worker threads.");
    list<thread> workerThreadList;
    for (int threadId = 0; threadId < workerThreads; threadId++) {
        workerThreadList.emplace_back(&BedrockServer::worker, this, threadId);
    }

    // Now we jump into our main command processing loop.
    uint64_t nextActivity = STimeNow();
    unique_ptr<BedrockCommand> command(nullptr);
    bool committingCommand = false;

    // Timer for S_poll performance logging. Created outside the loop because it's cumulative.
    AutoTimer pollTimer("sync thread poll");
    AutoTimer postPollTimer("sync thread PostPoll");
    AutoTimer escalateLoopTimer("sync thread escalate loop");

    do {
        // Make sure the existing command prefix is still valid since they're reset when SAUTOPREFIX goes out of scope.
        if (command) {
            SAUTOPREFIX(command->request);
        }

        // If there were commands waiting on our commit count to come up-to-date, we'll move them back to the main
        // command queue here. There's no place in particular that's best to do this, so we do it at the top of this
        // main loop, as that prevents it from ever getting skipped in the event that we `continue` early from a loop
        // iteration.
        // We also move all commands back to the main queue here if we're shutting down, just to make sure they don't
        // end up lost in the ether.
        {
            SAUTOLOCK(_futureCommitCommandMutex);

            // First, see if anything has timed out, and move that back to the main queue.
            if (_futureCommitCommandTimeouts.size()) {
                uint64_t now = STimeNow();
                auto it =  _futureCommitCommandTimeouts.begin();
                while (it != _futureCommitCommandTimeouts.end() && it->first < now) {
                    // Find commands depending on this commit.
                    auto itPair =  _futureCommitCommands.equal_range(it->second);
                    for (auto cmdIt = itPair.first; cmdIt != itPair.second; cmdIt++) {
                        // Check for one with this timeout.
                        if (cmdIt->second->timeout() == it->first) {
                            // This command has the right commit count *and* timeout, return it.
                            SINFO("Returning command (" << cmdIt->second->request.methodLine << ") waiting on commit " << cmdIt->first
                                  << " to queue, timed out at: " << now << ", timeout was: " << it->first << ".");

                            // Goes back to the main queue, where it will hit it's timeout in a worker thread.
                            _commandQueue.push(move(cmdIt->second));

                            // And delete it, it's gone.
                             _futureCommitCommands.erase(cmdIt);

                            // Done.
                            break;
                        }
                    }
                    it++;
                }

                // And remove everything we just iterated through.
                if (it != _futureCommitCommandTimeouts.begin()) {
                    _futureCommitCommandTimeouts.erase(_futureCommitCommandTimeouts.begin(), it);
                }
            }

            // Anything that hasn't timed out might be ready to return because the commit count is up-to-date.
            if (!_futureCommitCommands.empty()) {
                uint64_t commitCount = db.getCommitCount();
                auto it = _futureCommitCommands.begin();
                while (it != _futureCommitCommands.end() && (it->first <= commitCount || _shutdownState.load() != RUNNING)) {
                    // Save the timeout since we'll be moving the command, thus making this inaccessible.
                    uint64_t commandTimeout = it->second->timeout();
                    SINFO("Returning command (" << it->second->request.methodLine << ") waiting on commit " << it->first
                          << " to queue, now have commit " << commitCount);
                    _commandQueue.push(move(it->second));

                    // Remove it from the timed out list as well.
                    auto itPair = _futureCommitCommandTimeouts.equal_range(commandTimeout);
                    for (auto timeoutIt = itPair.first; timeoutIt != itPair.second; timeoutIt++) {
                        if (timeoutIt->second == it->first) {
                             _futureCommitCommandTimeouts.erase(timeoutIt);
                            break;
                        }
                    }
                    it++;
                }
                if (it != _futureCommitCommands.begin()) {
                    _futureCommitCommands.erase(_futureCommitCommands.begin(), it);
                }
            }
        }

        // If we're in a state where we can initialize shutdown, then go ahead and do so.
        // Having responded to all clients means there are no *local* clients, but it doesn't mean there are no
        // escalated commands. This is fine though - if we're following, there can't be any escalated commands, and if
        // we're leading, then the next update() loop will set us to standing down, and then we won't accept any new
        // commands, and we'll shortly run through the existing queue.
        if (_shutdownState.load() == CLIENTS_RESPONDED) {
            SINFO("SHUTDOWN All clients responded to, " << BedrockCommand::getCommandCount() << " remaining. Shutting down sync node.");
            _syncNode->beginShutdown();

            // This will cause us to skip the next `poll` iteration which avoids a 1 second wait.
            _notifyDone.push(true);
        }

        // The fd_map contains a list of all file descriptors (eg, sockets, Unix pipes) that poll will wait on for
        // activity. Once any of them has activity (or the timeout ends), poll will return.
        fd_map fdm;

        // Pre-process any sockets the sync node is managing (i.e., communication with peer nodes).
        _notifyDone.prePoll(fdm);
        _syncNode->prePoll(fdm);

        // Add our command queues to our fd_map.
        _syncNodeQueuedCommands.prePoll(fdm);

        // Wait for activity on any of those FDs, up to a timeout.
        const uint64_t now = STimeNow();
        {
            AutoTimerTime pollTime(pollTimer);
            S_poll(fdm, max(nextActivity, now) - now);
        }

        // And set our next timeout for 1 second from now.
        nextActivity = STimeNow() + STIME_US_PER_S;

        // Process any network traffic that happened. Scope this so that we can change the log prefix and have it
        // auto-revert when we're finished.
        {
            // Set the default log prefix.
            SAUTOPREFIX(SData{});

            // Process any activity in our plugins.
            AutoTimerTime postPollTime(postPollTimer);
            _syncNode->postPoll(fdm, nextActivity);
            _syncNodeQueuedCommands.postPoll(fdm);
            _notifyDone.postPoll(fdm);
        }

        // Ok, let the sync node to it's updating for as many iterations as it requires. We'll update the replication
        // state when it's finished.
        SQLiteNodeState preUpdateState = _syncNode->getState();
        if(command && committingCommand) {
            void (*onPrepareHandler)(SQLite& db, int64_t tableID) = nullptr;
            bool enabled = command->shouldEnableOnPrepareNotification(db, &onPrepareHandler);
            if (enabled) {
                _syncNode->onPrepareHandlerEnabled = enabled;
                _syncNode->onPrepareHandler = onPrepareHandler;
            }
        } else {
            _syncNode->onPrepareHandlerEnabled = false;
            _syncNode->onPrepareHandler = nullptr;
        }
        while (_syncNode->update()) {}
        SQLiteNodeState nodeState = _syncNode->getState();
        _replicationState.store(nodeState);
        _leaderVersion.store(_syncNode->getLeaderVersion());

        // If we're not leading, move any commands from the blocking queue back to the main queue.
        /* not currently working.
        if (nodeState != SQLiteNodeState::LEADING && nodeState != preUpdateState) {
            auto commands = _blockingCommandQueue.getAll();
            for (auto& cmd : commands) {
                _commandQueue.push(move(cmd));
            }
            SINFO("SHUTDOWN Moved " << commands.size() << " commands from blocking queue to main queue.");
        }
        */

        // If we were LEADING, but we've transitioned, then something's gone wrong (perhaps we got disconnected
        // from the cluster). Reset some state and try again.
        if ((preUpdateState == SQLiteNodeState::LEADING || preUpdateState == SQLiteNodeState::STANDINGDOWN) &&
            (nodeState != SQLiteNodeState::LEADING && nodeState != SQLiteNodeState::STANDINGDOWN)) {

            // If we bailed out while doing a upgradeDB, clear state
            if (_upgradeInProgress) {
                _upgradeInProgress = false;
                if (committingCommand) {
                    db.rollback();
                    committingCommand = false;
                }
            }

            // If we're not leading, we're not upgrading, but we will need to check for upgrades again next time we go leading, so be ready for that.
            _upgradeCompleted = false;

            // We should give up an any commands, and let them be re-escalated. If commands were initiated locally,
            // we can just re-queue them, they will get re-checked once things clear up, and then they'll get
            // processed here, or escalated to the new leader. Commands initiated on followers just get dropped,
            // they will need to be re-escalated, potentially to a different leader.
            int requeued = 0;
            int dropped = 0;
            try {
                while (true) {
                    // Reset this to blank. This releases the existing command and allows it to get cleaned up.
                    command = unique_ptr<BedrockCommand>(nullptr);
                    command = _syncNodeQueuedCommands.pop();
                    if (command->initiatingClientID) {
                        // This one came from a local client, so we can save it for later.
                        _commandQueue.push(move(command));
                    }
                }
            } catch (const out_of_range& e) {
                SWARN("Abruptly stopped LEADING. Re-queued " << requeued << " commands, Dropped " << dropped << " commands.");

                // command will be null here, we should be able to restart the loop.
                continue;
            }
        }

        // Now that we've cleared any state associated with switching away from leading, we can bail out and try again
        // until we're either leading or following.
        if (nodeState != SQLiteNodeState::LEADING && nodeState != SQLiteNodeState::FOLLOWING && nodeState != SQLiteNodeState::STANDINGDOWN) {
            continue;
        }

        // If we've just switched to the leading state, we want to upgrade the DB. We set a global `upgradeInProgress`
        // flag to prevent workers from trying to use the DB while we do this.
        // It's also possible for the upgrade to fail on the first try, in the case that our followers weren't ready to
        // receive the transaction when we started. In this case, we'll try the upgrade again if we were already
        // leading, and the upgrade is still in progress (because the first try failed), and we're not currently
        // attempting to commit it.
        if ((preUpdateState != SQLiteNodeState::LEADING && nodeState == SQLiteNodeState::LEADING) ||
            (nodeState == SQLiteNodeState::LEADING && _upgradeInProgress && !committingCommand)) {
            // Store this before we start writing to the DB, which can take a while depending on what changes were made
            // (for instance, adding an index).
            _upgradeInProgress = true;
            if (!_syncNode->hasQuorum()) {
                // We are now "upgrading" but we won't actually start the commit until the cluster is sufficiently
                // connected. This is because if we need to roll back the commit, it disconnects the entire cluster,
                // which is more likely to trigger the same thing to happen again, making cluster startup take
                // significantly longer. In this case we'll just loop again, like if the upgrade failed.
                SINFO("Waiting for quorum availability before running UpgradeDB.");
                continue;
            }
            if (_upgradeDB(db)) {
                committingCommand = true;
                _syncNode->startCommit(SQLiteNode::QUORUM);
                _lastQuorumCommandTime = STimeNow();
                SDEBUG("Finished sending distributed transaction for db upgrade.");

                // As it's a quorum commit, we'll need to read from peers. Let's start the next loop iteration.
                continue;
            } else {
                // If we're not doing an upgrade, we don't need to keep suppressing multi-write, and we're done with
                // the upgradeInProgress flag.
                _upgradeInProgress = false;
                _upgradeCompleted = true;
                SINFO("UpgradeDB skipped, done.");
            }
        }

        // If we started a commit, and one's not in progress, then we've finished it and we'll take that command and
        // stick it back in the appropriate queue.
        if (committingCommand && !_syncNode->commitInProgress()) {
            // Record the time spent, unless we were upgrading, in which case, there's no command to write to.
            if (command) {
                command->stopTiming(BedrockCommand::COMMIT_SYNC);
            }
            committingCommand = false;

            // If we were upgrading, there's no response to send, we're just done.
            if (_upgradeInProgress) {
                if (_syncNode->commitSucceeded()) {
                    _upgradeInProgress = false;
                    _upgradeCompleted = true;
                    SINFO("UpgradeDB succeeded, done.");
                } else {
                    SINFO("UpgradeDB failed, trying again.");
                }
                continue;
            }

            if (command->shouldPostProcess() && command->response.methodLine == "200 OK") {
                // PostProcess if the command should run postProcess, and there have been no errors thrown thus far.
                core.postProcessCommand(command);
            }

            if (_syncNode->commitSucceeded()) {
                if (command) {
                    SINFO("[performance] Sync thread finished committing command " << command->request.methodLine);
                    _conflictManager.recordTables(command->request.methodLine, db.getTablesUsed());

                    // Otherwise, save the commit count, mark this command as complete, and reply.
                    command->response["commitCount"] = to_string(db.getCommitCount());
                    command->complete = true;
                    _reply(command);
                } else {
                    SINFO("Sync thread finished committing non-command");
                }
            } else {
                // This should only happen if the cluster becomes largely disconnected while we were in the process of
                // committing a QUORUM command - if we no longer have enough peers to reach QUORUM, we'll fall out of
                // leading. This code won't actually run until the node comes back up in a LEADING or FOLLOWING
                // state, because this loop is skipped except when LEADING, FOLLOWING, or STANDINGDOWN. It's also
                // theoretically feasible for this to happen if a follower fails to commit a transaction, but that
                // probably indicates a bug (or a follower disk failure).
                if (command) {
                    SINFO("requeueing command " << command->request.methodLine
                          << " after failed sync commit. Sync thread has " << _syncNodeQueuedCommands.size()
                          << " queued commands.");
                    _syncNodeQueuedCommands.push(move(command));
                } else {
                    SERROR("Unexpected sync thread commit state.");
                }
            }
        }

        // We're either leading, standing down, or following. There could be a commit in progress on `command`, but
        // there could also be other finished work to handle while we wait for that to complete. Let's see if we can
        // handle any of that work.
        try {
            // We don't start processing a new command until we've completed any existing ones.
            if (committingCommand) {
                continue;
            }

            // Don't escalate, leader can't handle the command anyway. Don't even dequeue the command, just leave it
            // until one of these states changes. This prevents an endless loop of escalating commands, having
            // SQLiteNode re-queue them because leader is standing down, and then escalating them again until leader
            // sorts itself out.
            if (nodeState == SQLiteNodeState::FOLLOWING && _syncNode->leaderState() == SQLiteNodeState::STANDINGDOWN) {
                continue;
            }

            // We want to run through all of the commands in our queue. However, we set a maximum limit. This list is
            // potentially infinite, as we can add new commands to the list as we iterate across it (coming from
            // workers), and we will need to break and read from the network to see what to do next at some point.
            // Additionally, in exceptional cases, if we get stuck in this loop for more than 64k commands, we can hit
            // the internal limit of the buffer for the pipe inside _syncNodeQueuedCommands, and writes there will
            // block, and this can cause deadlocks in various places. This is cleared every time we run `postPoll` for
            // _syncNodeQueuedCommands, which occurs when break out of this loop, so we do so periodically to avoid
            // this.
            // TODO: We could potentially make writes to the pipe in the queue non-blocking and help to mitigate that
            // part of this issue as well.
            size_t escalateCount = 0;
            while (++escalateCount < 1000) {
                AutoTimerTime escalateTime(escalateLoopTimer);

                // Reset this to blank. This releases the existing command and allows it to get cleaned up.
                command = unique_ptr<BedrockCommand>(nullptr);

                // Get the next sync node command to work on.
                command = _syncNodeQueuedCommands.pop();

                // We got a command to work on! Set our log prefix to the request ID.
                SAUTOPREFIX(command->request);
                SINFO("Sync thread dequeued command " << command->request.methodLine << ". Sync thread has "
                      << _syncNodeQueuedCommands.size() << " queued commands.");

                if (command->timeout() < STimeNow()) {
                    SINFO("Command '" << command->request.methodLine << "' timed out in sync thread queue, sending back to main queue.");
                    _commandQueue.push(move(command));
                    break;
                }

                // Set the function that will be called if this thread's signal handler catches an unrecoverable error,
                // like a segfault. Note that it's possible we're in the middle of sending a message to peers when we call
                // this, which would probably make this message malformed. This is the best we can do.
                SSetSignalHandlerDieFunc([&](){
                    _clusterMessenger->runOnAll(_generateCrashMessage(command));
                });

                // And now we'll decide how to handle it.
                if (nodeState == SQLiteNodeState::LEADING || nodeState == SQLiteNodeState::STANDINGDOWN) {
                    // We peek commands here in the sync thread to be able to run peek and process as part of the same
                    // transaction. This guarantees that any checks made in peek are still valid in process, as the DB can't
                    // have changed in the meantime.
                    // IMPORTANT: This check is omitted for commands with an HTTPS request object, because we don't want to
                    // risk duplicating that request. If your command creates an HTTPS request, it needs to explicitly
                    // re-verify that any checks made in peek are still valid in process.
                    if (!command->httpsRequests.size()) {
                        if (command->shouldPrePeek() && !command->repeek) {
                            core.prePeekCommand(command);
                        }

                        // This command finsihed in prePeek, which likely means it threw.
                        // We'll respond to it now, either directly or by sending it back to the sync thread.
                        if (command->complete) {
                            SINFO("Command completed in prePeek, replying now.");
                            _reply(command);
                            break;
                        }

                        BedrockCore::RESULT result = core.peekCommand(command, true);
                        if (result == BedrockCore::RESULT::COMPLETE) {
                            // This command completed in peek, respond to it appropriately, either directly or by sending it
                            // back to the sync thread.
                            SASSERT(command->complete);
                            _reply(command);

                            break;
                        } else if (result == BedrockCore::RESULT::SHOULD_PROCESS) {
                            // This is sort of the "default" case after checking if this command was complete above. If so,
                            // we'll fall through to calling processCommand below.
                        } else {
                            SERROR("peekCommand (" << command->request.getVerb() << ") returned invalid result code: " << (int)result);
                        }

                        // If this command attempted an HTTP request, kill it.
                        if (command->httpsRequests.size()) {
                            SWARN("Killing command " << command->request.methodLine << " that attempted HTTPS request in sync thread.");
                            command->response.clear();
                            command->response.methodLine = "500 Refused";
                            command->complete = true;
                            _reply(command);
                            core.rollback();
                            break;
                        }
                    }

                    BedrockCore::RESULT result = core.processCommand(command, true);
                    if (result == BedrockCore::RESULT::NEEDS_COMMIT) {
                        // The processor says we need to commit this, so let's start that process.
                        committingCommand = true;
                        SINFO("[performance] Sync thread beginning committing command " << command->request.methodLine);
                        // START TIMING.
                        command->startTiming(BedrockCommand::COMMIT_SYNC);
                        _syncNode->startCommit(command->writeConsistency);

                        // And we'll start the next main loop.
                        // NOTE: This will cause us to read from the network again. This, in theory, is fine, but we saw
                        // performance problems in the past trying to do something similar on every commit. This may be
                        // alleviated now that we're only doing this on *sync* commits instead of all commits, which should
                        // be a much smaller fraction of all our traffic. We set nextActivity here so that there's no
                        // timeout before we'll give up on poll() if there's nothing to read.
                        nextActivity = STimeNow();
                        break;
                    } else if (result == BedrockCore::RESULT::NO_COMMIT_REQUIRED) {
                        // Otherwise, the command doesn't need a commit (maybe it was an error, or it didn't have any work
                        // to do). We'll just respond.
                        _reply(command);
                    } else if (result == BedrockCore::RESULT::SERVER_NOT_LEADING) {
                        SINFO("Server stopped leading, re-queueing commad");
                        _commandQueue.push(move(command));
                        break;
                    } else {
                        SERROR("processCommand (" << command->request.getVerb() << ") returned invalid result code: " << (int)result);
                    }

                    // When we're leading, we'll try and handle one command and then stop.
                    break;
                } else if (nodeState == SQLiteNodeState::FOLLOWING) {
                    SWARN("Sync thread has command when following. Re-queueing");
                    _commandQueue.push(move(command));
                }
            }
            if (escalateCount == 1000) {
                SINFO("Escalated 1000 commands without hitting the end of the queue. Breaking.");
            }
        } catch (const out_of_range& e) {
            // _syncNodeQueuedCommands had no commands to work on, we'll need to re-poll for some.
            continue;
        }
    } while (!_syncNode->shutdownComplete());

    SSetSignalHandlerDieFunc([](){SWARN("Dying in shutdown");});

    // If we forced a shutdown mid-transaction (this can happen, if, for instance, we hit our graceful timeout between
    // getting a `BEGIN_TRANSACTION` and `COMMIT_TRANSACTION`) then we need to roll back the existing transaction and
    // release the lock.
    if (_syncNode->commitInProgress()) {
        SWARN("Shutting down mid-commit. Rolling back.");
        db.rollback();
    }

    // We've finished shutting down the sync node, tell the workers that it's finished.
    _shutdownState.store(DONE);
    SINFO("SHUTDOWN Sync thread finished with commands.");

    // We just fell out of the loop where we were waiting for shutdown to complete. Update the state one last time when
    // the writing replication thread exits.
    _replicationState.store(_syncNode->getState());
    if (_replicationState.load() > SQLiteNodeState::WAITING) {
        // This is because the graceful shutdown timer fired and syncNode.shutdownComplete() returned `true` above, but
        // the server still thinks it's in some other state. We can only exit if we're in state <= SQLC_SEARCHING,
        // (per BedrockServer::shutdownComplete()), so we force that state here to allow the shutdown to proceed.
        SWARN("Sync thread exiting in state " << SQLiteNode::stateName(_replicationState.load()) << ". Setting to SEARCHING.");
        _replicationState.store(SQLiteNodeState::SEARCHING);
    } else {
        SINFO("Sync thread exiting, setting state to: " << SQLiteNode::stateName(_replicationState.load()));
    }

    // Wait for the worker threads to finish.
    int threadId = 0;
    for (auto& workerThread : workerThreadList) {
        SINFO("Joining worker thread '" << "worker" << threadId << "'");
        threadId++;
        workerThread.join();
    }

    // If there's anything left in the command queue here, we'll discard it, because we have no way of processing it.
    if (_commandQueue.size()) {
        SWARN("Sync thread shut down with " << _commandQueue.size() << " queued commands. Commands were: "
              << SComposeList(_commandQueue.getRequestMethodLines()) << ". Clearing.");
        _commandQueue.clear();
    }

    // Same for the blocking queue.
    if (_blockingCommandQueue.size()) {
        SWARN("Sync thread shut down with " << _blockingCommandQueue.size() << " blocking queued commands. Commands were: "
              << SComposeList(_blockingCommandQueue.getRequestMethodLines()) << ". Clearing.");
        _blockingCommandQueue.clear();
    }

    // We clear this before the _syncNode that it references.
    _clusterMessenger.reset();

    // Release our handle to this pointer. Any other functions that are still using it will keep the object alive
    // until they return.
    atomic_store(&_syncNode, shared_ptr<SQLiteNode>(nullptr));

    // Release the current DB pool, and zero out our pointer.
    // Note: This is not an atomic operation but should not matter. Nothing should use this that can happen with no
    // sync thread.
    // If there are socket threads in existance, they can be looking at this through a syncThread copy.
    _dbPool = nullptr;

    // We're really done, store our flag so main() can be aware.
    _syncThreadComplete.store(true);
}

void BedrockServer::worker(int threadId)
{
    // Worker 0 is the "blockingCommit" thread.
    SInitialize(threadId ? "worker" + to_string(threadId) : "blockingCommit");

    // Command to work on. This default command is replaced when we find work to do.
    unique_ptr<BedrockCommand> command(nullptr);

    // Which command queue do we use? The blockingCommit thread special and does blocking commits from the blocking queue.
    BedrockCommandQueue& commandQueue = threadId ? _commandQueue : _blockingCommandQueue;

    // We just run this loop looking for commands to process forever. There's a check for appropriate exit conditions
    // at the bottom, which will cause our loop and thus this thread to exit when that becomes true.
    while (true) {
        try {
            // Set a signal handler function that we can call even if we die early with no command.
            SSetSignalHandlerDieFunc([&](){
                SWARN("Die function called early with no command, probably died in `commandQueue.get`.");
            });

            // Get the next one.
            command = commandQueue.get(100000);

            SAUTOPREFIX(command->request);
            SINFO("Dequeued command " << command->request.methodLine << " (" << command->id << ") in worker, "
                  << commandQueue.size() << " commands in " << (threadId ? "" : "blocking") << " queue.");

            runCommand(move(command), threadId == 0, false);
        } catch (const BedrockCommandQueue::timeout_error& e) {
            // No commands to process after 1 second.
            // If the sync node has shut down, we can return now, there will be no more work to do.
            if  (_shutdownState.load() == DONE) {
                SINFO("No commands found in queue and DONE.");
                return;
            }
        }
    }
}

void BedrockServer::runCommand(unique_ptr<BedrockCommand>&& _command, bool isBlocking, bool hasDedicatedThread) {
    // If there's no sync node (because we're detaching/attaching), we can only queue a command for later.
    // Also,if this command is scheduled in the future, we can't just run it, we need to enqueue it to run at that point.
    // This functionality will go away as we remove the queues from bedrock, and so this can be removed at that time.
    {
        auto _syncNodeCopy = atomic_load(&_syncNode);
        if (!_syncNodeCopy || _command->request.calcU64("commandExecuteTime") > STimeNow()) {
            _commandQueue.push(move(_command));
            return;
        }
    }

    // This takes ownership of the passed command. By calling the move constructor, the caller's unique_ptr is now empty, and so when the one here goes out of scope (i.e., this function
    // returns), the command is destroyed.
    unique_ptr<BedrockCommand> command(move(_command));

    SAUTOPREFIX(command->request);

    // Set the function that lets the signal handler know which command caused a problem, in case that happens.
    // If a signal is caught on this thread, which should only happen for unrecoverable, yet synchronous
    // signals, like SIGSEGV, this function will be called.
    SSetSignalHandlerDieFunc([&](){
        _clusterMessenger->runOnAll(_generateCrashMessage(command));
    });

    // If we dequeue a status or control command, handle it immediately.
    if (_handleIfStatusOrControlCommand(command)) {
        return;
    }

    // Check if this command would be likely to cause a crash
    if (_wouldCrash(command)) {
        // If so, make a lot of noise, and respond 500 without processing it.
        SALERT("CRASH-INDUCING COMMAND FOUND: " << command->request.methodLine);
        command->response.methodLine = "500 Refused";
        command->complete = true;
        _reply(command);
        return;
    }

    // OK, so this is the state right now, which isn't necessarily anything in particular, because the sync
    // node can change it at any time, and we're not synchronizing on it. We're going to go ahead and assume
    // it's something reasonable, because in most cases, that's pretty safe. If we think we're anything but
    // LEADING, we'll just peek this command and return it's result, which should be harmless. If we think
    // we're leading, we'll go ahead and start a `process` for the command, but we'll synchronously verify
    // our state right before we commit.
    SQLiteNodeState state = _replicationState.load();

    // If we're following, we will automatically escalate any command that's:
    // 1. Not already complete (complete commands are likely already returned from leader with legacy escalation) 
    // and is marked as `escalateImmediately` (which lets them skip the queue, which is particularly useful if they're waiting
    // for a previous commit to be delivered to this follower);
    // 2. Any commands if the current version of the code is not the same one as leader is executing.
    if (state == SQLiteNodeState::FOLLOWING && !command->complete && (command->escalateImmediately || _version != _leaderVersion.load())) {
        auto _clusterMessengerCopy = _clusterMessenger;
        string escalatedTo = "";
        if (command->escalateImmediately && _clusterMessengerCopy && _clusterMessengerCopy->runOnPeer(*command, true)) {
            // command->complete is now true for this command. It will get handled a few lines below.
            SINFO("Immediately escalated " << command->request.methodLine << " to leader.");
        } else if (_version != _leaderVersion.load() && _clusterMessengerCopy && _clusterMessengerCopy->runOnPeer(*command, false)) {
            SINFO("Escalated " << command->request.methodLine << " to follower peer.");
        } else {
            SINFO("Couldn't escalate command " << command->request.methodLine << " to " << (command->escalateImmediately ? "leader" : "follower peer") << ", queuing it again.");
            _commandQueue.push(move(command));
            return;
        }
    }

    // If this command is already complete, then we should be a follower, and the sync node got a response back
    // from a command that had been escalated to leader, and queued it for a worker to respond to. We'll send
    // that response now.
    if (command->complete) {
        // If this command is already complete, we can return it to the caller.
        // Make sure we have an initiatingClientID at this point. If we do, but it's negative, it's for a
        // client that we can't respond to, so we don't bother sending the response.
        SASSERT(command->initiatingClientID);
        if (command->initiatingClientID > 0) {
            _reply(command);
        }

        // This command is done, move on to the next one.
        return;
    }

    if (command->request.isSet("mockRequest")) {
        SINFO("mockRequest set for command '" << command->request.methodLine << "'.");
    }

    // See if this is a feasible command to write parallel. If not, then be ready to forward it to the sync
    // thread, if it doesn't finish in peek.
    bool canWriteParallel = _multiWriteEnabled.load();
    if (canWriteParallel) {
        // If multi-write is enabled, then we need to make sure the command isn't blacklisted.
        shared_lock<decltype(_blacklistedParallelCommandMutex)> lock(_blacklistedParallelCommandMutex);
        canWriteParallel =
            (_blacklistedParallelCommands.find(command->request.methodLine) == _blacklistedParallelCommands.end());
    }

    // More checks for parallel writing.
    canWriteParallel = canWriteParallel && (state == SQLiteNodeState::LEADING);
    canWriteParallel = canWriteParallel && (command->writeConsistency == SQLiteNode::ASYNC);

    int64_t lastConflictPage = 0;
    while (true) {

        // We just spin until the node looks ready to go. Typically, this doesn't happen expect briefly at startup.
        size_t waitCount = 0;
        while (_upgradeInProgress || (_replicationState.load() != SQLiteNodeState::LEADING && _replicationState.load() != SQLiteNodeState::FOLLOWING)) {
            // This sleep call is pretty ugly, but it should almost never happen. We're accepting the potential
            // looping sleep call for the general case where we just check some bools and continue, instead of
            // avoiding the sleep call but having every thread lock a mutex here on every loop.
            usleep(10000);
            waitCount++;
        }
        if (waitCount) {
            SINFO("Waited for " << waitCount << " loops for node to be ready.");
        }

        // If there are outstanding HTTPS requests on this command (from a previous call to `peek`) we process them here.
        size_t networkLoopCount = 0;
        uint64_t postPollCumulativeTime = 0;
        while (!command->areHttpsRequestsComplete()) {
            networkLoopCount++;
            fd_map fdm;
            command->prePoll(fdm);

            // Determine how long we'll wait in `poll`.
            uint64_t maxWaitUs = 0;

            // The default case is to wait until the command will time out.
            uint64_t now = STimeNow();
            if (now < command->timeout()) {
                maxWaitUs = command->timeout() - now;
            } else {
                // The command is already timed out. This will hit the check for core.isTimedOut(command) below.
                break;
            }

            // We never wait more than 1 second in `poll`. There are two uses for this. One is that at shutdown, we want to kill any sockets that have are making no progress.
            // We don't want these to be stuck sitting for 5 minutes doing nothing while thew server hangs, so we will interrupt every second to check on them.
            // The other case is that there can be no sockets at all.
            // Why would there be no sockets? It's because Auth::Stripe, as a rate-limiting feature, attaches sockets to requests after their made.
            // This means a request can sit around with no actual socket attached to it for some length of time until it's turn to talk to Stripe comes up.
            // If that happens though, and we're sitting in `poll` when it becomes our turn, we will wait the full five minute timeout of the original `poll`
            // call before we time out and try again wit the newly-attached socket.
            // Setting this to one second lets us try again more frequently.
            maxWaitUs = min(maxWaitUs, 1'000'000ul);
            bool shuttingDown = false;
            auto _syncNodeCopy = atomic_load(&_syncNode);
            if (_shutdownState.load() != RUNNING || (_syncNodeCopy && _syncNodeCopy->getState() == SQLiteNodeState::STANDINGDOWN)) {
                shuttingDown = true;
            }

            // Ok, go ahead and `poll`.
            S_poll(fdm, maxWaitUs);

            // The 3rd parameter to `postPoll` here is the total allowed idle time on this connection. We will kill connections that do nothing at all after 5 minutes normally,
            // or after only 5 seconds when we're shutting down so that we can clean up and move along.
            uint64_t ignore{0};
            auto start = STimeNow();
            command->postPoll(fdm, ignore, shuttingDown ? 5'000 : 300'000);
            postPollCumulativeTime += (STimeNow() - start);
        }

        if (networkLoopCount) {
            SINFO("Completed HTTPS request in " << networkLoopCount << " loops with " << postPollCumulativeTime << "us total time in postPoll");
        }

        // Get a DB handle to work on. This will automatically be returned when dbScope goes out of scope.
        if (!_dbPool) {
            SERROR("Can't run a command with no DB pool");
        }
        {
            SQLiteScopedHandle dbScope(*_dbPool, _dbPool->getIndex());
            SQLite& db = dbScope.db();
            BedrockCore core(db, *this);

            // If the command has already timed out when we get it, we can return early here without peeking it.
            // We'd also catch that the command timed out in `peek`, but this can cause some weird side-effects. For
            // instance, we saw QUORUM commands that make HTTPS requests time out in the sync thread, which caused them
            // to be returned to the main queue, where they would have timed out in `peek`, but it was never called
            // because the commands already had a HTTPS request attached, and then they were immediately re-sent to the
            // sync queue, because of the QUORUM consistency requirement, resulting in an endless loop.
            if (core.isTimedOut(command)) {
                _reply(command);
                return;
            }

            // If this command is dependent on a commitCount newer than what we have (maybe it's a follow-up to a
            // command that was escalated to leader), we'll set it aside for later processing. When the sync node
            // finishes its update loop, it will re-queue any of these commands that are no longer blocked on our
            // updated commit count.
            uint64_t commitCount = db.getCommitCount();
            uint64_t commandCommitCount = command->request.calcU64("commitCount");
            if (commandCommitCount > commitCount) {
                SAUTOLOCK(_futureCommitCommandMutex);
                auto newQueueSize = _futureCommitCommands.size() + 1;
                SINFO("Command (" << command->request.methodLine << ") depends on future commit (" << commandCommitCount
                      << "), Currently at: " << commitCount << ", storing for later. Queue size: " << newQueueSize);
                _futureCommitCommandTimeouts.insert(make_pair(command->timeout(), commandCommitCount));
                _futureCommitCommands.insert(make_pair(commandCommitCount, move(command)));

                // Don't count this as `in progress`, it's just sitting there.
                if (newQueueSize > 100) {
                    SHMMM("_futureCommitCommands.size() == " << newQueueSize);
                }
                return;
            }

            // If we've changed out of leading, we need to notice that.
            // Everywhere that we use `state` or _replicationState should just query the sync node directly.
            state = _replicationState.load();
            canWriteParallel = canWriteParallel && (state == SQLiteNodeState::LEADING);

            // If the command should run prePeek, do that now .
            if (!command->repeek && !command->httpsRequests.size() && command->shouldPrePeek()) {
                core.prePeekCommand(command);

                if (command->complete) {
                    _reply(command);
                    break;
                }
            }

            auto *timer = new BedrockCore::AutoTimer(command, BedrockCommand::QUEUE_PAGE_LOCK);
            uint64_t conflictLockStartTime = 0;
            if (lastConflictPage) {
                conflictLockStartTime = STimeNow();
            }
            {
                PageLockGuard pageLock(lastConflictPage);
                if (lastConflictPage) {
                    SINFO("Waited " << (STimeNow() - conflictLockStartTime) << "us for lock on db page " << lastConflictPage << ".");
                }
                delete timer;

                // If the command has any httpsRequests from a previous `peek`, we won't peek it again unless the
                // command has specifically asked for that.
                // If peek succeeds, then it's finished, and all we need to do is respond to the command at the bottom.
                bool calledPeek = false;
                BedrockCore::RESULT peekResult = BedrockCore::RESULT::INVALID;
                if (command->repeek || !command->httpsRequests.size()) {
                    peekResult = core.peekCommand(command, isBlocking);
                    calledPeek = true;
                }

<<<<<<< HEAD
                // Peek wasn't enough to handle this command. See if we think it should be writable in parallel.
                if (!canWriteParallel) {
                    // Roll back the transaction, it'll get re-run in the sync thread.
                    core.rollback();
                    auto _clusterMessengerCopy = _clusterMessenger;
                    if (state == SQLiteNodeState::LEADING) {
                        // Limit the command timeout to 20s to avoid blocking the sync thread long enough to cause the cluster to give up and elect a new leader (causing a fork), which happens
                        // after 30s.
                        command->setTimeout(20'000);
                        SINFO("Sending non-parallel command " << command->request.methodLine
                              << " to sync thread. Sync thread has " << _syncNodeQueuedCommands.size() << " queued commands.");
                        _syncNodeQueuedCommands.push(move(command));
                    } else if (_clusterMessengerCopy && _clusterMessengerCopy->runOnPeer(*command, true)) {
                        SINFO("Escalated " << command->request.methodLine << " to leader and complete, responding.");
                        _reply(command);
=======
                if (!calledPeek || peekResult == BedrockCore::RESULT::SHOULD_PROCESS) {
                    // We've just unsuccessfully peeked a command, which means we're in a state where we might want to
                    // write it. We'll flag that here, to keep the node from falling out of LEADING/STANDINGDOWN
                    // until we're finished with this command.
                    if (command->httpsRequests.size()) {
                        if (command->repeek || !command->areHttpsRequestsComplete()) {
                            // Roll back the existing transaction, but only if we are inside an transaction
                            if (calledPeek) {
                                core.rollback();
                            }

                            // Jump back to the top of our main `while (true)` loop and run the network activity loop again.
                            continue;
                        }
>>>>>>> 4c39d000
                    } else {
                        // If we haven't sent a quorum command to the sync thread in a while, auto-promote one.
                        uint64_t now = STimeNow();
                        if (now > (_lastQuorumCommandTime + (_quorumCheckpointSeconds * 1'000'000))) {
                            SINFO("Forcing QUORUM for command '" << command->request.methodLine << "'.");
                            _lastQuorumCommandTime = now;
                            command->writeConsistency = SQLiteNode::QUORUM;
                            canWriteParallel = false;
                        }
                    }

<<<<<<< HEAD
                    // Done with this command, look for the next one.
                    break;
                }

                // In this case, there's nothing blocking us from processing this in a worker, so let's try it.
                BedrockCore::RESULT result = core.processCommand(command, isBlocking);
                if (result == BedrockCore::RESULT::NEEDS_COMMIT) {
                    // If processCommand returned true, then we need to do a commit. Otherwise, the command is
                    // done, and we just need to respond. Before we commit, we need to grab the sync thread
                    // lock. Because the sync thread grabs an exclusive lock on this wrapping any transactions
                    // that it performs, we'll get this lock while the sync thread isn't in the process of
                    // handling a transaction, thus guaranteeing that we can't commit and cause a conflict on
                    // the sync thread. We can still get conflicts here, as the sync thread might have
                    // performed a transaction after we called `processCommand` and before we call `commit`,
                    // or we could conflict with another worker thread, but the sync thread will never see a
                    // conflict as long as we don't commit while it's performing a transaction. This is scoped
                    // to the minimum time required.
                    bool commitSuccess = false;
                    uint64_t transactionID = 0;
                    string transactionHash;
                    {
                        // TODO:: Rewrite
                        // There used to be a mutex protecting this state change, with the idea that if we
                        // prevented state changes, we couldn't fall out of leading in the middle of processing a
                        // command. However, for "normal" graceful state changes, these changes are prevented by
                        // checking canStandDown(), and we can't fall out of STANDINGDOWN until there are no
                        // commands left. In the case of non-graceful state changes, i.e., we are spontaneously
                        // disconnected from the cluster, all this really does is prevent the sync thread from
                        // telling us about that until after we've already committed this transaction, which
                        // doesn't really help. In those cases, it's possible that we fork the DB here, but that's
                        // possible with or without a mutex for this, so we've removed it for the sake of
                        // simplicity.
                        if (_replicationState.load() != SQLiteNodeState::LEADING &&
                            _replicationState.load() != SQLiteNodeState::STANDINGDOWN) {
                            SALERT("Node State changed from LEADING to "
                                   << SQLiteNode::stateName(_replicationState.load())
                                   << " during worker commit. Rolling back transaction!");
                            core.rollback();
                        } else {
                            BedrockCore::AutoTimer timer(command, isBlocking ? BedrockCommand::BLOCKING_COMMIT_WORKER : BedrockCommand::COMMIT_WORKER);
                            void (*onPrepareHandler)(SQLite& db, int64_t tableID) = nullptr;
                            bool enableOnPrepareNotifications = command->shouldEnableOnPrepareNotification(db, &onPrepareHandler);
                            commitSuccess = core.commit(*_syncNode, transactionID, transactionHash, enableOnPrepareNotifications, onPrepareHandler);

                            // We want to reset the retries on this command if we're not leading.
                            auto state = _syncNode->getState();
                            if (state != SQLiteNodeState::LEADING) {
                                _replicationState.store(state);
                                SINFO("SHUTDOWN Stopped leading while trying to commit, will retry.");

                                // Jump back to the top of the main loop but skip the check that would push these to the blocking commit queue.
                                continue;
                            }
=======
                    // Peek wasn't enough to handle this command. See if we think it should be writable in parallel.
                    if (!canWriteParallel) {
                        // Roll back the transaction, it'll get re-run in the sync thread.
                        core.rollback();
                        auto _clusterMessengerCopy = _clusterMessenger;
                        if (state == SQLiteNodeState::LEADING) {
                            // Limit the command timeout to 20s to avoid blocking the sync thread long enough to cause the cluster to give up and elect a new leader (causing a fork), which happens
                            // after 30s.
                            command->setTimeout(20'000);
                            SINFO("Sending non-parallel command " << command->request.methodLine
                                  << " to sync thread. Sync thread has " << _syncNodeQueuedCommands.size() << " queued commands.");
                            _syncNodeQueuedCommands.push(move(command));
                        } else if (state == SQLiteNodeState::STANDINGDOWN) {
                            SINFO("Need to process command " << command->request.methodLine << " but STANDINGDOWN, moving to _standDownQueue.");
                            _standDownQueue.push(move(command));
                        } else if (_clusterMessengerCopy && _clusterMessengerCopy->runOnPeer(*command, true)) {
                            SINFO("Escalated " << command->request.methodLine << " to leader and complete, responding.");
                            _reply(command);
                        } else {
                            // TODO: Something less naive that considers how these failures happen rather than a simple
                            // endless loop of requeue and retry.
                            SINFO("Couldn't escalate command " << command->request.methodLine << " to leader. We are in state: " << SQLiteNode::stateName(state));
                            _commandQueue.push(move(command));
>>>>>>> 4c39d000
                        }

                        // Done with this command, look for the next one.
                        break;
                    }

                    // In this case, there's nothing blocking us from processing this in a worker, so let's try it.
                    BedrockCore::RESULT result = core.processCommand(command, isBlocking);
                    if (result == BedrockCore::RESULT::NEEDS_COMMIT) {
                        // If processCommand returned true, then we need to do a commit. Otherwise, the command is
                        // done, and we just need to respond. Before we commit, we need to grab the sync thread
                        // lock. Because the sync thread grabs an exclusive lock on this wrapping any transactions
                        // that it performs, we'll get this lock while the sync thread isn't in the process of
                        // handling a transaction, thus guaranteeing that we can't commit and cause a conflict on
                        // the sync thread. We can still get conflicts here, as the sync thread might have
                        // performed a transaction after we called `processCommand` and before we call `commit`,
                        // or we could conflict with another worker thread, but the sync thread will never see a
                        // conflict as long as we don't commit while it's performing a transaction. This is scoped
                        // to the minimum time required.
                        bool commitSuccess = false;
                        uint64_t transactionID = 0;
                        string transactionHash;
                        {
                            // There used to be a mutex protecting this state change, with the idea that if we
                            // prevented state changes, we couldn't fall out of leading in the middle of processing a
                            // command. However, for "normal" graceful state changes, these changes are prevented by
                            // checking canStandDown(), and we can't fall out of STANDINGDOWN until there are no
                            // commands left. In the case of non-graceful state changes, i.e., we are spontaneously
                            // disconnected from the cluster, all this really does is prevent the sync thread from
                            // telling us about that until after we've already committed this transaction, which
                            // doesn't really help. In those cases, it's possible that we fork the DB here, but that's
                            // possible with or without a mutex for this, so we've removed it for the sake of
                            // simplicity.
                            if (_replicationState.load() != SQLiteNodeState::LEADING &&
                                _replicationState.load() != SQLiteNodeState::STANDINGDOWN) {
                                SALERT("Node State changed from LEADING to "
                                       << SQLiteNode::stateName(_replicationState.load())
                                       << " during worker commit. Rolling back transaction!");
                                core.rollback();
                            } else {
                                BedrockCore::AutoTimer timer(command, isBlocking ? BedrockCommand::BLOCKING_COMMIT_WORKER : BedrockCommand::COMMIT_WORKER);
                                void (*onPrepareHandler)(SQLite& db, int64_t tableID) = nullptr;
                                bool enableOnPrepareNotifications = command->shouldEnableOnPrepareNotification(db, &onPrepareHandler);
                                commitSuccess = core.commit(SQLiteNode::stateName(_replicationState), transactionID,
                                                            transactionHash, enableOnPrepareNotifications, onPrepareHandler);
                            }
                        }
                        if (commitSuccess) {
                            // Tell the sync node that there's been a commit so that it can jump out of it's "poll"
                            // loop and send it to followers. NOTE: we don't check for null here, that should be
                            // impossible inside a worker thread.
                            _syncNode->notifyCommit();
                            SINFO("Committed leader transaction #" << transactionID << "(" << transactionHash << "). Command: '" << command->request.methodLine << "', blocking: "
                                  << (isBlocking ? "true" : "false"));
                            _conflictManager.recordTables(command->request.methodLine, db.getTablesUsed());
                            // So we must still be leading, and at this point our commit has succeeded, let's
                            // mark it as complete. We add the currentCommit count here as well.
                            command->response["commitCount"] = to_string(db.getCommitCount());
                            command->complete = true;
                        } else {
                            SINFO("Conflict or state change committing " << command->request.methodLine << " on worker thread.");
                            if (_enableConflictPageLocks) {
                                lastConflictPage = db.getLastConflictPage();
                            }
                        }
                    } else if (result == BedrockCore::RESULT::NO_COMMIT_REQUIRED) {
                        // Nothing to do in this case, `command->complete` will be set and we'll finish as we fall out
                        // of this block.
                    } else if (result == BedrockCore::RESULT::SERVER_NOT_LEADING) {
                        // We won't write regardless.
                        core.rollback();

                        // If there are no HTTPS requests, we can just re-queue this command, otherwise, we will
                        // potentially run the same HTTPS requests twice.
                        if (command->httpsRequests.size()) {
                            SALERT("Server stopped leading while running command with HTTPS requests!");
                            command->response.methodLine = "500 Leader stopped leading";
                            _reply(command);
                            break;
                        } else {
                            // Allow for an extra retry and start from the top.
                            SINFO("State changed before 'processCommand' but no HTTPS requests so retrying.");
                        }
                    } else {
                        SERROR("processCommand (" << command->request.getVerb() << ") returned invalid result code: " << (int)result);
                    }
                }
            }
            // If the command was completed above, then we'll go ahead and respond. Otherwise there must have been
            // a conflict or the command was abandoned for a checkpoint, and we'll retry.
            if (command->complete) {
                if (command->shouldPostProcess() && command->response.methodLine == "200 OK") {
                    // PostProcess if the command should run postProcess, and there have been no errors thrown thus far.
                    core.postProcessCommand(command);
                }
                _reply(command);

                // Don't need to retry.
                break;
            }
        }

        // If we're shutting down, or have set a specific max retries, we just try several times in a row and then move the command to the blocking queue.
        int maxRetries = _maxConflictRetries.load();
        if (maxRetries || _shutdownState.load() != RUNNING) {
            if (command->processCount > maxRetries) {
                SINFO("Max retries (" << maxRetries << ") hit in worker, sending '" << command->request.methodLine << "' to blocking queue with size " << _blockingCommandQueue.size());
                _blockingCommandQueue.push(move(command));
                return;
            }
        } else {
            // If we're not shutting down, see how long we want to wait until we'll try this command again.
            size_t millisecondsToWait = 0;
            switch (command->processCount) {
                case 1:
                    millisecondsToWait = 10;
                    break;
                case 2:
                    millisecondsToWait = 25;
                    break;
                case 3:
                    millisecondsToWait = 50;
                    break;
                case 4:
                    millisecondsToWait = 100;
                    break;
                case 5:
                    millisecondsToWait = 250;
                    break;
                default:
                    millisecondsToWait = 500;
            }

            // Apply jitter. Take a value that's a whole number up to 50% of ideal time. This allows for adding or subtracting up to 25%.
            millisecondsToWait += ((SRandom::rand64() % (millisecondsToWait / 2)) - (millisecondsToWait / 4));
            SINFO("Waiting " << millisecondsToWait << "ms before retrying command '" << command->request.methodLine << "'.");
            if (hasDedicatedThread) {
                // If we have a dedicated socket thread for this command, we can just sleep here.
                this_thread::sleep_for(chrono::milliseconds(millisecondsToWait));
            } else {
                // Otherwise, re-queue and let another thread try again.
                _commandQueue.push(move(command), STimeNow() + millisecondsToWait * 1000);
                return;
            }
        }
    }
}

bool BedrockServer::_handleIfStatusOrControlCommand(unique_ptr<BedrockCommand>& command) {
    if (_isStatusCommand(command)) {
        _status(command);
        _reply(command);
        return true;
    } else if (_isControlCommand(command)) {
        // Control commands can only come from localhost (and thus have an empty `_source`)
        // with the exception of non-secure control commands
        if (command->request["_source"].empty() || _isNonSecureControlCommand(command)) {
            _control(command);
        } else {
            SWARN("Got control command " << command->request.methodLine << " on non-localhost socket ("
                  << command->request["_source"] << "). Ignoring.");
            command->response.methodLine = "401 Unauthorized";
        }
        _reply(command);
        return true;
    }
    return false;
}

bool BedrockServer::_wouldCrash(const unique_ptr<BedrockCommand>& command) {
    // Get a shared lock so that all the workers can look at this map simultaneously.
    shared_lock<decltype(_crashCommandMutex)> lock(_crashCommandMutex);

    // Typically, this map is empty and this returns no results.
    auto commandIt = _crashCommands.find(command->request.methodLine);
    if (commandIt == _crashCommands.end()) {
        return false;
    }

    // Look at each crash-inducing command that has the same methodLine.
    for (const STable& values : commandIt->second) {

        // These are all of the keys that need to match to kill this command.
        bool isMatch = true;
        for (auto& pair : values) {
            // We skip Content-Length, as it's added automatically when serializing commands.
            if (SIEquals(pair.first, "Content-Length")) {
                continue;
            }

            // See if our current command even has the blacklisted key.
            auto it = command->request.nameValueMap.find(pair.first);
            if (it ==  command->request.nameValueMap.end()) {
                // If we didn't find it, the command's not sufficiently similar, and is not blacklisted.
                isMatch = false;
                break;
            }

            // At this point, we must have the same key, but if it doesn't have the same value, then it doesn't match.
            if (it->second != pair.second) {
                isMatch = false;
                break;
            }
        }

        // If we got through the whole list and everything was a match, then this is a match, we think it'll crash.
        if (isMatch) {
            return true;
        }
    }

    // If nothing in our range returned true, then this command looks fine.
    return false;
}

void BedrockServer::_resetServer() {
    lock_guard<mutex> lock(_portMutex);

    _requestCount = 0;
    _replicationState = SQLiteNodeState::SEARCHING;
    _upgradeInProgress = false;
    if (_commandPortBlockReasons.size()) {
        SWARN("Clearing leftover command port blocks in resetServer (" << _commandPortBlockReasons.size() << " blocks remaining).");
        _commandPortBlockReasons.clear();
    }
    _syncThreadComplete = false;
    atomic_store(&_syncNode, shared_ptr<SQLiteNode>(nullptr));
    _shutdownState = RUNNING;
    _shouldBackup = false;
    _commandPortPublic = nullptr;
    _commandPortPrivate = nullptr;
    _pluginsDetached = false;
    _upgradeCompleted = false;

    // Tell any plugins that they can attach now
    for (auto plugin : plugins) {
        plugin.second->onAttach();
    }
}

BedrockServer::BedrockServer(SQLiteNodeState state, const SData& args_)
  : SQLiteServer(), args(args_), _replicationState(SQLiteNodeState::LEADING),
    _syncNode(nullptr), _clusterMessenger(nullptr)
{}

BedrockServer::BedrockServer(const SData& args_)
  : SQLiteServer(), shutdownWhileDetached(false), args(args_), _requestCount(0), _replicationState(SQLiteNodeState::SEARCHING),
    _upgradeInProgress(false),
    _isCommandPortLikelyBlocked(false),
    _syncThreadComplete(false), _syncNode(nullptr), _clusterMessenger(nullptr), _shutdownState(RUNNING),
    _multiWriteEnabled(args.test("-enableMultiWrite")), _enableConflictPageLocks(args.test("-enableConflictPageLocks")), _shouldBackup(false), _detach(args.isSet("-bootstrap")),
    _controlPort(nullptr), _commandPortPublic(nullptr), _commandPortPrivate(nullptr), _maxConflictRetries(3),
    _lastQuorumCommandTime(STimeNow()), _pluginsDetached(false), _socketThreadNumber(0),
    _outstandingSocketThreads(0), _shouldBlockNewSocketThreads(false), _upgradeCompleted(false)
{
    _version = VERSION;

    // Enable the requested plugins, and update our version string if required.
    list<string> pluginNameList = SParseList(args["-plugins"]);
    SINFO("Loading plugins: " << args["-plugins"]);
    vector<string> versions = {_version};
    for (string& pluginName : pluginNameList) {
        auto it = BedrockPlugin::g_registeredPluginList.find(SToUpper(pluginName));
        if (it == BedrockPlugin::g_registeredPluginList.end()) {
            SERROR("Cannot find plugin '" << pluginName << "', aborting.");
        }

        // Create an instance of this plugin.
        BedrockPlugin* plugin = it->second(*this);
        plugins.emplace(make_pair(plugin->getName(), plugin));

        // If the plugin has version info, add it to the list.
        auto info = plugin->getInfo();
        auto iterator = info.find("version");
        if (iterator != info.end()) {
            versions.push_back(plugin->getName() + "_" + iterator->second);
        }
    }
    sort(versions.begin(), versions.end());
    _version = SComposeList(versions, ":");

    list<string> pluginString;
    for (auto& p : plugins) {
        pluginString.emplace_back(p.first);
    }
    SINFO("Creating BedrockServer with plugins: " << SComposeList(pluginString));

    // If `versionOverride` is set, we throw away what we just did and use the overridden value.
    // We'll destruct, sort, and then reconstruct the version string passed in so we aren't relying
    // on the operator to know that they must be sorted.
    if (args.isSet("-versionOverride")) {
        list<string> versionStrings = SParseList(args["-versionOverride"], ':');
        versionStrings.sort();
        _version = SComposeList(versionStrings, ":");
    }

    // Allow enabling tracing at startup.
    if (args.isSet("-enableSQLTracing")) {
        SQLite::enableTrace.store(true);
    }

    // Bypass journald.
    if (args.isSet("-logDirectlyToSyslogSocket")) {
        SSyslogFunc = &SSyslogSocketDirect;
    }

    // Check for commands that will be forced to use QUORUM write consistency.
    if (args.isSet("-synchronousCommands")) {
        list<string> syncCommands;
        SParseList(args["-synchronousCommands"], syncCommands);
        for (auto& command : syncCommands) {
            _syncCommands.insert(command);
        }
    }

    // Check for commands that can't be written by workers.
    if (args.isSet("-blacklistedParallelCommands")) {
        unique_lock<decltype(_blacklistedParallelCommandMutex)> lock(_blacklistedParallelCommandMutex);
        list<string> parallelCommands;
        SParseList(args["-blacklistedParallelCommands"], parallelCommands);
        for (auto& command : parallelCommands) {
            _blacklistedParallelCommands.insert(command);
        }
    }

    // Allow sending control commands when the server's not LEADING/FOLLOWING.
    SINFO("Opening control port on '" << args["-controlPort"] << "'");
    {
        lock_guard<mutex> lock(_portMutex);
        _controlPort = openPort(args["-controlPort"]);
    }

    // If we're bootstraping this node we need to go into detached mode here.
    // The syncWrapper will handle this for us.
    if (_detach) {
        SINFO("Bootstrap flag detected, starting sync node in detach mode.");
    }

    // Set the quorum checkpoint, or default if not specified.
    _quorumCheckpointSeconds = args.isSet("-quorumCheckpointSeconds") ? args.calc("-quorumCheckpointSeconds") : 60;

    // Start the sync thread, which will start the worker threads.
    SINFO("Launching sync thread '" << _syncThreadName << "'");
    _syncThread = thread(&BedrockServer::syncWrapper, this);
}

BedrockServer::~BedrockServer() {
    // Shut down the sync thread, (which will shut down worker threads in turn).
    SINFO("Closing sync thread '" << _syncThreadName << "'");
    if (_syncThread.joinable()) {
        _syncThread.join();
    }
    SINFO("Threads closed.");

    if (_outstandingSocketThreads) {
        SWARN("Shutting down with " << _outstandingSocketThreads << " socket threads remaining.");
    }

    // Delete our plugins.
    for (auto& p : plugins) {
        delete p.second;
    }
}

bool BedrockServer::shutdownComplete() {
    if (_detach) {
        return shutdownWhileDetached;
    }

    // We're done when the sync thread is done.
    return _syncThreadComplete;
}

void BedrockServer::prePoll(fd_map& fdm) {
    lock_guard<mutex> lock(_portMutex);

    // This will interrupt poll when we shut down.
    _notifyDone.prePoll(fdm);

    // Add all our ports. There are no sockets directly managed here.
    if (_commandPortPublic) {
        SFDset(fdm, _commandPortPublic->s, SREADEVTS);
    }
    if (_commandPortPrivate) {
        SFDset(fdm, _commandPortPrivate->s, SREADEVTS);
    }
    if (_controlPort) {
        SFDset(fdm, _controlPort->s, SREADEVTS);
    }
    for (const auto& p : _portPluginMap) {
        SFDset(fdm, p.first->s, SREADEVTS);
    }
}

void BedrockServer::postPoll(fd_map& fdm, uint64_t& nextActivity) {
    _notifyDone.postPoll(fdm);

    // NOTE: There are no sockets managed here, just ports.
    // Open the port the first time we enter a command-processing state
    SQLiteNodeState state = _replicationState.load();
    {
        lock_guard<mutex> lock(_portMutex);
        if (_commandPortBlockReasons.empty() && (state == SQLiteNodeState::LEADING || state == SQLiteNodeState::FOLLOWING) && _shutdownState.load() == RUNNING) {

            // Open the port
            if (!_commandPortPublic) {
                SINFO("Ready to process commands, opening public command port on '" << args["-serverHost"] << "'");
                _commandPortPublic = openPort(args["-serverHost"]);
            }
            if (!_commandPortPrivate) {
                SINFO("Ready to process commands, opening private command port on '" << args["-commandPortPrivate"] << "'");
                _commandPortPrivate = openPort(args["-commandPortPrivate"]);
            }
            if (!_controlPort) {
                SINFO("Opening control port on '" << args["-controlPort"] << "'");
                _controlPort = openPort(args["-controlPort"]);
            }

            // Open any plugin ports on enabled plugins
            for (auto plugin : plugins) {
                string portHost = plugin.second->getPort();
                if (!portHost.empty()) {
                    bool alreadyOpened = false;
                    for (auto& pluginPorts : _portPluginMap) {
                        if (pluginPorts.second == plugin.second) {
                            // We've already got this one.
                            alreadyOpened = true;
                            break;
                        }
                    }
                    // Open the port and associate it with the plugin
                    if (!alreadyOpened) {
                        SINFO("Opening port '" << portHost << "' for plugin '" << plugin.second->getName() << "'");
                        _portPluginMap[openPort(portHost)] = plugin.second;
                    }
                }
            }
        }
    }

    // **NOTE: We leave the port open between startup and shutdown, even if we enter a state where
    //         we can't process commands -- such as a non leader/follower state.  The reason is we
    //         expect any state transitions between startup/shutdown to be due to temporary conditions
    //         that will resolve themselves automatically in a short time.  During this period we
    //         prefer to receive commands and queue them up, even if we can't process them immediately,
    //         on the assumption that we'll be able to process them before the browser times out.

    // Is the OS trying to communicate with us?
    if (SGetSignals()) {
        _beginShutdown(SGetSignalDescription());
    }

    // Accept any new connections
    _acceptSockets();

    // If any plugin timers are firing, let the plugins know.
    for (auto plugin : plugins) {
        for (SStopwatch* timer : plugin.second->timers) {
            if (timer->ding()) {
                plugin.second->timerFired(timer);
            }
        }
    }

    // If we've been told to start shutting down, we'll set the shut down timer.
    if (_shutdownState.load() == START_SHUTDOWN) {
        // I think we don't want this timer anymore.
        auto _clusterMessengerCopy = _clusterMessenger;
        if (_clusterMessengerCopy) {
            _clusterMessengerCopy->shutdownBy(STimeNow() + 5 * 1'000'000); // 5 seconds from now
        }

        // Locking here means that no commands can be running when we do these checks and then switch to
        // `CLIENTS_RESPONDED` because we have a shared lock on this mutex in `handleSocket`. This means this check can
        // only run between commands, and `_outstandingSocketThreads` will have been incremented already when we check
        // it here. So, if the check below for `_outstandingSocketThreads` passes at this point, it means there are no
        // commands at this point in time. However, new commands may still be received on the control port after this,
        // if we are detaching.
        unique_lock<shared_mutex> lock(_controlPortExclusionMutex);

        // Notify how many sockets and commands are left. We're not done until they're gone.
        size_t count = BedrockCommand::getCommandCount();
        SINFO("SHUTDOWN Have " << _outstandingSocketThreads << " socket threads and " << count << " commands remaining.");

        // Don't tell the sync node to shut down while we still have commands or sockets left.
        if (!_outstandingSocketThreads && !count) {
            _shutdownState.store(CLIENTS_RESPONDED);

            // This should interrupt the sync thread's poll() loop.
            _syncNode->notifyCommit();
        }
    }
}

unique_ptr<BedrockCommand> BedrockServer::getCommandFromPlugins(SData&& request) {
    return getCommandFromPlugins(make_unique<SQLiteCommand>(move(request)));
}

unique_ptr<BedrockCommand> BedrockServer::getCommandFromPlugins(unique_ptr<SQLiteCommand>&& baseCommand) {
    for (auto pair : plugins) {

        // This is a bit weird to avoid changing this signature in all the plugins. It would be more straightforward if
        // the plugins just accepted a `unique_ptr<SQLiteCommand>&&`, but this still works.
        auto command = pair.second->getCommand(move(*baseCommand));
        if (command) {
            SDEBUG("Plugin " << pair.first << " handling command " << command->request.methodLine);
            return command;
        }
    }

    // Same weirdness as above, but for default commands.
    return make_unique<BedrockCommand>(move(*baseCommand), nullptr);
}

void BedrockServer::_reply(unique_ptr<BedrockCommand>& command) {
    // Finalize timing info even for commands we won't respond to (this makes this data available in logs).
    command->finalizeTimingInfo();

    // Don't reply to commands with pseudo-clients (i.e., commands that we generated by other commands, or using
    // `Connection: forget`.
    if (command->initiatingClientID < 0) {
        command->handleFailedReply();
        return;
    }

    command->response["nodeName"] = args["-nodeName"];

    // If we're shutting down, tell the caller to close the connection.
    // Also, if the caller wanted us to close the connection, we'll parrot that back.
    if (_shutdownState.load() != RUNNING || command->request["Connection"] == "close") {
        command->response["Connection"] = "close";
    }

    // Is a plugin handling this command? If so, it gets to send the response.
    const string& pluginName = command->request["plugin"];

    if (command->socket) {
        SINFO("[performance] Command " << command->request.methodLine << " has a socket, going to try to reply.");
        if (!pluginName.empty()) {
            // Let the plugin handle it
            SINFO("Plugin '" << pluginName << "' handling response '" << command->response.methodLine
                  << "' to request '" << command->request.methodLine << "'");
            auto it = plugins.find(pluginName);
            if (it != plugins.end()) {
                it->second->onPortRequestComplete(*command, command->socket);
            } else {
                SERROR("Couldn't find plugin '" << pluginName << ".");
            }
        } else {
            // Otherwise we send the standard response.
            if (!command->socket->send(command->response.serialize())) {
                // If we can't send (client closed the socket?), alert our plugin it's response was never sent.
                SINFO("No socket to reply for: '" << command->request.methodLine << "' #" << command->initiatingClientID);
                command->handleFailedReply();
            } else {
                SINFO("[performance] Replied");
            }
        }

        // If `Connection: close` was set, shut down the socket, in case the caller ignores us.
        if (SIEquals(command->request["Connection"], "close") || _shutdownState.load() != RUNNING) {
            command->socket->shutdown();
        }
    } else {
        // This is the case for a fire-and-forget command, such as one set to run in the future. If `Connection:
        // forget` was specified, this is normal and we won't log.
        if (!SIEquals(command->request["Connection"], "forget")) {
            SINFO("No socket to reply for: '" << command->request.methodLine << "' #" << command->initiatingClientID);
        }
        command->handleFailedReply();
    }
    SINFO("[performance] Finished replying to command " << command->request.methodLine << " moving on to the next command.");
}


void BedrockServer::blockCommandPort(const string& reason) {
    lock_guard<mutex> lock(_portMutex);
    _commandPortBlockReasons.insert(reason);
    _isCommandPortLikelyBlocked = true;
    if (_commandPortBlockReasons.size() == 1) {
        _commandPortPublic = nullptr;
        _portPluginMap.clear();
    }
    SINFO("Blocking command port due to: " << reason << (_commandPortBlockReasons.size() > 1 ? " (already blocked)" : "") << ".");
}

void BedrockServer::unblockCommandPort(const string& reason) {
    lock_guard<mutex> lock(_portMutex);
    auto it = _commandPortBlockReasons.find(reason);
    if (it == _commandPortBlockReasons.end()) {
        SWARN("Tried to remove command port block because: " << reason << ", but it wasn't blocked for that reason!");
    } else {
        _commandPortBlockReasons.erase(it);
        SINFO("Removing command port block due to: " <<  reason << (_commandPortBlockReasons.size() > 0 ? " (blocks remaining)" : "") << ".");
    }
    if (_commandPortBlockReasons.empty()) {
        _isCommandPortLikelyBlocked = false;
    }
}

void BedrockServer::suppressCommandPort(const string& reason, bool suppress, bool manualOverride) {
    if (suppress) {
        blockCommandPort("LEGACY_" + reason);
    } else {
        unblockCommandPort("LEGACY_" + reason);
    }
}

bool BedrockServer::_isStatusCommand(const unique_ptr<BedrockCommand>& command) {
    if (SIEquals(command->request.methodLine, STATUS_IS_FOLLOWER)       ||
        SIEquals(command->request.methodLine, STATUS_HANDLING_COMMANDS) ||
        SIEquals(command->request.methodLine, STATUS_PING)              ||
        SIEquals(command->request.methodLine, STATUS_STATUS)            ||
        SIEquals(command->request.methodLine, STATUS_BLACKLIST)         ||
        SIEquals(command->request.methodLine, STATUS_MULTIWRITE)) {
        return true;
    }
    return false;
}

list<STable> BedrockServer::getPeerInfo() {
    list<STable> peerData;
    auto _syncNodeCopy = atomic_load(&_syncNode);
    if (_syncNodeCopy) {
        peerData =  _syncNodeCopy->getPeerInfo();
    }
    return peerData;
}

void BedrockServer::setDetach(bool detach) {
    if (detach) {
        _beginShutdown("Detach", true);
    } else {
        _detach = false;
    }
}

bool BedrockServer::isDetached() {
    return _detach && _syncThreadComplete && _pluginsDetached;
}

bool BedrockServer::isUpgradeComplete() {
    return _upgradeCompleted;
}

void BedrockServer::_status(unique_ptr<BedrockCommand>& command) {
    const SData& request  = command->request;
    SData& response = command->response;

    // We'll return whether or not this server is following.
    if (SIEquals(request.methodLine, STATUS_IS_FOLLOWER)) {
        // Used for liveness check for HAProxy. It's limited to HTTP style requests for it's liveness checks, so let's
        // pretend to be an HTTP server for this purpose. This allows us to load balance incoming requests.
        //
        // HAProxy interprets 2xx/3xx level responses as alive, 4xx/5xx level responses as dead.
        SQLiteNodeState state = _replicationState.load();
        if (state == SQLiteNodeState::FOLLOWING) {
            response.methodLine = "HTTP/1.1 200 Following";
        } else {
            response.methodLine = "HTTP/1.1 500 Not Following. State=" + SQLiteNode::stateName(state);
        }
    } else if (SIEquals(request.methodLine, STATUS_HANDLING_COMMANDS)) {
        // This is similar to the above check, and is used for letting HAProxy load-balance commands.

        if (_version != _leaderVersion.load()) {
            response.methodLine = "HTTP/1.1 500 Mismatched version. Version=" + _version;
        } else {
            SQLiteNodeState state = _replicationState.load();
            string method = "HTTP/1.1 ";

            if (state == SQLiteNodeState::FOLLOWING || state == SQLiteNodeState::LEADING || state == SQLiteNodeState::STANDINGDOWN) {
                method += "200";
            } else {
                method += "500";
            }
            response.methodLine = method + " " + SQLiteNode::stateName(state);
        }
    }

    // All a ping message requires is some response.
    else if (SIEquals(request.methodLine, STATUS_PING)) {
        response.methodLine = "200 OK";
    }

    // This collects the current state of the server, which also includes some state from the underlying SQLiteNode.
    else if (SIEquals(request.methodLine, STATUS_STATUS)) {
        STable content;
        SQLiteNodeState state = _replicationState.load();
        list<string> pluginList;
        for (auto plugin : plugins) {
            STable pluginData = plugin.second->getInfo();
            pluginData["name"] = plugin.second->getName();
            pluginList.push_back(SComposeJSONObject(pluginData));
        }
        content["isLeader"] = state == SQLiteNodeState::LEADING ? "true" : "false";
        content["plugins"] = SComposeJSONArray(pluginList);
        content["state"] = SQLiteNode::stateName(state);
        content["version"] = _version;
        content["host"] = args["-nodeHost"];
        content["commandCount"] = BedrockCommand::getCommandCount();

        {
            // Make it known if anything is known to cause crashes.
            shared_lock<decltype(_crashCommandMutex)> lock(_crashCommandMutex);
            size_t totalCount = 0;
            for (const auto& s : _crashCommands) {
                totalCount += s.second.size();
            }
            content["crashCommands"] = totalCount;
        }

        // On leader, return the current multi-write blacklists.
        if (state == SQLiteNodeState::LEADING) {
            // Both of these need to be in the correct state for multi-write to be enabled.
            content["multiWriteEnabled"] = _multiWriteEnabled ? "true" : "false";
            content["multiWriteManualBlacklist"] = SComposeJSONArray(_blacklistedParallelCommands);
        }

        // Coalesce all of the peer data into one value to return or return
        // an error message if we timed out getting the peerList data.
        list<string> peerList;
        list<STable> peerData = getPeerInfo();
        for (const STable& peerTable : peerData) {
            peerList.push_back(SComposeJSONObject(peerTable));
        }

        {
            lock_guard<mutex> lock(_portMutex);
            content["commandPortBlockReasons"] = SComposeJSONArray(_commandPortBlockReasons);
        }

        // We can use the `each` functionality to pass a lambda that will grab each method line in
        // `_syncNodeQueuedCommands`.
        list<string> syncNodeQueuedMethods;
        _syncNodeQueuedCommands.each([&syncNodeQueuedMethods](auto& item){
            syncNodeQueuedMethods.push_back(item->request.methodLine);
        });
        content["peerList"]                    = SComposeJSONArray(peerList);
        content["queuedCommandList"]           = SComposeJSONArray(_commandQueue.getRequestMethodLines());
        content["syncThreadQueuedCommandList"] = SComposeJSONArray(syncNodeQueuedMethods);

        auto _syncNodeCopy = atomic_load(&_syncNode);
        if (_syncNodeCopy) {
            content["syncNodeAvailable"] = "true";
            // Set some information about this node.
            content["CommitCount"] = to_string(_syncNodeCopy->getCommitCount());
            content["priority"] = to_string(_syncNodeCopy->getPriority());
            _syncNodeCopy = nullptr;
        } else {
            content["syncNodeAvailable"] = "false";
        }

        // Done, compose the response.
        response.methodLine = "200 OK";
        response.content = SComposeJSONObject(content);
    }

    else if (SIEquals(request.methodLine, STATUS_BLACKLIST)) {
        unique_lock<decltype(_blacklistedParallelCommandMutex)> lock(_blacklistedParallelCommandMutex);

        // Return the old list. We can check the list by not passing the "Commands" param.
        STable content;
        content["oldCommandBlacklist"] = SComposeList(_blacklistedParallelCommands);

        // If the Commands param is set, parse it and update our value.
        if (request.isSet("Commands")) {
            _blacklistedParallelCommands.clear();
            list<string> parallelCommands;
            SParseList(request["Commands"], parallelCommands);
            for (auto& command : parallelCommands) {
                _blacklistedParallelCommands.insert(command);
            }
        }

        // Prepare the command to respond to the caller.
        response.methodLine = "200 OK";
        response.content = SComposeJSONObject(content);
    } else if (SIEquals(request.methodLine, STATUS_MULTIWRITE)) {
        if (request.isSet("Enable")) {
            _multiWriteEnabled.store(request.test("Enable"));
            response.methodLine = "200 OK";
        } else {
            response.methodLine = "500 Must Specify 'Enable'";
        }
    }
}

bool BedrockServer::_isControlCommand(const unique_ptr<BedrockCommand>& command) {
    if (SIEquals(command->request.methodLine, "BeginBackup")            ||
        SIEquals(command->request.methodLine, "SuppressCommandPort")    ||
        SIEquals(command->request.methodLine, "ClearCommandPort")       ||
        SIEquals(command->request.methodLine, "ClearCrashCommands")     ||
        SIEquals(command->request.methodLine, "ConflictReport")         ||
        SIEquals(command->request.methodLine, "Detach")                 ||
        SIEquals(command->request.methodLine, "Attach")                 ||
        SIEquals(command->request.methodLine, "SetConflictParams")      ||
        SIEquals(command->request.methodLine, "SetConflictPageLocks")   ||
        SIEquals(command->request.methodLine, "EnableSQLTracing")       ||
        SIEquals(command->request.methodLine, "BlockWrites")            ||
        SIEquals(command->request.methodLine, "UnblockWrites")          ||
        SIEquals(command->request.methodLine, "SetMaxPeerFallBehind")   ||
        SIEquals(command->request.methodLine, "CRASH_COMMAND")
        ) {
        return true;
    }
    return false;
}

bool BedrockServer::_isNonSecureControlCommand(const unique_ptr<BedrockCommand>& command) {
    // A list of non-secure control commands that can be run from another host
    // TODO: Have some other way to specify privileged commands that can be
    // sent from other nodes on the private command port.
    return SIEquals(command->request.methodLine, "SuppressCommandPort") ||
        SIEquals(command->request.methodLine, "ClearCommandPort") ||
        SIEquals(command->request.methodLine, "CRASH_COMMAND");
}

// State management for blocking writes to the DB.
mutex __quiesceLock;
atomic<bool> __quiesceShouldUnlock(false);
thread* __quiesceThread = nullptr;

void BedrockServer::_control(unique_ptr<BedrockCommand>& command) {
    SData& response = command->response;
    response.methodLine = "200 OK";
    if (SIEquals(command->request.methodLine, "BeginBackup")) {
        _shouldBackup = true;
        _beginShutdown("Detach", true);
    } else if (SIEquals(command->request.methodLine, "SuppressCommandPort")) {
        blockCommandPort("MANUAL");
    } else if (SIEquals(command->request.methodLine, "ClearCommandPort")) {
        unblockCommandPort("MANUAL");
    } else if (SIEquals(command->request.methodLine, "ClearCrashCommands")) {
        unique_lock<decltype(_crashCommandMutex)> lock(_crashCommandMutex);
        _crashCommands.clear();
    } else if (SIEquals(command->request.methodLine, "ConflictReport")) {
        response.content = _conflictManager.generateReport();
    } else if (SIEquals(command->request.methodLine, "Detach")) {
        response.methodLine = "203 DETACHING";
        _beginShutdown("Detach", true);
    } else if (SIEquals(command->request.methodLine, "Attach")) {
        // Ensure none of our plugins are blocking attaching
        list<string> blockingPlugins;
        for (auto plugin : plugins) {
            if (plugin.second->preventAttach()) {
                blockingPlugins.emplace_back(plugin.second->getName());
            }
        }
        if (blockingPlugins.size()) {
            response.methodLine = "401 Attaching prevented by " + SComposeList(blockingPlugins);
        } else if (_shutdownState.load() != RUNNING) {
            // Wait to confirm that we're in the final _shutdownState "RUNNING" before reattaching
            response.methodLine = "401 Attaching prevented by server not ready";
        } else {
            response.methodLine = "204 ATTACHING";
            _detach = false;
        }
    } else if (SIEquals(command->request.methodLine, "EnableSQLTracing")) {
        response["oldValue"] = SQLite::enableTrace ? "true" : "false";
        if (command->request.isSet("enable")) {
            SQLite::enableTrace.store(command->request.test("enable"));
            response["newValue"] = SQLite::enableTrace ? "true" : "false";
        }
    } else if (SIEquals(command->request.methodLine, "CRASH_COMMAND")) {
        SData request;
        request.deserialize(command->request.content);
        if (request.empty()) {
            SINFO("Got CRASH_COMMAND with malformed command body. Is someone running this by hand? Nothing to blacklist.");
            return;
        }

        // Take a unique lock so nobody else can read from this table while we update it.
        unique_lock<decltype(_crashCommandMutex)> lock(_crashCommandMutex);

        // Add the blacklisted command to the map.
        _crashCommands[request.methodLine].insert(request.nameValueMap);
        size_t totalCount = 0;
        for (const auto& s : _crashCommands) {
            totalCount += s.second.size();
        }
        SALERT("Blacklisting command (now have " << totalCount << " blacklisted commands): " << request.serialize());
    } else if (SIEquals(command->request.methodLine, "SetConflictParams")) {
        int64_t maxConflictRetries = command->request.calc64("MaxConflictRetries");
        if (maxConflictRetries >= 0) {
            SINFO("Setting _maxConflictRetries to " << _maxConflictRetries);
            response["previousMaxConflictRetries"] = to_string(_maxConflictRetries.load());
            _maxConflictRetries.store(maxConflictRetries);
        }
    } else if (SIEquals(command->request.methodLine, "SetConflictPageLocks")) {
        _enableConflictPageLocks = command->request.test("enable");
    } else if (SIEquals(command->request.methodLine, "BlockWrites")) {
        atomic<bool> locked(false);
        lock_guard lock(__quiesceLock);
        if (__quiesceThread) {
            response.methodLine = "400 Already Blocked";
        } else {
            __quiesceThread = new thread([&]() {
                shared_ptr<SQLitePool> dbPoolCopy = _dbPool;
                if (dbPoolCopy) {
                    SQLiteScopedHandle dbScope(*_dbPool, _dbPool->getIndex());
                    SQLite& db = dbScope.db();
                    db.exclusiveLockDB();
                    locked = true;
                    while (true) {
                        if (__quiesceShouldUnlock) {
                            db.exclusiveUnlockDB();
                            __quiesceShouldUnlock = false;
                            return;
                        }

                        // Wait 10ms for the next check.
                        usleep(10'000);
                    }
                }
            });

            // Repeatedly wait 10ms for the lock until the thread indicates it's been acquired.
            while (locked == false) {
                usleep(10'000);
            }

            response.methodLine = "200 Blocked";
        }
    } else if (SIEquals(command->request.methodLine, "UnblockWrites")) {
        lock_guard lock(__quiesceLock);
        if (!__quiesceThread) {
            response.methodLine = "200 Not Blocked";
        } else {
            __quiesceShouldUnlock = true;
            __quiesceThread->join();
            delete __quiesceThread;
            __quiesceThread = nullptr;
            response.methodLine = "200 Unblocked";
        }
    } else if (SIEquals(command->request.methodLine, "SetMaxPeerFallBehind")) {
        // Look up the existing value so we can report what it was.
        uint64_t existingValue = SQLiteNode::MAX_PEER_FALL_BEHIND;
        response["previousValue"] = to_string(existingValue);

        uint64_t newValue = command->request.calcU64("value");
        if (newValue < SQLiteNode::MIN_APPROVE_FREQUENCY) {
            // We won't break everything on purpose. This can be used to check the existing value without changing anything by passing `0`.
            response.methodLine = "400 Refusing to set peer fall behind below " + to_string(SQLiteNode::MIN_APPROVE_FREQUENCY);
        } else {
            // Set the new value and return 200 OK.
            SQLiteNode::MAX_PEER_FALL_BEHIND = newValue;
            response["previousValue"] = to_string(existingValue);
        }
    }
}

bool BedrockServer::_upgradeDB(SQLite& db) {
    // These all get conglomerated into one big query.
    db.beginTransaction(SQLite::TRANSACTION_TYPE::EXCLUSIVE);
    for (auto plugin : plugins) {
        plugin.second->upgradeDatabase(db);
    }
    if (db.getUncommittedQuery().empty()) {
        db.rollback();
    }
    SINFO("Finished running DB upgrade.");
    return !db.getUncommittedQuery().empty();
}

void BedrockServer::_beginShutdown(const string& reason, bool detach) {
    if (_shutdownState.load() == RUNNING) {
        _detach = detach;
        // Begin a graceful shutdown; close our port
        SINFO("Beginning graceful shutdown due to '" << reason << "', closing command port on '" << args["-serverHost"] << "'.");

        // Delete any commands scheduled in the future.
        _commandQueue.abandonFutureCommands(5000);

        // Accept any new connections before closing, this avoids leaving clients who had connected to in a weird
        // state.
        _acceptSockets();

        // Close our listening ports, we won't accept any new connections on them, except the control port, if we're
        // detaching. It needs to keep listening.
        // We lock around changing the shutdown state because `postPoll` will open these ports if we're not shutting
        // down, so otherwise there's a race condition where that happens just after we close them but before we
        // change the state.
        {
            lock_guard<mutex> lock(_portMutex);
            _commandPortPublic = nullptr;
            _commandPortPrivate = nullptr;
            if (!_detach) {
                _controlPort = nullptr;
            }
            _portPluginMap.clear();
            _shutdownState.store(START_SHUTDOWN);
        }
        SQLiteNodeState currentState = SQLiteNodeState::UNKNOWN; 
        auto syncNodeCopy = atomic_load(&_syncNode);
        if (syncNodeCopy) {
            currentState = syncNodeCopy->getState();

            SINFO("SHUTDOWN Setting priority to 1 and letting node stop leading if required.");
            syncNodeCopy->setShutdownPriority();
        }
        SINFO("START_SHUTDOWN. Ports shutdown, will perform final socket read. Commands queued: " << _commandQueue.size()
              << ", blocking commands queued: " << _blockingCommandQueue.size() << ", total commands: " << BedrockCommand::getCommandCount()
              << ", state: " << SQLiteNode::stateName(currentState));
    }
}

bool BedrockServer::shouldBackup() {
    return _shouldBackup;
}

SData BedrockServer::_generateCrashMessage(const unique_ptr<BedrockCommand>& command) {
    SData message("CRASH_COMMAND");
    SData subMessage(command->request.methodLine);
    for (auto& pair : command->crashIdentifyingValues) {
        subMessage.emplace(pair);
    }
    message.content = subMessage.serialize();
    return message;
}

void BedrockServer::broadcastCommand(const SData& command) {
    auto _clusterMessengerCopy = _clusterMessenger;
    if (!_clusterMessengerCopy) {
        SINFO("Failed to broadcast command " << command.methodLine << " to all nodes, cluster messenger does not exist.");
        return;
    }

    _clusterMessengerCopy->runOnAll(command);
    SINFO("Completed broadcast of command " << command.methodLine << ".");
}

void BedrockServer::onNodeLogin(SQLitePeer* peer)
{
    shared_lock<decltype(_crashCommandMutex)> lock(_crashCommandMutex);
    for (const auto& p : _crashCommands) {
        for (const auto& table : p.second) {
            SALERT("Sending crash command " << p.first << " to node " << peer->name << " on login");
            SData crashCommandSpec(p.first);
            crashCommandSpec.nameValueMap = table;
            unique_ptr<BedrockCommand> crashCommand = getCommandFromPlugins(move(crashCommandSpec));
            for (const auto& fields : table) {
                crashCommand->crashIdentifyingValues.insert(fields.first);
            }
            auto _clusterMessengerCopy = _clusterMessenger;
            if (_clusterMessengerCopy) {
                BedrockCommand peerCommand(_generateCrashMessage(crashCommand), nullptr);
                _clusterMessengerCopy->runOnPeer(peerCommand, peer->name);
            }
        }
    }
}

void BedrockServer::_acceptSockets() {
    // Try block because we sometimes catch `std::system_error` from in here (likely from the thread code) and we're
    // trying to diagnose exactly what's happening.
    try {
        // Make a list of ports to accept on.
        // We'll check the control port, command port, and any plugin ports for new connections.
        list<reference_wrapper<const unique_ptr<Port>>> portList = {_commandPortPublic, _commandPortPrivate, _controlPort};

        // Lock _portMutex so suppressing the port does not cause it to be null
        // in the middle of this function.
        lock_guard<mutex> lock(_portMutex);

        for (auto& p : _portPluginMap) {
            portList.push_back(reference_wrapper<const unique_ptr<Port>>(p.first));
        }

        // Try each port.
        for (auto portWrapper : portList) {
            const unique_ptr<Port>& port = portWrapper.get();

            // Skip null ports (if the command or control port are closed).
            if (!port) {
                continue;
            }

            // Accept as many sockets as we can.
            while (true) {
                sockaddr_in addr;
                int s = S_accept(port->s, addr, true); // Note that this sets the newly accepted socket to be blocking.

                // If we got an error or no socket, done accepting for now.
                if (s <= 0) {
                    break;
                }

                // Otherwise create the object for this new socket.
                SDEBUG("Accepting socket from '" << addr << "' on port '" << port->host << "'");
                Socket socket(s, Socket::CONNECTED);
                socket.addr = addr;

                // If it came from a plugin, record that.
                auto plugin = _portPluginMap.find(port);
                if (plugin != _portPluginMap.end()) {
                    socket.data = plugin->second;
                }

                // And start up this socket's thread.
                _outstandingSocketThreads++;
                thread t;
                bool threadStarted = false;
                while (!threadStarted) {
                    try {
                        t = thread(&BedrockServer::handleSocket, this, move(socket), port == _controlPort, port == _commandPortPublic, port == _commandPortPrivate);
                        threadStarted = true;
                    } catch (const system_error& e) {
                        // We don't care about this lock here from a performance perspective, it only happens when we
                        // are unable to do any work anyway (i.e., we can't start threads).
                        lock_guard<mutex> lock(_newSocketThreadBlockedMutex);
                        if (_outstandingSocketThreads < 100) {
                            // We don't expect this to ever happen - we only seem to get `system_error` here when we
                            // have lots (thousands) of threads running. Because of this, our handling of this in
                            // `handleSocket` only works correctly if this happens with greater than 50 threads, and if
                            // we were to block new threads with less than 50 threads already running, we'd never
                            // unblock new threads. Instead, if that happens, we throw this error and crash (which was
                            // the behavior we saw here before handling `system_error`).
                            // We check for 100 threads here instead of the 50 we check for in `handleSocket` to
                            // minimize the risk of race conditions pushing this number through `50` (either up or
                            // down) as we're checking this. For such a race condition to happen here, we'd need to
                            // increment/decrement all the way from 50-100 (or vice versa) to hit such a race condition,
                            // which is theoretically possible but exceedingly unlikely.
                            SERROR("Got system_error creating thread with only " << _outstandingSocketThreads << " threads!");
                        }
                        if (!_shouldBlockNewSocketThreads) {
                            // Block any new socket threads and warn.
                            _shouldBlockNewSocketThreads = true;
                            SWARN("Caught system_error in thread constructor (with " << _outstandingSocketThreads
                                  << " threads): " << e.code() << ", message: " << e.what() << ", blocking new socket threads.");
                            blockCommandPort("NOT_ENOUGH_THREADS");
                        }

                        // We just loop until socket threads are unblocked.
                        SINFO("Waiting 1 more second for socket threads to be available.");
                        sleep(1);
                    }
                }
                try {
                    t.detach();
                } catch (const system_error& e) {
                    SALERT("Caught system_error in thread detach: " << e.code() << ", message: " << e.what());
                    throw;
                }
            }
        }
    } catch (const system_error& e) {
        SALERT("Caught system_error outside thread startup: " << e.code() << ", message: " << e.what());
        throw;
    }
}

unique_ptr<BedrockCommand> BedrockServer::buildCommandFromRequest(SData&& request, Socket& socket, bool shouldTreatAsLocalhost) {
    SAUTOPREFIX(request);

    bool fireAndForget = false;
    if (SIEquals(request["Connection"], "forget") || (uint64_t)request.calc64("commandExecuteTime") > STimeNow()) {
        // Respond immediately to make it clear we successfully queued it, but don't return the socket to indicate we
        // don't need to respond.
        SINFO("Firing and forgetting '" << request.methodLine << "'");
        SData response("202 Successfully queued");
        if (_shutdownState.load() != RUNNING) {
            response["Connection"] = "close";
        }
        socket.send(response.serialize());
        fireAndForget = true;

        // If we're shutting down, discard this command, we won't wait for the future.
        if (_shutdownState.load() != RUNNING) {
            SINFO("Not queuing future command '" << request.methodLine << "' while shutting down.");
            return nullptr;
        }
    }

    // Get the source ip of the command.
    char *ip = inet_ntoa(socket.addr.sin_addr);
    if (!shouldTreatAsLocalhost && ip != "127.0.0.1"s) {
        // Auth checks to see that this value is missing/blank as a security check, so we leave it out for anything
        // originating on 127.0.0.1, or for which we've specified shouldTreatAsLocalhost (which are commands escalated
        // via the private command port). This is the *only* use of the `_source` attribute, so the only consideration
        // we need to make for this.
        request["_source"] = ip;
    }

    // Pull any serialized https requests off the requests object to apply to the command.
    string serializedHTTPSRequests = request["httpsRequests"];
    string serializedData = request["serializedData"];
    request.erase("httpsRequests");
    request.erase("serializedData");

    // Create a command.
    unique_ptr<BedrockCommand> command = getCommandFromPlugins(move(request));

    // Apply HTTPS requests. If we had any, pretend we peeked this command in our current (likely LEADING) state.
    if (serializedHTTPSRequests.size()) {
        command->deserializeHTTPSRequests(serializedHTTPSRequests);
        command->lastPeekedOrProcessedInState = _syncNode->getState();
        SINFO("Deserialized " << command->httpsRequests.size() << " HTTPS requests for command " << command->request.methodLine << ".");
    }
    if (serializedData.size()) {
        command->deserializeData(serializedData);
    }

    SDEBUG("Deserialized command " << command->request.methodLine);
    command->socket = fireAndForget ? nullptr : &socket;

    if (command->writeConsistency != SQLiteNode::QUORUM && _syncCommands.find(command->request.methodLine) != _syncCommands.end()) {
        command->writeConsistency = SQLiteNode::QUORUM;
        _lastQuorumCommandTime = STimeNow();
        SINFO("Forcing QUORUM consistency for command " << command->request.methodLine);
    }

    // This is important! All commands passed through the entire cluster must have unique IDs, or they
    // won't get routed properly from follower to leader and back.
    // If the command specifies an ID header (for HTTP escalations) use that, otherwise generate one.
    auto existingID = command->request.nameValueMap.find("ID");
    if (existingID != command->request.nameValueMap.end()) {
        command->id = existingID->second;
    } else {
        command->id = args["-nodeName"] + "#" + to_string(_requestCount++);
    }

    SINFO("Waiting for '" << command->request.methodLine << "' to complete.");

    // And we and keep track of the client that initiated this command, so we can respond later, except
    // if we received connection:forget in which case we don't respond later
    command->initiatingClientID = SIEquals(command->request["Connection"], "forget") ? -1 : socket.id;

    return command;
}

void BedrockServer::handleSocket(Socket&& socket, bool fromControlPort, bool fromPublicCommandPort, bool fromPrivateCommandPort) {
    shared_lock<shared_mutex> controlPortLock(_controlPortExclusionMutex, defer_lock);
    if (fromControlPort) {
        controlPortLock.lock();
    }

    // Initialize and get a unique thread ID.
    SInitialize("socket" + to_string(_socketThreadNumber++));
    SINFO("Socket thread starting");

    // This outer loop just runs until the entire socket life cycle is done, meaning it deserializes a command,
    // waits for it to get processed, deserializes another, etc, until the socket gets closed.
    // This whole block is largely duplicated from `postPoll` and modified to work on a single non-blocking socket.
    while (socket.state != STCPManager::Socket::CLOSED) {
        // We are going to call `poll` in a loop with only this one socket as a file descriptor.
        // The reason for this is because it's possible that a client is connected to us, and not sending us any data.
        // It may be waiting for it's own data before it can send us a request, or it may have just forgotten to
        // disconnect. In the normal case, this is no big deal, we can wait inside `recv` until it either sends us some
        // data or it disconnects. The exception is if we want to shut down. In that case, we need to know to close the
        // socket at some point, so what we do is `poll` with a 1 second timeout, and if we ever hit the timeout and
        // are in a `shutting down` state, then we finish up and exit. In any other case, we just wait in `poll` again
        // until we get some data or a disconnection.
        int pollResult = 0;
        struct pollfd pollStruct = { socket.s, POLLIN, 0 };

        // As long as `poll` returns 0 we've timed out, indicating that we're still waiting for something to happen. In
        // that case, we'll loop again *unless* we're shutting down.
        while (!(pollResult = poll(&pollStruct, 1, 1'000))) {
            if (_shutdownState != RUNNING) {
                SINFO("Socket thread exiting because no data and shutting down.");
                socket.shutdown(Socket::CLOSED);
                break;
            }
        }

        // If the above loop didn't close the socket due to inactivity at shutdown, let's handle the activity.
        if (socket.state != STCPManager::Socket::CLOSED) {
            if (pollResult < 0) {
                // This is an exceptional case, we'll just kill the socket if this happens and let the client reconnect.
                SINFO("Poll failed: " << strerror(errno));
                socket.shutdown(Socket::CLOSED);
            } else {
                // We've either got new data, or an error on the socket. Let's determine which by trying to read.
                if (!socket.recv()) {
                    // If reading failed, then the socket was closed.
                    socket.shutdown(Socket::CLOSED);
                }
            }
        }

        // Now, if the socket hasn't been closed, we'll try to handle the new data on it appropriately.
        if (socket.state == STCPManager::Socket::CONNECTED) {
            // If there's a request, we'll dequeue it.
            SData request;

            // If the socket is owned by a plugin, we let the plugin populate our request.
            BedrockPlugin* plugin = static_cast<BedrockPlugin*>(socket.data);
            if (plugin) {
                // Call the plugin's handler.
                plugin->onPortRecv(&socket, request);
                if (!request.empty()) {
                    // If it populated our request, then we'll save the plugin name so we can handle the response.
                    request["plugin"] = plugin->getName();
                }
            } else {
                // Otherwise, handle any default request.
                int requestSize = 0;
                if (socket.recvBuffer.startsWithHTTPRequest()) {
                    requestSize = request.deserialize(socket.recvBuffer);
                    socket.recvBuffer.consumeFront(requestSize);
                }

                // If this socket was accepted from the public command port, and that's supposed to be closed now, set
                // `Connection: close` so that we don't keep doing a bunch of activity on it.
                if (requestSize && fromPublicCommandPort && _isCommandPortLikelyBlocked) {
                    request["Connection"] = "close";
                }
            }

            // If we have a populated request, from either a plugin or our default handling, we'll queue up the
            // command.
            if (!request.empty()) {
                // Make a command from our request.
                unique_ptr<BedrockCommand> command = buildCommandFromRequest(move(request), socket, fromPrivateCommandPort);

                if (!command) {
                    // If we couldn't build a command, this was some sort of unusual exception case (like trying to
                    // schedule a command in the future while shutting down). We can just give up.
                    SINFO("No command from request, closing socket.");
                    socket.shutdown(Socket::CLOSED);
                } else if (!_handleIfStatusOrControlCommand(command)) {
                    if (fromControlPort && _shutdownState != RUNNING) {
                        // Don't handle non-control commands on the control port if we're shutting down. As the control
                        // port can remain open through shutdown (in the case of detaching) and can expect DB access,
                        // which is being turned off, these could cause weird crashes. Instead, just return an error.
                        command->response.methodLine = "500 Server Shutting Down";
                        _reply(command);
                    } else {
                        // If it's not handled by `_handleIfStatusOrControlCommand` we fall into the queuing logic.
                        // If the command has a socket (it's this socket) then we need to wait for it to finish before
                        // we can dequeue the next command, so that the responses all end up delivered in order.
                        // If a command *doesn't* have a socket, then that's a special case for a `fire and forget`
                        // command that was already responded to in `buildCommandFromRequest` and we can move on to the
                        // next thing immediately.
                        mutex m;
                        condition_variable cv;
                        atomic<bool> finished = false;

                        function<void()> callback = [&m, &cv, &finished]() {
                            // Lock the mutex above (which will be locked by this thread while we're queuing), which waits
                            // for `handleSocket` to release it's lock (by calling `wait`), and then notify the waiting
                            // socket thread.
                            lock_guard lock(m);
                            finished = true;
                            cv.notify_all();
                        };

                        // Ok, none of above synchronization code gets called unless the command has a socket to respond on.
                        bool hasSocket = command->socket;
                        if (hasSocket) {
                            // Set the destructor callback for when the command finishes.
                            command->destructionCallback = &callback;
                        }

                        SINFO("Running new '" << command->request.methodLine << "' command from local client, with " << _commandQueue.size() << " commands already queued.");
                        runCommand(move(command));

                        // Now that the command is queued, we wait for it to complete (if it's has a socket, and hasn't finished by the time we get to this point).
                        // When this happens, destructionCallback fires, sets `finished` to true, and we can move on to the next request.
                        unique_lock<mutex> lock(m);
                        if (!finished && hasSocket) {
                            cv.wait(lock, [&]{return finished.load();});
                        }
                    }
                }
            }
        } else if (socket.state == STCPManager::Socket::SHUTTINGDOWN || socket.state == STCPManager::Socket::CLOSED) {
            // Do nothing here except prevent the warning below from firing. This loop should exit on the next
            // iteration.
        } else {
            SWARN("Socket in unhandled state: " << socket.state);
        }
    }

    // At this point out socket is closed and we can clean up.
    // Note that we never return early, we always want to hit this code and decrement our counter and clean up our socket.
    _outstandingSocketThreads--;
    SINFO("Socket thread complete (" << _outstandingSocketThreads << " remaining).");

    // Check to see if we need to unblock creating new socket threads. We do this each time we cross having 50 active
    // threads. We are guaranteed to hit this as the thread count decrements to 0, as _shouldBlockNewSocketThreads is
    // atomic and every value must be hit as threads complete.
    // Note that if we were to start blocking the command port for NOT_ENOUGH_THREADS with less than 50 threads, we
    // will never hit this unlock case, but we only ever see this problem with thousands of threads, so we don't have
    // to try and handle that case, and don't need to lock this mutex on every thread's completion then.
    if (_outstandingSocketThreads == 50) {
        lock_guard<mutex> lock(_newSocketThreadBlockedMutex);
        if (_shouldBlockNewSocketThreads) {
            _shouldBlockNewSocketThreads = false;
            unblockCommandPort("NOT_ENOUGH_THREADS");
        }
    }
}

const atomic<SQLiteNodeState>& BedrockServer::getState() const {
    return _nodeStateSnapshot == SQLiteNodeState::UNKNOWN ? _replicationState : _nodeStateSnapshot;
}

void BedrockServer::notifyStateChangeToPlugins(SQLite& db, SQLiteNodeState newState) {
    for (auto plugin : plugins) {
        plugin.second->stateChanged(db, newState);
    }
}<|MERGE_RESOLUTION|>--- conflicted
+++ resolved
@@ -912,23 +912,6 @@
                     calledPeek = true;
                 }
 
-<<<<<<< HEAD
-                // Peek wasn't enough to handle this command. See if we think it should be writable in parallel.
-                if (!canWriteParallel) {
-                    // Roll back the transaction, it'll get re-run in the sync thread.
-                    core.rollback();
-                    auto _clusterMessengerCopy = _clusterMessenger;
-                    if (state == SQLiteNodeState::LEADING) {
-                        // Limit the command timeout to 20s to avoid blocking the sync thread long enough to cause the cluster to give up and elect a new leader (causing a fork), which happens
-                        // after 30s.
-                        command->setTimeout(20'000);
-                        SINFO("Sending non-parallel command " << command->request.methodLine
-                              << " to sync thread. Sync thread has " << _syncNodeQueuedCommands.size() << " queued commands.");
-                        _syncNodeQueuedCommands.push(move(command));
-                    } else if (_clusterMessengerCopy && _clusterMessengerCopy->runOnPeer(*command, true)) {
-                        SINFO("Escalated " << command->request.methodLine << " to leader and complete, responding.");
-                        _reply(command);
-=======
                 if (!calledPeek || peekResult == BedrockCore::RESULT::SHOULD_PROCESS) {
                     // We've just unsuccessfully peeked a command, which means we're in a state where we might want to
                     // write it. We'll flag that here, to keep the node from falling out of LEADING/STANDINGDOWN
@@ -943,7 +926,6 @@
                             // Jump back to the top of our main `while (true)` loop and run the network activity loop again.
                             continue;
                         }
->>>>>>> 4c39d000
                     } else {
                         // If we haven't sent a quorum command to the sync thread in a while, auto-promote one.
                         uint64_t now = STimeNow();
@@ -955,61 +937,6 @@
                         }
                     }
 
-<<<<<<< HEAD
-                    // Done with this command, look for the next one.
-                    break;
-                }
-
-                // In this case, there's nothing blocking us from processing this in a worker, so let's try it.
-                BedrockCore::RESULT result = core.processCommand(command, isBlocking);
-                if (result == BedrockCore::RESULT::NEEDS_COMMIT) {
-                    // If processCommand returned true, then we need to do a commit. Otherwise, the command is
-                    // done, and we just need to respond. Before we commit, we need to grab the sync thread
-                    // lock. Because the sync thread grabs an exclusive lock on this wrapping any transactions
-                    // that it performs, we'll get this lock while the sync thread isn't in the process of
-                    // handling a transaction, thus guaranteeing that we can't commit and cause a conflict on
-                    // the sync thread. We can still get conflicts here, as the sync thread might have
-                    // performed a transaction after we called `processCommand` and before we call `commit`,
-                    // or we could conflict with another worker thread, but the sync thread will never see a
-                    // conflict as long as we don't commit while it's performing a transaction. This is scoped
-                    // to the minimum time required.
-                    bool commitSuccess = false;
-                    uint64_t transactionID = 0;
-                    string transactionHash;
-                    {
-                        // TODO:: Rewrite
-                        // There used to be a mutex protecting this state change, with the idea that if we
-                        // prevented state changes, we couldn't fall out of leading in the middle of processing a
-                        // command. However, for "normal" graceful state changes, these changes are prevented by
-                        // checking canStandDown(), and we can't fall out of STANDINGDOWN until there are no
-                        // commands left. In the case of non-graceful state changes, i.e., we are spontaneously
-                        // disconnected from the cluster, all this really does is prevent the sync thread from
-                        // telling us about that until after we've already committed this transaction, which
-                        // doesn't really help. In those cases, it's possible that we fork the DB here, but that's
-                        // possible with or without a mutex for this, so we've removed it for the sake of
-                        // simplicity.
-                        if (_replicationState.load() != SQLiteNodeState::LEADING &&
-                            _replicationState.load() != SQLiteNodeState::STANDINGDOWN) {
-                            SALERT("Node State changed from LEADING to "
-                                   << SQLiteNode::stateName(_replicationState.load())
-                                   << " during worker commit. Rolling back transaction!");
-                            core.rollback();
-                        } else {
-                            BedrockCore::AutoTimer timer(command, isBlocking ? BedrockCommand::BLOCKING_COMMIT_WORKER : BedrockCommand::COMMIT_WORKER);
-                            void (*onPrepareHandler)(SQLite& db, int64_t tableID) = nullptr;
-                            bool enableOnPrepareNotifications = command->shouldEnableOnPrepareNotification(db, &onPrepareHandler);
-                            commitSuccess = core.commit(*_syncNode, transactionID, transactionHash, enableOnPrepareNotifications, onPrepareHandler);
-
-                            // We want to reset the retries on this command if we're not leading.
-                            auto state = _syncNode->getState();
-                            if (state != SQLiteNodeState::LEADING) {
-                                _replicationState.store(state);
-                                SINFO("SHUTDOWN Stopped leading while trying to commit, will retry.");
-
-                                // Jump back to the top of the main loop but skip the check that would push these to the blocking commit queue.
-                                continue;
-                            }
-=======
                     // Peek wasn't enough to handle this command. See if we think it should be writable in parallel.
                     if (!canWriteParallel) {
                         // Roll back the transaction, it'll get re-run in the sync thread.
@@ -1022,9 +949,6 @@
                             SINFO("Sending non-parallel command " << command->request.methodLine
                                   << " to sync thread. Sync thread has " << _syncNodeQueuedCommands.size() << " queued commands.");
                             _syncNodeQueuedCommands.push(move(command));
-                        } else if (state == SQLiteNodeState::STANDINGDOWN) {
-                            SINFO("Need to process command " << command->request.methodLine << " but STANDINGDOWN, moving to _standDownQueue.");
-                            _standDownQueue.push(move(command));
                         } else if (_clusterMessengerCopy && _clusterMessengerCopy->runOnPeer(*command, true)) {
                             SINFO("Escalated " << command->request.methodLine << " to leader and complete, responding.");
                             _reply(command);
@@ -1033,7 +957,6 @@
                             // endless loop of requeue and retry.
                             SINFO("Couldn't escalate command " << command->request.methodLine << " to leader. We are in state: " << SQLiteNode::stateName(state));
                             _commandQueue.push(move(command));
->>>>>>> 4c39d000
                         }
 
                         // Done with this command, look for the next one.
@@ -1057,6 +980,7 @@
                         uint64_t transactionID = 0;
                         string transactionHash;
                         {
+                            // TODO: Rewrite
                             // There used to be a mutex protecting this state change, with the idea that if we
                             // prevented state changes, we couldn't fall out of leading in the middle of processing a
                             // command. However, for "normal" graceful state changes, these changes are prevented by
@@ -1077,8 +1001,17 @@
                                 BedrockCore::AutoTimer timer(command, isBlocking ? BedrockCommand::BLOCKING_COMMIT_WORKER : BedrockCommand::COMMIT_WORKER);
                                 void (*onPrepareHandler)(SQLite& db, int64_t tableID) = nullptr;
                                 bool enableOnPrepareNotifications = command->shouldEnableOnPrepareNotification(db, &onPrepareHandler);
-                                commitSuccess = core.commit(SQLiteNode::stateName(_replicationState), transactionID,
-                                                            transactionHash, enableOnPrepareNotifications, onPrepareHandler);
+                                commitSuccess = core.commit(*_syncNode, transactionID, transactionHash, enableOnPrepareNotifications, onPrepareHandler);
+
+                                // We want to reset the retries on this command if we're not leading.
+                                auto state = _syncNode->getState();
+                                if (state != SQLiteNodeState::LEADING) {
+                                    _replicationState.store(state);
+                                    SINFO("SHUTDOWN Stopped leading while trying to commit, will retry.");
+
+                                    // Jump back to the top of the main loop but skip the check that would push these to the blocking commit queue.
+                                    continue;
+                                }
                             }
                         }
                         if (commitSuccess) {
