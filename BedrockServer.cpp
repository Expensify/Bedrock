--- conflicted
+++ resolved
@@ -26,15 +26,6 @@
         }
         SALERT("Blacklisting command (now have " << totalCount << " blacklisted commands): " << request.serialize());
     } else {
-<<<<<<< HEAD
-        unique_ptr<BedrockCommand> newCommand = make_unique<BedrockCommand>(move(command));
-        if (SIEquals(newCommand->request.methodLine, "BROADCAST_COMMAND")) {
-            SData newRequest;
-            newRequest.deserialize(newCommand->request.content);
-            newCommand = make_unique<BedrockCommand>(newRequest);
-            newCommand->initiatingClientID = -1;
-            newCommand->initiatingPeerID = 0;
-=======
         unique_ptr<BedrockCommand> newCommand(nullptr);
         if (SIEquals(command.request.methodLine, "BROADCAST_COMMAND")) {
             SData newRequest;
@@ -45,7 +36,6 @@
         } else {
             newCommand = getCommandFromPlugins(move(command));
             SINFO("Accepted command " << newCommand->request.methodLine << " from plugin " << newCommand->getName());
->>>>>>> fc65725a
         }
 
         // Add a request ID if one was missing.
@@ -246,11 +236,7 @@
                                   << " to queue, timed out at: " << now << ", timeout was: " << it->first << ".");
 
                             // Remove the commit count requirement so this can get timed out.
-<<<<<<< HEAD
-                            cmdIt->second->request.erase("commitCount");
-=======
                             const_cast<SData&>(cmdIt->second->request).erase("commitCount");
->>>>>>> fc65725a
                             server._commandQueue.push(move(cmdIt->second));
 
                             // And delete it, it's gone.
@@ -476,7 +462,6 @@
                 // state, because this loop is skipped except when LEADING, FOLLOWING, or STANDINGDOWN. It's also
                 // theoretically feasible for this to happen if a follower fails to commit a transaction, but that
                 // probably indicates a bug (or a follower disk failure).
-<<<<<<< HEAD
 
                 // While _upgradeDB isn't a normal command, it is still run as a QUORUM transaction, and so it can
                 // still fail if peers reject it (for example if run on low priority follower node that becomes
@@ -491,12 +476,6 @@
                           << " queued commands.");
                     syncNodeQueuedCommands.push(move(command));
                 }
-=======
-                SINFO("requeueing command " << command->request.methodLine
-                      << " after failed sync commit. Sync thread has " << syncNodeQueuedCommands.size()
-                      << " queued commands.");
-                syncNodeQueuedCommands.push(move(command));
->>>>>>> fc65725a
             }
         }
 
@@ -852,13 +831,7 @@
                       << command->request.methodLine << " from peer, but not leading. Too late for it, discarding.");
 
                 // If the command was processed, tell the plugin we couldn't send the response.
-<<<<<<< HEAD
-                if (command->processedBy) {
-                    command->processedBy->handleFailedReply(*command);
-                }
-=======
                 command->handleFailedReply();
->>>>>>> fc65725a
 
                 continue;
             }
@@ -989,11 +962,7 @@
                     // We check `onlyProcessOnSyncThread` here, rather than before processing the command, because it's
                     // not set at creation time, it's set in `peek`, so we need to wait at least until after peek is
                     // called to check it.
-<<<<<<< HEAD
-                    if (command->onlyProcessOnSyncThread || !canWriteParallel) {
-=======
                     if (command->onlyProcessOnSyncThread() || !canWriteParallel) {
->>>>>>> fc65725a
                         // Roll back the transaction, it'll get re-run in the sync thread.
                         core.rollback();
 
@@ -1560,22 +1529,14 @@
                     }
 
                     // Create a command.
-<<<<<<< HEAD
-                    unique_ptr<BedrockCommand> command = make_unique<BedrockCommand>(request);
-=======
                     unique_ptr<BedrockCommand> command = getCommandFromPlugins(move(request));
->>>>>>> fc65725a
 
                     // Get the source ip of the command.
                     char *ip = inet_ntoa(s->addr.sin_addr);
                     if (ip != "127.0.0.1"s) {
                         // We only add this if it's not localhost because existing code expects commands that come from
                         // localhost to have it blank.
-<<<<<<< HEAD
-                        command->request["_source"] = ip;
-=======
                         const_cast<SData&>(command->request)["_source"] = ip;
->>>>>>> fc65725a
                     }
 
                     if (command->writeConsistency != SQLiteNode::QUORUM
@@ -1592,11 +1553,7 @@
 
                     // And we and keep track of the client that initiated this command, so we can respond later, except
                     // if we received connection:forget in which case we don't respond later
-<<<<<<< HEAD
-                    command->initiatingClientID = SIEquals(request["Connection"], "forget") ? -1 : s->id;
-=======
                     command->initiatingClientID = SIEquals(command->request["Connection"], "forget") ? -1 : s->id;
->>>>>>> fc65725a
 
                     // If it's a status or control command, we handle it specially there. If not, we'll queue it for
                     // later processing.
@@ -1678,8 +1635,6 @@
     }
 }
 
-<<<<<<< HEAD
-=======
 unique_ptr<BedrockCommand> BedrockServer::getCommandFromPlugins(SData&& request) {
     return getCommandFromPlugins(SQLiteCommand(move(request)));
 }
@@ -1695,7 +1650,6 @@
     return make_unique<BedrockCommand>(move(baseCommand), nullptr);
 }
 
->>>>>>> fc65725a
 void BedrockServer::_reply(unique_ptr<BedrockCommand>& command) {
     SAUTOLOCK(_socketIDMutex);
 
@@ -1711,12 +1665,6 @@
     auto socketIt = _socketIDMap.find(command->initiatingClientID);
     if (socketIt != _socketIDMap.end()) {
         command->response["nodeName"] = args["-nodeName"];
-<<<<<<< HEAD
-
-        // Is a plugin handling this command? If so, it gets to send the response.
-        string& pluginName = command->request["plugin"];
-=======
->>>>>>> fc65725a
 
         // If we're shutting down, tell the caller to close the connection.
         if (_shutdownState.load() != RUNNING) {
@@ -1754,13 +1702,7 @@
         }
 
         // If the command was processed, tell the plugin we couldn't send the response.
-<<<<<<< HEAD
-        if (command->processedBy) {
-            command->processedBy->handleFailedReply(*command);
-        }
-=======
         command->handleFailedReply();
->>>>>>> fc65725a
     }
 }
 
@@ -1844,11 +1786,7 @@
 }
 
 void BedrockServer::_status(unique_ptr<BedrockCommand>& command) {
-<<<<<<< HEAD
-    SData& request  = command->request;
-=======
     const SData& request  = command->request;
->>>>>>> fc65725a
     SData& response = command->response;
 
     // We'll return whether or not this server is following.
@@ -2195,13 +2133,8 @@
             SALERT("Sending crash command " << p.first << " to node " << peer->name << " on login");
             SData command(p.first);
             command.nameValueMap = table;
-<<<<<<< HEAD
-            unique_ptr<BedrockCommand> cmd = make_unique<BedrockCommand>(command);
-            for (const auto& fields : command.nameValueMap) {
-=======
             unique_ptr<BedrockCommand> cmd = getCommandFromPlugins(move(command));
             for (const auto& fields : table) {
->>>>>>> fc65725a
                 cmd->crashIdentifyingValues.insert(fields.first);
             }
             auto _syncNodeCopy = _syncNode;
