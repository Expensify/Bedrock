// Manages connections to a single instance of the bedrock server.
#include <libstuff/libstuff.h>
#include "BedrockServer.h"
#include "BedrockPlugin.h"
#include "BedrockConflictMetrics.h"
#include "BedrockCore.h"
#include <iomanip>

set<string>BedrockServer::_blacklistedParallelCommands;
recursive_mutex BedrockServer::_blacklistedParallelCommandMutex;

void BedrockServer::acceptCommand(SQLiteCommand&& command, bool isNew) {
    // If the sync node tells us that a command causes a crash, we immediately save that.
    if (SIEquals(command.request.methodLine, "CRASH_COMMAND")) {
        SData request;
        request.deserialize(command.request.content);

        // Take a unique lock so nobody else can read from this table while we update it.
        unique_lock<decltype(_crashCommandMutex)> lock(_crashCommandMutex);

        // Add the blacklisted command to the map.
        _crashCommands[request.methodLine].insert(request.nameValueMap);
        size_t totalCount = 0;
        for (const auto& s : _crashCommands) {
            totalCount += s.second.size();
        }
        SALERT("Blacklisting command (now have " << totalCount << " blacklisted commands): " << request.serialize());
    } else {
        if (SIEquals(command.request.methodLine, "BROADCAST_COMMAND")) {
            SData newRequest;
            newRequest.deserialize(command.request.content);
            command.request = newRequest;
            command.initiatingClientID = -1;
            command.initiatingPeerID = 0;
        }
        SAUTOPREFIX(command.request["requestID"]);
        if (command.writeConsistency != SQLiteNode::QUORUM
            && _syncCommands.find(command.request.methodLine) != _syncCommands.end()) {

            command.writeConsistency = SQLiteNode::QUORUM;
            SINFO("Forcing QUORUM consistency for command " << command.request.methodLine);
        }
        SINFO("Queued new '" << command.request.methodLine << "' command from bedrock node, with " << _commandQueue.size()
              << " commands already queued.");

        auto it = command.request.nameValueMap.find("Connection");
        if (it != command.request.nameValueMap.end() && SIEquals(it->second, "forget")) {
            // Forgotten commands are always "new". This is because when we escalate one of these commands, we assume
            // we'll never see a response to it, so we no longer consider it a command in progress. However, if master
            // is standing down when this happens, the command will be returned to BedrockServer to be re-queued later
            // on, and we need to make sure we don't double-decrement the _commandsInProgress counter.
            isNew = true;
        }
        _commandQueue.push(BedrockCommand(move(command)));
        if (!isNew) {
            // If the command isn't new, then we already think it's in progress, but it's been returned to us, so reset
            // that.
            _commandsInProgress--;
        }
    }
}

void BedrockServer::cancelCommand(const string& commandID) {
    _commandQueue.removeByID(commandID);
}

bool BedrockServer::canStandDown() {
    int count = _commandsInProgress.load();
    int size = _commandQueue.size();
    if (count || size) {
        SINFO("Can't stand down with " << count << " commands in progress and " << size << " commands queued.");
        return false;
    } else {
        return true;
    }
}

void BedrockServer::syncWrapper(SData& args,
                         atomic<SQLiteNode::State>& replicationState,
                         atomic<bool>& upgradeInProgress,
                         atomic<string>& masterVersion,
                         CommandQueue& syncNodeQueuedCommands,
                         BedrockServer& server)
{
    // Initialize the thread.
    SInitialize(_syncThreadName);

    while(true) {
        // If the server's set to be detached, we wait until that flag is unset, and then start the sync thread.
        if (server._detach) {
            // If we're set detached, we assume we'll be re-attached eventually, and then be `RUNNING`.
            SINFO("Bedrock server entering detached state.");
            server._shutdownState.store(RUNNING);
            while (server._detach) {
                // Just wait until we're attached.
                SINFO("Bedrock server sleeping in detached state.");
                sleep(1);
            }
            SINFO("Bedrock server entering attached state.");
        }
        server._resetServer();
        sync(args, replicationState, upgradeInProgress, masterVersion, syncNodeQueuedCommands, server);

        // Now that we've run the sync thread, we can exit if it hasn't set _detach again.
        if (!server._detach) {
            break;
        }
    }
}

void BedrockServer::sync(SData& args,
                         atomic<SQLiteNode::State>& replicationState,
                         atomic<bool>& upgradeInProgress,
                         atomic<string>& masterVersion,
                         CommandQueue& syncNodeQueuedCommands,
                         BedrockServer& server)
{
    // We currently have no commands in progress.
    server._commandsInProgress.store(0);

    // Parse out the number of worker threads we'll use. The DB needs to know this because it will expect a
    // corresponding number of journal tables. "-readThreads" exists only for backwards compatibility.
    int workerThreads = args.calc("-workerThreads");

    // TODO: remove when nothing uses readThreads.
    workerThreads = workerThreads ? workerThreads : args.calc("-readThreads");

    // If still no value, use the number of cores on the machine, if available.
    workerThreads = workerThreads ? workerThreads : max(1u, thread::hardware_concurrency());

    // Initialize the DB.
    SQLite db(args["-db"], args.calc("-cacheSize"), true, args.calc("-maxJournalSize"), -1, workerThreads - 1, args["-synchronous"]);

    // And the command processor.
    BedrockCore core(db, server);

    // And the sync node.
    uint64_t firstTimeout = STIME_US_PER_M * 2 + SRandom::rand64() % STIME_US_PER_S * 30;

    // Initialize the shared pointer to our sync node object.
    server._syncNode = make_shared<SQLiteNode>(server, db, args["-nodeName"], args["-nodeHost"],
                                               args["-peerList"], args.calc("-priority"), firstTimeout,
                                               server._version, args.calc("-quorumCheckpoint"));

    // We keep a queue of completed commands that workers will insert into when they've successfully finished a command
    // that just needs to be returned to a peer.
    CommandQueue completedCommands;

    // The node is now coming up, and should eventually end up in a `MASTERING` or `SLAVING` state. We can start adding
    // our worker threads now. We don't wait until the node is `MASTERING` or `SLAVING`, as it's state can change while
    // it's running, and our workers will have to maintain awareness of that state anyway.
    SINFO("Starting " << workerThreads << " worker threads.");
    list<thread> workerThreadList;
    for (int threadId = 0; threadId < workerThreads; threadId++) {
        workerThreadList.emplace_back(worker,
                                      ref(args),
                                      ref(replicationState),
                                      ref(upgradeInProgress),
                                      ref(masterVersion),
                                      ref(syncNodeQueuedCommands),
                                      ref(completedCommands),
                                      ref(server),
                                      threadId,
                                      workerThreads);
    }

    // Now we jump into our main command processing loop.
    uint64_t nextActivity = STimeNow();
    BedrockCommand command;
    bool committingCommand = false;

    // We hold a lock here around all operations on `syncNode`, because `SQLiteNode` isn't thread-safe, but we need
    // `BedrockServer` to be able to introspect it in `Status` requests. We hold this lock at all times until exiting
    // our main loop, aside from when we're waiting on `poll`. Strictly, we could hold this lock less often, but there
    // are not that many status commands coming in, and they can wait for a fraction of a second, which lets us keep
    // the logic of this loop simpler.
    server._syncMutex.lock();
    do {

        // Make sure the existing command prefix is still valid since they're reset when SAUTOPREFIX goes out of scope.
        SAUTOPREFIX(command.request["requestID"]);

        // If there were commands waiting on our commit count to come up-to-date, we'll move them back to the main
        // command queue here. There's no place in particular that's best to do this, so we do it at the top of this
        // main loop, as that prevents it from ever getting skipped in the event that we `continue` early from a loop
        // iteration.
        // We also move all commands back to the main queue here if we're shutting down, just to make sure they don't
        // end up lost in the ether.
        {
            SAUTOLOCK(server._futureCommitCommandMutex);
            if (!server._futureCommitCommands.empty()) {
                uint64_t commitCount = db.getCommitCount();
                auto it = server._futureCommitCommands.begin();
                auto& eraseTo = it;
                while (it != server._futureCommitCommands.end() && (it->first <= commitCount || server._shutdownState.load() != RUNNING)) {
                    SINFO("Returning command (" << it->second.request.methodLine << ") waiting on commit " << it->first
                          << " to queue, now have commit " << commitCount);
                    server._commandQueue.push(move(it->second));
                    server._commandsInProgress--;

                    eraseTo = it;
                    it++;
                }
                if (eraseTo != server._futureCommitCommands.begin()) {
                    server._futureCommitCommands.erase(server._futureCommitCommands.begin(), eraseTo);
                }
            }
        }

        // If we're in a state where we can initialize shutdown, then go ahead and do so.
        // Having responded to all clients means there are no *local* clients, but it doesn't mean there are no
        // escalated commands. This is fine though - if we're slaving, there can't be any escalated commands, and if
        // we're mastering, then the next update() loop will set us to standing down, and then we won't accept any new
        // commands, and we'll shortly run through the existing queue.
        if (server._shutdownState.load() == CLIENTS_RESPONDED) {
            // The total time we'll wait for the sync node is whatever we haven't already waited from the original
            // timeout, minus 5 seconds to allow to clean up afterward.
            int64_t timeAllowed = server._gracefulShutdownTimeout.alarmDuration.load() - server._gracefulShutdownTimeout.elapsed();
            timeAllowed -= 5'000'000;
            server._syncNode->beginShutdown(max(timeAllowed, 1l));
        }

        // The fd_map contains a list of all file descriptors (eg, sockets, Unix pipes) that poll will wait on for
        // activity. Once any of them has activity (or the timeout ends), poll will return.
        fd_map fdm;

        // Prepare our plugins for `poll` (for instance, in case they're making HTTP requests).
        server._prePollPlugins(fdm);

        // Pre-process any sockets the sync node is managing (i.e., communication with peer nodes).
        server._syncNode->prePoll(fdm);

        // Add our command queues to our fd_map.
        syncNodeQueuedCommands.prePoll(fdm);
        completedCommands.prePoll(fdm);

        // Wait for activity on any of those FDs, up to a timeout.
        const uint64_t now = STimeNow();

        // Unlock our mutex, poll, and re-lock when finished.
        server._syncMutex.unlock();
        S_poll(fdm, max(nextActivity, now) - now);
        server._syncMutex.lock();

        // And set our next timeout for 1 second from now.
        nextActivity = STimeNow() + STIME_US_PER_S;

        // Process any network traffic that happened. Scope this so that we can change the log prefix and have it
        // auto-revert when we're finished.
        {
            SAUTOPREFIX("xxxxxx");

            // Process any activity in our plugins.
            server._postPollPlugins(fdm, nextActivity);
            server._syncNode->postPoll(fdm, nextActivity);
            syncNodeQueuedCommands.postPoll(fdm);
            completedCommands.postPoll(fdm);
        }

        // Ok, let the sync node to it's updating for as many iterations as it requires. We'll update the replication
        // state when it's finished.
        SQLiteNode::State preUpdateState = server._syncNode->getState();
        while (server._syncNode->update()) {}
        SQLiteNode::State nodeState = server._syncNode->getState();
        replicationState.store(nodeState);
        masterVersion.store(server._syncNode->getMasterVersion());

        // If anything was in the stand down queue, move it back to the main queue.
        if (nodeState != SQLiteNode::STANDINGDOWN) {
            while (server._standDownQueue.size()) {
                server._commandQueue.push(server._standDownQueue.pop());
            }
        } else if (preUpdateState != SQLiteNode::STANDINGDOWN) {
            // Otherwise,if we just started standing down, discard any commands that had been scheduled in the future.
            // In theory, it should be fine to keep these, as they shouldn't have sockets associated with them, and
            // they could be re-escalated to master in the future, but there's not currently a way to decide if we've
            // run through all of the commands that might need peer responses before standing down aside from seeing if
            // the entire queue is empty.
            server._commandQueue.abandonFutureCommands(5000);
        }

        // If we're not mastering, we turn off multi-write until we've finished upgrading the DB. This persists until
        // after we're mastering  again.
        if (nodeState != SQLiteNode::MASTERING) {
            server._suppressMultiWrite.store(true);
        }

        // If the node's not in a ready state at this point, we'll probably need to read from the network, so start the
        // main loop over. This can let us wait for logins from peers (for example).
        if (nodeState != SQLiteNode::MASTERING &&
            nodeState != SQLiteNode::SLAVING   &&
            nodeState != SQLiteNode::STANDINGDOWN) {
            continue;
        }

        // If we've just switched to the mastering state, we want to upgrade the DB. We'll set a global flag to let
        // worker threads know that a DB upgrade is in progress, and start the upgrade process, which works basically
        // like a regular distributed commit.
        if (preUpdateState != SQLiteNode::MASTERING && nodeState == SQLiteNode::MASTERING) {
            if (server._upgradeDB(db)) {
                upgradeInProgress.store(true);
                server._syncThreadCommitMutex.lock();
                committingCommand = true;
                server._commandsInProgress++;
                server._syncNode->startCommit(SQLiteNode::QUORUM);

                // As it's a quorum commit, we'll need to read from peers. Let's start the next loop iteration.
                continue;
            } else {
                // If we're not doing an upgrade, we don't need to keep suppressing multi-write.
                server._suppressMultiWrite.store(false);
            }
        } else if ((preUpdateState == SQLiteNode::MASTERING || preUpdateState == SQLiteNode::STANDINGDOWN)
                   && nodeState == SQLiteNode::SEARCHING) {
            // If we were MASTERING, but now we're searching, then something's gone wrong (perhaps we got disconnected
            // from the cluster). We should give up an any commands, and let them be re-escalated. If commands were
            // initiated locally, we can just re-queue them, they will get re-checked once things clear up, and then
            // they'll get processed here, or escalated to the new master.
            // Commands initiated on slaves just get dropped, they will need to be re-escalated, potentially to a
            // different master.
            int requeued = 0;
            int dropped = 0;
            try {
                while (true) {
                    command = syncNodeQueuedCommands.pop();
                    if (command.initiatingClientID) {
                        // This one came from a local client, so we can save it for later.
                        server._commandQueue.push(move(command));
                        server._commandsInProgress--;
                    }
                }
            } catch (const out_of_range& e) {
                SWARN("Abruptly stopped MASTERING. Re-queued " << requeued << " commands, Dropped " << dropped << " commands.");
            }
        }

        // If we started a commit, and one's not in progress, then we've finished it and we'll take that command and
        // stick it back in the appropriate queue.
        if (committingCommand && !server._syncNode->commitInProgress()) {
            // Record the time spent.
            command.stopTiming(BedrockCommand::COMMIT_SYNC);

            // We're done with the commit, we unlock our mutex and decrement our counter.
            server._syncThreadCommitMutex.unlock();
            committingCommand = false;
            if (server._syncNode->commitSucceeded()) {
                // If we were upgrading, there's no response to send, we're just done.
                if (upgradeInProgress.load()) {
                    upgradeInProgress.store(false);
                    server._suppressMultiWrite.store(false);
                    server._commandsInProgress--;
                    continue;
                }
                BedrockConflictMetrics::recordSuccess(command.request.methodLine);
                SINFO("[performance] Sync thread finished committing command " << command.request.methodLine);

                // Otherwise, save the commit count, mark this command as complete, and reply.
                command.response["commitCount"] = to_string(db.getCommitCount());
                command.complete = true;
                if (command.initiatingPeerID) {
                    // This is a command that came from a peer. Have the sync node send the response back to the peer.
                    server._finishPeerCommand(command);
                } else {
                    // The only other option is this came from a client, so respond via the server.
                    server._reply(command);
                }
            } else {
                // This should only happen if the cluster becomes largely disconnected while we were in the process of
                // committing a QUORUM command - if we no longer have enough peers to reach QUORUM, we'll fall out of
                // mastering. This code won't actually run until the node comes back up in a MASTERING or SLAVING
                // state, because this loop is skipped except when MASTERING, SLAVING, or STANDINGDOWN. It's also
                // theoretically feasible for this to happen if a slave fails to commit a transaction, but that
                // probably indicates a bug (or a slave disk failure).
                SINFO("requeueing command " << command.request.methodLine
                      << " after failed sync commit. Sync thread has " << syncNodeQueuedCommands.size()
                      << " queued commands.");
                syncNodeQueuedCommands.push(move(command));
            }

            // Prevent the requestID from a finished command from being used.
            command.request.clear();
        }

        // We're either mastering, standing down, or slaving. There could be a commit in progress on `command`, but
        // there could also be other finished work to handle while we wait for that to complete. Let's see if we can
        // handle any of that work.
        try {
            // If there are any completed commands to respond to, we'll do that first.
            try {
                while (true) {
                    BedrockCommand completedCommand = completedCommands.pop();
                    SAUTOPREFIX(completedCommand.request["requestID"]);
                    SASSERT(completedCommand.complete);
                    SASSERT(completedCommand.initiatingPeerID);
                    SASSERT(!completedCommand.initiatingClientID);
                    server._finishPeerCommand(completedCommand);
                }
            } catch (const out_of_range& e) {
                // when completedCommands.pop() throws for running out of commands, we fall out of the loop.
            }

            // We don't start processing a new command until we've completed any existing ones.
            if (committingCommand) {
                continue;
            }

            // Get the next sync node command to work on.
            command = syncNodeQueuedCommands.pop();

            // We got a command to work on! Set our log prefix to the request ID.
            SAUTOPREFIX(command.request["requestID"]);
            SINFO("[performance] Sync thread dequeued command " << command.request.methodLine << ". Sync thread has "
                  << syncNodeQueuedCommands.size() << " queued commands.");

            // Set the function that will be called if this thread's signal handler catches an unrecoverable error,
            // like a segfault. Note that it's possible we're in the middle of sending a message to peers when we call
            // this, which would probably make this message malformed. This is the best we can do.
            SSetSignalHandlerDieFunc([&](){
                server._syncNode->broadcast(_generateCrashMessage(&command));
            });

            // And now we'll decide how to handle it.
            if (nodeState == SQLiteNode::MASTERING || nodeState == SQLiteNode::STANDINGDOWN) {

                // We need to grab this before peekCommand (or wherever our transaction is started), to verify that
                // no worker thread can commit in the middle of our transaction. We need our entire transaction to
                // happen with no other commits to ensure that we can't get a conflict.
                uint64_t beforeLock = STimeNow();

                // This needs to be done before we acquire _syncThreadCommitMutex or we can deadlock.
                db.waitForCheckpoint();
                server._syncThreadCommitMutex.lock();

                // It appears that this might be taking significantly longer with multi-write enabled, so we're adding
                // explicit logging for it to check.
                SINFO("[performance] Waited " << (STimeNow() - beforeLock)/1000 << "ms for _syncThreadCommitMutex.");

                // We peek commands here in the sync thread to be able to run peek and process as part of the same
                // transaction. This guarantees that any checks made in peek are still valid in process, as the DB can't
                // have changed in the meantime.
                // IMPORTANT: This check is omitted for commands with an HTTPS request object, because we don't want to
                // risk duplicating that request. If your command creates an HTTPS request, it needs to explicitly
                // re-verify that any checks made in peek are still valid in process.
                if (!command.httpsRequests.size()) {
                    if (core.peekCommand(command)) {

                        // Finished with this.
                        server._syncThreadCommitMutex.unlock();

                        // This command completed in peek, respond to it appropriately, either directly or by sending it
                        // back to the sync thread.
                        SASSERT(command.complete);
                        if (command.initiatingPeerID) {
                            server._finishPeerCommand(command);
                        } else {
                            server._reply(command);
                        }
                        continue;
                    }

                    // If we just started a new HTTPS request, save it for later.
                    if (command.httpsRequests.size()) {
                        server.waitForHTTPS(move(command));

                        // Move on to the next command until this one finishes.
                        core.rollback();
                        server._syncThreadCommitMutex.unlock();
                        continue;
                    }
                }

                if (core.processCommand(command)) {
                    // The processor says we need to commit this, so let's start that process.
                    committingCommand = true;
                    SINFO("[performance] Sync thread beginning committing command " << command.request.methodLine);
                    // START TIMING.
                    command.startTiming(BedrockCommand::COMMIT_SYNC);
                    server._syncNode->startCommit(command.writeConsistency);

                    // And we'll start the next main loop.
                    // NOTE: This will cause us to read from the network again. This, in theory, is fine, but we saw
                    // performance problems in the past trying to do something similar on every commit. This may be
                    // alleviated now that we're only doing this on *sync* commits instead of all commits, which should
                    // be a much smaller fraction of all our traffic. We set nextActivity here so that there's no
                    // timeout before we'll give up on poll() if there's nothing to read.
                    nextActivity = STimeNow();

                    // Don't unlock _syncThreadCommitMutex here, we'll hold the lock till the commit completes.
                    continue;
                } else {
                    // Otherwise, the command doesn't need a commit (maybe it was an error, or it didn't have any work
                    // to do). We'll just respond.
                    server._syncThreadCommitMutex.unlock();
                    if (command.initiatingPeerID) {
                        server._finishPeerCommand(command);
                    } else {
                        server._reply(command);
                    }
                }
            } else if (nodeState == SQLiteNode::SLAVING) {
                // If we're slaving, we just escalate directly to master without peeking. We can only get an incomplete
                // command on the slave sync thread if a slave worker thread peeked it unsuccessfully, so we don't
                // bother peeking it again.
                auto it = command.request.nameValueMap.find("Connection");
                bool forget = it != command.request.nameValueMap.end() && SIEquals(it->second, "forget");
                server._syncNode->escalateCommand(move(command), forget);
                if (forget) {
                    // Command is no longer in progress.
                    server._commandsInProgress--;
                }
            }
        } catch (const out_of_range& e) {
            // Prevent the requestID from a finished command from being used.
            command.request.clear();

            // syncNodeQueuedCommands had no commands to work on, we'll need to re-poll for some.
            continue;
        }
    } while (!server._syncNode->shutdownComplete() && !server._gracefulShutdownTimeout.ringing());

    SSetSignalHandlerDieFunc([](){SWARN("Dying in shutdown");});

    // If we forced a shutdown mid-transaction (this can happen, if, for instance, we hit our graceful timeout between
    // getting a `BEGIN_TRANSACTION` and `COMMIT_TRANSACTION`) then we need to roll back the existing transaction and
    // release the lock.
    if (server._syncNode->commitInProgress()) {
        SWARN("Shutting down mid-commit. Rolling back.");
        db.rollback();
        server._syncThreadCommitMutex.unlock();
    }

    // Done with the global lock.
    server._syncMutex.unlock();

    // We've finished shutting down the sync node, tell the workers that it's finished.
    server._shutdownState.store(DONE);
    SINFO("Sync thread finished with commands.");

    // We just fell out of the loop where we were waiting for shutdown to complete. Update the state one last time when
    // the writing replication thread exits.
    replicationState.store(server._syncNode->getState());
    if (replicationState.load() > SQLiteNode::WAITING) {
        // This is because the graceful shutdown timer fired and syncNode.shutdownComplete() returned `true` above, but
        // the server still thinks it's in some other state. We can only exit if we're in state <= SQLC_SEARCHING,
        // (per BedrockServer::shutdownComplete()), so we force that state here to allow the shutdown to proceed.
        SWARN("Sync thread exiting in state " << replicationState.load() << ". Setting to SEARCHING.");
        replicationState.store(SQLiteNode::SEARCHING);
    } else {
        SINFO("Sync thread exiting, setting state to: " << replicationState.load());
    }

    // Wait for the worker threads to finish.
    int threadId = 0;
    for (auto& workerThread : workerThreadList) {
        SINFO("Joining worker thread '" << "worker" << threadId << "'");
        threadId++;
        workerThread.join();
    }

    // If there's anything left in the command queue here, we'll discard it, because we have no way of processing it.
    if (server._commandQueue.size()) {
        SWARN("Sync thread shut down with " << server._commandQueue.size() << " queued commands. Commands were: "
              << SComposeList(server._commandQueue.getRequestMethodLines()) << ". Clearing.");
        server._commandQueue.clear();
    }

    // Release our handle to this pointer. Any other functions that are still using it will keep the object alive
    // until they return.
    server._syncNode = nullptr;

    // We're really done, store our flag so main() can be aware.
    server._syncThreadComplete.store(true);
}

void BedrockServer::worker(SData& args,
                           atomic<SQLiteNode::State>& replicationState,
                           atomic<bool>& upgradeInProgress,
                           atomic<string>& masterVersion,
                           CommandQueue& syncNodeQueuedCommands,
                           CommandQueue& syncNodeCompletedCommands,
                           BedrockServer& server,
                           int threadId,
                           int threadCount)
{
    SInitialize("worker" + to_string(threadId));
    SQLite db(args["-db"], args.calc("-cacheSize"), false, args.calc("-maxJournalSize"), threadId, threadCount - 1, args["-synchronous"]);
    BedrockCore core(db, server);

    // Command to work on. This default command is replaced when we find work to do.
    BedrockCommand command;

    // We just run this loop looking for commands to process forever. There's a check for appropriate exit conditions
    // at the bottom, which will cause our loop and thus this thread to exit when that becomes true.
    while (true) {
        try {
            // Set a signal handler function that we can call even if we die early with no command.
            SSetSignalHandlerDieFunc([&](){
                SWARN("Die function called early with no command, probably died in `getSynchronized`.");
            });

            // If we can't find any work to do, this will throw. If we can, this will increment _commandsInProgress for
            // us before returning the command that it is dequeuing. We don't update _commandsInProgress before calling
            // this, as it can spend up to a second finding out that there is no command to dequeue, which makes our
            // count wrong while we wait.
            command = server._commandQueue.getSynchronized(1000000, server._commandsInProgress);

            SAUTOPREFIX(command.request["requestID"]);
            SINFO("[performance] Dequeued command " << command.request.methodLine << " in worker, "
                  << server._commandQueue.size() << " commands in queue.");

            // Set the function that lets the signal handler know which command caused a problem, in case that happens.
            // If a signal is caught on this thread, which should only happen for unrecoverable, yet synchronous
            // signals, like SIGSEGV, this function will be called.
            SSetSignalHandlerDieFunc([&](){
                server._syncNode->broadcast(_generateCrashMessage(&command));
            });

            // If we dequeue a status or control command, handle it immediately.
            if (server._handleIfStatusOrControlCommand(command)) {
                server._commandsInProgress--;
                continue;
            }

            // Check if this command would be likely to cause a crash
            if (server._wouldCrash(command)) {
                // If so, make a lot of noise, and respond 500 without processing it.
                SALERT("CRASH-INDUCING COMMAND FOUND: " << command.request.methodLine);
                command.response.methodLine = "500 Refused";
                command.complete = true;
                if (command.initiatingPeerID) {
                    // Escalated command. Give it back to the sync thread to respond.
                    syncNodeCompletedCommands.push(move(command));
                } else {
                    server._reply(command);
                }
                continue;
            }

            // If this was a command initiated by a peer as part of a cluster operation, then we process it separately
            // and respond immediately. This allows SQLiteNode to offload read-only operations to worker threads.
            if (SQLiteNode::peekPeerCommand(server._syncNode.get(), db, command)) {
                server._commandsInProgress--;
                // Move on to the next command.
                continue;
            }

            // We just spin until the node looks ready to go. Typically, this doesn't happen expect briefly at startup.
            while (upgradeInProgress.load() ||
                   (replicationState.load() != SQLiteNode::MASTERING &&
                    replicationState.load() != SQLiteNode::SLAVING &&
                    replicationState.load() != SQLiteNode::STANDINGDOWN)
            ) {
                // Make sure that the node isn't shutting down, leaving us in an endless loop.
                if (server._shutdownState.load() != RUNNING) {
                    SWARN("Sync thread shut down while were waiting for it to come up. Discarding command '"
                          << command.request.methodLine << "'.");
                    return;
                }

                // This sleep call is pretty ugly, but it should almost never happen. We're accepting the potential
                // looping sleep call for the general case where we just check some bools and continue, instead of
                // avoiding the sleep call but having every thread lock a mutex here on every loop.
                usleep(10000);
            }

            // If this command is dependent on a commitCount newer than what we have (maybe it's a follow-up to a
            // command that was escalated to master), we'll set it aside for later processing. When the sync node
            // finishes its update loop, it will re-queue any of these commands that are no longer blocked on our
            // updated commit count.
            uint64_t commitCount = db.getCommitCount();
            uint64_t commandCommitCount = command.request.calcU64("commitCount");
            if (commandCommitCount > commitCount) {
                SAUTOLOCK(server._futureCommitCommandMutex);
                auto newQueueSize = server._futureCommitCommands.size() + 1;
                SINFO("Command (" << command.request.methodLine << ") depends on future commit(" << commandCommitCount
                      << "), Currently at: " << commitCount << ", storing for later. Queue size: " << newQueueSize);
                server._futureCommitCommands.insert(make_pair(commandCommitCount, move(command)));
                if (newQueueSize > 100) {
                    SHMMM("server._futureCommitCommands.size() == " << newQueueSize);
                }
                continue;
            }

            // OK, so this is the state right now, which isn't necessarily anything in particular, because the sync
            // node can change it at any time, and we're not synchronizing on it. We're going to go ahead and assume
            // it's something reasonable, because in most cases, that's pretty safe. If we think we're anything but
            // MASTERING, we'll just peek this command and return it's result, which should be harmless. If we think
            // we're mastering, we'll go ahead and start a `process` for the command, but we'll synchronously verify
            // our state right before we commit.
            SQLiteNode::State state = replicationState.load();

            // If we find that we've gotten a command with an initiatingPeerID, but we're not in a mastering or
            // standing down state, we'll have no way of returning this command to the caller, so we discard it. The
            // original caller will need to re-send the request. This can happen if we're mastering, and receive a
            // request from a peer, but then we stand down from mastering. The SQLiteNode should have already told its
            // peers that their outstanding requests were being canceled at this point.
            if (command.initiatingPeerID && !(state == SQLiteNode::MASTERING || SQLiteNode::STANDINGDOWN)) {
                SWARN("Found " << (command.complete ? "" : "in") << "complete " << "command "
                      << command.request.methodLine << " from peer, but not mastering. Too late for it, discarding.");
                server._commandsInProgress--;
                continue;
            }

            // If this command is already complete, then we should be a slave, and the sync node got a response back
            // from a command that had been escalated to master, and queued it for a worker to respond to. We'll send
            // that response now.
            if (command.complete) {
                // If this command is already complete, we can return it to the caller.
                // If it has an initiator, it should have been returned to a peer by a sync node instead, but if we've
                // just switched states out of mastering, we might have an old command in the queue. All we can do here
                // is note that and discard it, as we have nobody to deliver it to.
                if (command.initiatingPeerID) {
                    // Let's note how old this command is.
                    uint64_t ageSeconds = (STimeNow() - command.creationTime) / STIME_US_PER_S;
                    SWARN("Found unexpected complete command " << command.request.methodLine
                          << " from peer in worker thread. Discarding (command was " << ageSeconds << "s old).");
                    server._commandsInProgress--;
                    continue;
                }

                // Make sure we have an initiatingClientID at this point. If we do, but it's negative, it's for a
                // client that we can't respond to, so we don't bother sending the response.
                SASSERT(command.initiatingClientID);
                if (command.initiatingClientID > 0) {
                    server._reply(command);
                }

                // This command is done, move on to the next one.
                continue;
            }

            if (command.request.isSet("mockRequest")) {
                SINFO("mockRequest set for command '" << command.request.methodLine << "'.");
            }

            // We'll retry on conflict up to this many times.
            int retry = server._maxConflictRetries.load();

            // We check first, and allow this command to retry all three times, even if it becomes disallowed during
            // iteration.
            bool multiWriteOK = BedrockConflictMetrics::multiWriteOK(command.request.methodLine);
            while (retry) {
                // Block if a checkpoint is happening so we don't interrupt it.
                db.waitForCheckpoint();

                // If the command doesn't already have an httpsRequest from a previous peek attempt, try peeking it
                // now. We don't duplicate peeks for commands that make https requests.
                // If peek succeeds, then it's finished, and all we need to do is respond to the command at the bottom.
                bool calledPeek = false;
                bool peekResult = false;
                if (!command.httpsRequests.size()) {
                    peekResult = core.peekCommand(command);
                    calledPeek = true;
                }

                if (!calledPeek || !peekResult) {
                    // We've just unsuccessfully peeked a command, which means we're in a state where we might want to
                    // write it. We'll flag that here, to keep the node from falling out of MASTERING/STANDINGDOWN
                    // until we're finished with this command.
                    if (command.httpsRequests.size()) {
                        // This *should* be impossible, but previous bugs have existed where it's feasible that we call
                        // `peekCommand` while mastering, and by the time we're done, we're SLAVING, so we check just
                        // in case we ever introduce another similar bug.
                        if (state != SQLiteNode::MASTERING && state != SQLiteNode::STANDINGDOWN) {
                            SALERT("Not mastering or standing down (" << SQLiteNode::stateNames[state]
                                   << ") but have outstanding HTTPS command: " << command.request.methodLine
                                   << ", returning 500.");
                            command.response.methodLine = "500 STANDDOWN TIMEOUT";
                            server._reply(command);
                            core.rollback();
                            break;
                        }

                        // If the command isn't complete, we'll move it into our map of outstanding HTTPS requests.
                        if (!command.httpsRequestsAreComplete()) {
                            // Roll back the existing transaction, but only if we are inside an transaction
                            if (calledPeek) {
                                core.rollback();
                            }

                            // We'll save this command until any HTTPS requests finish.
                            server.waitForHTTPS(move(command));

                            // Move on to the next command until this one finishes.
                            break;
                        }
                    }
                    // Peek wasn't enough to handle this command. Now we need to decide if we should try and process
                    // it, or if we should send it off to the sync node.
                    bool canWriteParallel = server._multiWriteEnabled.load();
                    if (canWriteParallel) {
                        // If multi-write is enabled, then we need to make sure the command isn't blacklisted.
                        SAUTOLOCK(_blacklistedParallelCommandMutex);
                        canWriteParallel =
                            (_blacklistedParallelCommands.find(command.request.methodLine) == _blacklistedParallelCommands.end());
                    }

                    // We need to have multi-write enabled, the command needs to not be explicitly blacklisted, and it
                    // needs to not be automatically blacklisted.
                    canWriteParallel = canWriteParallel && multiWriteOK;
                    if (!canWriteParallel                 ||
                        server._suppressMultiWrite.load() ||
                        state != SQLiteNode::MASTERING    ||
                        command.onlyProcessOnSyncThread   ||
                        command.writeConsistency != SQLiteNode::ASYNC)
                    {
                        // Roll back the transaction, it'll get re-run in the sync thread.
                        core.rollback();

                        // We're not handling a writable command anymore.
                        SINFO("[performance] Sending non-parallel command " << command.request.methodLine
                              << " to sync thread. Sync thread has " << syncNodeQueuedCommands.size()
                              << " queued commands.");
                        syncNodeQueuedCommands.push(move(command));

                        // We'll break out of our retry loop here, as we don't need to do anything else, we can just
                        // look for another command to work on.
                        break;
                    } else {
                        // In this case, there's nothing blocking us from processing this in a worker, so let's try it.
                        if (core.processCommand(command)) {
                            // If processCommand returned true, then we need to do a commit. Otherwise, the command is
                            // done, and we just need to respond. Before we commit, we need to grab the sync thread
                            // lock. Because the sync thread grabs an exclusive lock on this wrapping any transactions
                            // that it performs, we'll get this lock while the sync thread isn't in the process of
                            // handling a transaction, thus guaranteeing that we can't commit and cause a conflict on
                            // the sync thread. We can still get conflicts here, as the sync thread might have
                            // performed a transaction after we called `processCommand` and before we call `commit`,
                            // or we could conflict with another worker thread, but the sync thread will never see a
                            // conflict as long as we don't commit while it's performing a transaction. This is scoped
                            // to the minimum time required.
                            bool commitSuccess = false;
                            {
                                uint64_t preLockTime = STimeNow();
                                shared_lock<decltype(server._syncThreadCommitMutex)> lock1(server._syncThreadCommitMutex);
                                SINFO("_syncThreadCommitMutex acquired in worker in " << fixed << setprecision(2)
                                      << ((STimeNow() - preLockTime)/1000) << "ms.");

                                // This is the first place we get really particular with the state of the node from a
                                // worker thread. We only want to do this commit if we're *SURE* we're mastering, and
                                // not allow the state of the node to change while we're committing. If it turns out
                                // we've changed states, we'll roll this command back, so we lock the node's state
                                // until we complete.
                                //
                                // IMPORTANT: If we acquire both _syncThreadCommitMutex and stateMutex, they always
                                // need to be locked in that order. The reason for this is that it's possible for the
                                // sync thread to to change states mid-commit, meaning that it needs to acquire these
                                // locks in the same order. Always acquiring the locks in the same order prevents the
                                // deadlocks.
                                shared_lock<decltype(server._syncNode->stateMutex)> lock2(server._syncNode->stateMutex);
                                if (replicationState.load() != SQLiteNode::MASTERING &&
                                    replicationState.load() != SQLiteNode::STANDINGDOWN) {
                                    SALERT("Node State changed from MASTERING to "
                                           << SQLiteNode::stateNames[replicationState.load()]
                                           << " during worker commit. Rolling back transaction!");
                                    core.rollback();
                                } else {
                                    BedrockCore::AutoTimer(command, BedrockCommand::COMMIT_WORKER);
                                    commitSuccess = core.commit();
                                }
                            }
                            if (commitSuccess) {
                                BedrockConflictMetrics::recordSuccess(command.request.methodLine);
                                SINFO("Successfully committed " << command.request.methodLine << " on worker thread.");
                                // So we must still be mastering, and at this point our commit has succeeded, let's
                                // mark it as complete. We add the currentCommit count here as well.
                                command.response["commitCount"] = to_string(db.getCommitCount());
                                command.complete = true;
                            } else {
                                SINFO("Conflict or state change committing " << command.request.methodLine
                                      << " on worker thread with " << retry << " retries remaining.");
                            }
                        }
                    }
                }

                // If the command was completed above, then we'll go ahead and respond. Otherwise there must have been
                // a conflict, and we'll retry.
                if (command.complete) {
                    if (command.initiatingPeerID) {
                        // Escalated command. Give it back to the sync thread to respond.
                        syncNodeCompletedCommands.push(move(command));
                    } else {
                        server._reply(command);
                    }

                    // Don't need to retry.
                    break;
                }

                // We're about to retry, decrement the retry count.
                --retry;
            }

            // We ran out of retries without finishing! We give it to the sync thread.
            if (!retry) {
                BedrockConflictMetrics::recordConflict(command.request.methodLine);
                SINFO("[performance] Max retries hit in worker, forwarding command " << command.request.methodLine
                      << " to sync thread. Sync thread has " << syncNodeQueuedCommands.size() << " queued commands.");
                syncNodeQueuedCommands.push(move(command));
            }
        } catch (const BedrockCommandQueue::timeout_error& e) {
            // No commands to process after 1 second.
            // If the sync node has shut down, we can return now, there will be no more work to do.
            if  (server._shutdownState.load() == DONE) {
                SINFO("No commands found in queue and DONE.");
                return;
            }
        }

        // If we hit the timeout, doesn't matter if we've got work to do. Exit.
        if (server._gracefulShutdownTimeout.ringing()) {
            SINFO("_shutdownState is DONE and we've timed out, exiting worker.");
            return;
        }
    }
}

bool BedrockServer::_handleIfStatusOrControlCommand(BedrockCommand& command) {
    if (_isStatusCommand(command)) {
        _commandsInProgress++;
        _status(command);
        _reply(command);
        return true;
    } else if (_isControlCommand(command)) {
        _commandsInProgress++;
        // Control commands can only come from localhost (and thus have an empty `_source`).
        if (command.request["_source"].empty()) {
            _control(command);
        } else {
            SWARN("Got control command " << command.request.methodLine << " on non-localhost socket ("
                  << command.request["_source"] << "). Ignoring.");
            command.response.methodLine = "401 Unauthorized";
        }
        _reply(command);
        return true;
    }
    return false;
}

bool BedrockServer::_wouldCrash(const BedrockCommand& command) {
    // Get a shared lock so that all the workers can look at this map simultaneously.
    shared_lock<decltype(_crashCommandMutex)> lock(_crashCommandMutex);

    // Typically, this map is empty and this returns no results.
    auto commandIt = _crashCommands.find(command.request.methodLine);
    if (commandIt == _crashCommands.end()) {
        return false;
    }

    // Look at each crash-inducing command that has the same methodLine.
    for (const STable& values : commandIt->second) {

        // These are all of the keys that need to match to kill this command.
        bool isMatch = true;
        for (auto& pair : values) {
            // We skip Content-Length, as it's added automatically when serializing commands.
            if (SIEquals(pair.first, "Content-Length")) {
                continue;
            }

            // See if our current command even has the blacklisted key.
            auto it = command.request.nameValueMap.find(pair.first);
            if (it ==  command.request.nameValueMap.end()) {
                // If we didn't find it, the command's not sufficiently similar, and is not blacklisted.
                isMatch = false;
                break;
            }

            // At this point, we must have the same key, but if it doesn't have the same value, then it doesn't match.
            if (it->second != pair.second) {
                isMatch = false;
                break;
            }
        }

        // If we got through the whole list and everything was a match, then this is a match, we think it'll crash.
        if (isMatch) {
            return true;
        }
    }

    // If nothing in our range returned true, then this command looks fine.
    return false;
}

void BedrockServer::_resetServer() {
    _requestCount = 0;
    _replicationState = SQLiteNode::SEARCHING;
    _upgradeInProgress = false;
    _suppressCommandPort = false;
    _suppressCommandPortManualOverride = false;
    _syncThreadComplete = false;
    _syncNode = nullptr;
    _suppressMultiWrite = true;
    _shutdownState = RUNNING;
    _shouldBackup = false;
    _commandPort = nullptr;
    _gracefulShutdownTimeout.alarmDuration = 0;
}

BedrockServer::BedrockServer(const SData& args)
  : SQLiteServer(""), _args(args), _requestCount(0), _replicationState(SQLiteNode::SEARCHING),
    _upgradeInProgress(false), _suppressCommandPort(false), _suppressCommandPortManualOverride(false),
    _syncThreadComplete(false), _syncNode(nullptr), _suppressMultiWrite(true), _shutdownState(RUNNING),
    _multiWriteEnabled(args.test("-enableMultiWrite")), _shouldBackup(false), _detach(args.isSet("-bootstrap")),
    _controlPort(nullptr), _commandPort(nullptr), _maxConflictRetries(3)
{
    _version = SVERSION;

    // Output the list of plugins.
    map<string, BedrockPlugin*> registeredPluginMap;
    for (BedrockPlugin* plugin : *BedrockPlugin::g_registeredPluginList) {
        // Add one more plugin
        const string& pluginName = SToLower(plugin->getName());
        SINFO("Registering plugin '" << pluginName << "'");
        registeredPluginMap[pluginName] = plugin;
    }

    // Enable the requested plugins, and update our version string if required.
    list<string> pluginNameList = SParseList(args["-plugins"]);
    vector<string> versions = {_version};
    for (string& pluginName : pluginNameList) {
        BedrockPlugin* plugin = registeredPluginMap[SToLower(pluginName)];
        if (!plugin) {
            SERROR("Cannot find plugin '" << pluginName << "', aborting.");
        }
        plugin->initialize(args, *this);
        plugins.push_back(plugin);

        // If the plugin has version info, add it to the list.
        auto info = plugin->getInfo();
        auto iterator = info.find("version");
        if (iterator != info.end()) {
            versions.push_back(plugin->getName() + "_" + iterator->second);
        }
    }
    sort(versions.begin(), versions.end());
    _version = SComposeList(versions, ":");

    // If `versionOverride` is set, we throw away what we just did and use the overridden value.
    // We'll destruct, sort, and then reconstruct the version string passed in so we aren't relying
    // on the operator to know that they must be sorted.
    if (args.isSet("-versionOverride")) {
        list<string> versionStrings = SParseList(args["-versionOverride"], ':');
        versionStrings.sort();
        _version = SComposeList(versionStrings, ":");
    }

    // Check for commands that will be forced to use QUORUM write consistency.
    if (args.isSet("-synchronousCommands")) {
        list<string> syncCommands;
        SParseList(args["-synchronousCommands"], syncCommands);
        for (auto& command : syncCommands) {
            _syncCommands.insert(command);
        }
    }

    // Check for commands that can't be written by workers.
    if (args.isSet("-blacklistedParallelCommands")) {
        SAUTOLOCK(_blacklistedParallelCommandMutex);
        list<string> parallelCommands;
        SParseList(args["-blacklistedParallelCommands"], parallelCommands);
        for (auto& command : parallelCommands) {
            _blacklistedParallelCommands.insert(command);
        }
    }

    // Allow sending control commands when the server's not MASTERING/SLAVING.
    SINFO("Opening control port on '" << _args["-controlPort"] << "'");
    _controlPort = openPort(_args["-controlPort"]);

    // If we're bootstraping this node we need to go into detached mode here.
    // The syncWrapper will handle this for us.
    if (_detach) {
        SINFO("Bootstrap flag detected, starting sync node in detach mode.");
    }

    // Start the sync thread, which will start the worker threads.
    SINFO("Launching sync thread '" << _syncThreadName << "'");
    _syncThread = thread(syncWrapper,
                     ref(_args),
                     ref(_replicationState),
                     ref(_upgradeInProgress),
                     ref(_masterVersion),
                     ref(_syncNodeQueuedCommands),
                     ref(*this));
}

BedrockServer::~BedrockServer() {
    // Shut down the sync thread, (which will shut down worker threads in turn).
    SINFO("Closing sync thread '" << _syncThreadName << "'");
    _syncThread.join();
    SINFO("Threads closed.");

    // Close any sockets that are still open. We wait until the sync thread has completed to do this, as until it's
    // finished, it may keep writing to these sockets.
    if (_socketIDMap.size()) {
        SWARN("Still have " << _socketIDMap.size() << " entries in _socketIDMap.");
    }

    if (socketList.size()) {
        SWARN("Still have " << socketList.size() << " entries in socketList.");
        for (list<Socket*>::iterator socketIt = socketList.begin(); socketIt != socketList.end();) {
            // Shut it down and go to the next (because closeSocket will invalidate this iterator otherwise)
            Socket* s = *socketIt++;
            closeSocket(s);
        }
    }
}

bool BedrockServer::shutdownComplete() {
    if (_detach) {
        // We don't want main() to stop calling `poll` for us, we are listening on the control port.
        return false;
    }

    // If the sync thread is finished, we're finished.
    if (_syncThreadComplete) {
        return true;
    }

    // We have hit our timeout. This will force the sync thread to exit, so we should hit the above criteria
    // (_syncThreadComplete) in the next loop or two.
    if (_gracefulShutdownTimeout.ringing()) {
        // Timing out. Log some info and return true.
        map<string, int> commandsInQueue;
        auto methods = _commandQueue.getRequestMethodLines();
        for (auto method : methods) {
            auto it = commandsInQueue.find(method);
            if (it != commandsInQueue.end()) {
                (it->second)++;
            } else {
                commandsInQueue[method] = 1;
            }
        }
        string commandCounts;
        for (auto cmdPair : commandsInQueue) {
            commandCounts += cmdPair.first + ":" + to_string(cmdPair.second) + ", ";
        }
        SWARN("Graceful shutdown timed out. "
              << "Replication State: " << SQLiteNode::stateNames[_replicationState.load()] << ". "
              << "Command queue size: " << _commandQueue.size() << ". "
              << "Commands in progress: " << _commandsInProgress.load() << ". "
              << "Command Counts: " << commandCounts << "killing non gracefully.");
    }

    // We wait until the sync thread returns.
    return false;
}

void BedrockServer::prePoll(fd_map& fdm) {
    SAUTOLOCK(_socketIDMutex);
    STCPServer::prePoll(fdm);
}

void BedrockServer::postPoll(fd_map& fdm, uint64_t& nextActivity) {
    // Let the base class do its thing. We lock around this because we allow worker threads to modify the sockets (by
    // writing to them, but this can truncate send buffers).
    {
        SAUTOLOCK(_socketIDMutex);
        STCPServer::postPoll(fdm);
    }

    // Open the port the first time we enter a command-processing state
    SQLiteNode::State state = _replicationState.load();

    // If we're a slave, and the master's on a different version than us, we don't open the command port.
    // If we do, we'll escalate all of our commands to the master, which causes undue load on master during upgrades.
    // Instead, we'll simply not respond and let this request get re-directed to another slave.
    string masterVersion = _masterVersion.load();
    if (!_suppressCommandPort && state == SQLiteNode::SLAVING && (masterVersion != _version)) {
        SINFO("Node " << _args["-nodeName"] << " slaving on version " << _version << ", master is version: "
              << masterVersion << ", not opening command port.");
        suppressCommandPort("master version mismatch", true);
    } else if (_suppressCommandPort && (state == SQLiteNode::MASTERING || (masterVersion == _version))) {
        // If we become master, or if master's version resumes matching ours, open the command port again.
        if (!_suppressCommandPortManualOverride) {
            // Only generate this logline if we haven't manually blocked this.
            SINFO("Node " << _args["-nodeName"] << " disabling previously suppressed command port after version check.");
        }
        suppressCommandPort("master version match", false);
    }
    if (!_suppressCommandPort && (state == SQLiteNode::MASTERING || state == SQLiteNode::SLAVING) &&
        _shutdownState.load() == RUNNING) {
        // Open the port
        if (!_commandPort) {
            SINFO("Ready to process commands, opening command port on '" << _args["-serverHost"] << "'");
            _commandPort = openPort(_args["-serverHost"]);
        }
        if (!_controlPort) {
            SINFO("Opening control port on '" << _args["-controlPort"] << "'");
            _controlPort = openPort(_args["-controlPort"]);
        }

        // Open any plugin ports on enabled plugins
        for (auto plugin : plugins) {
            string portHost = plugin->getPort();
            if (!portHost.empty()) {
                bool alreadyOpened = false;
                for (auto pluginPorts : _portPluginMap) {
                    if (pluginPorts.second == plugin) {
                        // We've already got this one.
                        alreadyOpened = true;
                        break;
                    }
                }
                // Open the port and associate it with the plugin
                if (!alreadyOpened) {
                    SINFO("Opening port '" << portHost << "' for plugin '" << plugin->getName() << "'");
                    Port* port = openPort(portHost);
                    _portPluginMap[port] = plugin;
                }
            }
        }
    }

    // **NOTE: We leave the port open between startup and shutdown, even if we enter a state where
    //         we can't process commands -- such as a non master/slave state.  The reason is we
    //         expect any state transitions between startup/shutdown to be due to temporary conditions
    //         that will resolve themselves automatically in a short time.  During this period we
    //         prefer to receive commands and queue them up, even if we can't process them immediately,
    //         on the assumption that we'll be able to process them before the browser times out.

    // Is the OS trying to communicate with us?
    if (SGetSignals()) {
        if (SGetSignal(SIGTTIN)) {
            // Suppress command port, but only if we haven't already cleared it
            if (!SCheckSignal(SIGTTOU)) {
                suppressCommandPort("SIGTTIN", true, true);
            }
        } else if (SGetSignal(SIGTTOU)) {
            // Clear command port suppression
            suppressCommandPort("SIGTTOU", false, true);
        } else {
            // For any other signal, just shutdown.
            _beginShutdown(SGetSignalDescription());
        }
    }

    // Timing variables.
    int deserializationAttempts = 0;
    int deserializedRequests = 0;

    // Accept any new connections
    _acceptSockets();

    // Time the end of the accept section.
    uint64_t acceptEndTime = STimeNow();

    // Process any new activity from incoming sockets. In order to not modify the socket list while we're iterating
    // over it, we'll keep a list of sockets that need closing.
    list<STCPManager::Socket*> socketsToClose;

    // This is a timestamp, after which we'll start giving up on any sockets that don't seem to be giving us any data.
    // The case for this is that once we start shutting down, we'll close any sockets when we respond to a command on
    // them, and we'll stop accepting any new sockets, but if existing sockets just sit around giving us nothing, we
    // need to figure out some way to handle them. We'll wait 5 seconds and then start killing them.
    static uint64_t lastChance = 0;
    for (auto s : socketList) {
        switch (s->state.load()) {
            case STCPManager::Socket::CLOSED:
            {
                // TODO: Cancel any outstanding commands initiated by this socket. This isn't critical, and is an
                // optimization. Otherwise, they'll continue to get processed to completion, and will just never be
                // able to have their responses returned.
                SAUTOLOCK(_socketIDMutex);
                _socketIDMap.erase(s->id);
                socketsToClose.push_back(s);
            }
            break;
            case STCPManager::Socket::CONNECTED:
            {
                {
                    SAUTOLOCK(_socketIDMutex);
                    if (s->recvBuffer.empty()) {
                        // If nothing's been received, break early.
                        if (_shutdownState.load() != RUNNING && lastChance && lastChance < STimeNow() && _socketIDMap.find(s->id) == _socketIDMap.end()) {
                            // If we're shutting down and past our lastChance timeout, we start killing these.
                            SINFO("Closing socket " << s->id << " with no data and no pending command: shutting down.");
                            socketsToClose.push_back(s);
                        }
                        break;
                    } else {
                        // Otherwise, we'll see if there's any activity on this socket. Currently, we don't handle clients
                        // pipelining requests well. We process commands in no particular order, so we can't dequeue two
                        // requests off the same socket at one time, or we don't guarantee their return order, thus we just
                        // wait and will try again later.
                        auto socketIt = _socketIDMap.find(s->id);
                        if (socketIt != _socketIDMap.end()) {
                            break;
                        }
                    }
                }

                // If there's a request, we'll dequeue it (but only the first one).
                SData request;

                // If the socket is owned by a plugin, we let the plugin populate our request.
                BedrockPlugin* plugin = static_cast<BedrockPlugin*>(s->data);
                if (plugin) {
                    // Call the plugin's handler.
                    plugin->onPortRecv(s, request);
                    if (!request.empty()) {
                        // If it populated our request, then we'll save the plugin name so we can handle the response.
                        request["plugin"] = plugin->getName();
                    }
                } else {
                    // Otherwise, handle any default request.
                    int requestSize = request.deserialize(s->recvBuffer);
                    SConsumeFront(s->recvBuffer, requestSize);
                    deserializationAttempts++;
                }

                // If we have a populated request, from either a plugin or our default handling, we'll queue up the
                // command.
                if (!request.empty()) {
                    SAUTOPREFIX(request["requestID"]);
                    deserializedRequests++;
                    // Either shut down the socket or store it so we can eventually sync out the response.
                    if (SIEquals(request["Connection"], "forget") ||
                        (uint64_t)request.calc64("commandExecuteTime") > STimeNow()) {
                        // Respond immediately to make it clear we successfully queued it, but don't add to the socket
                        // map as we don't care about the answer.
                        SINFO("Firing and forgetting '" << request.methodLine << "'");
                        SData response("202 Successfully queued");
                        if (_shutdownState.load() != RUNNING) {
                            response["Connection"] = "close";
                        }
                        s->send(response.serialize());

                        // If we're shutting down, discard this command, we won't wait for the future.
                        if (_shutdownState.load() != RUNNING) {
                            SINFO("Not queuing future command '" << request.methodLine << "' while shutting down.");
                            break;
                        }
                    } else {
                        SINFO("Waiting for '" << request.methodLine << "' to complete.");
                        SAUTOLOCK(_socketIDMutex);
                        _socketIDMap[s->id] = s;
                    }

                    // Create a command.
                    BedrockCommand command(request);

                    // Get the source ip of the command.
                    char *ip = inet_ntoa(s->addr.sin_addr);
                    if (ip != "127.0.0.1"s) {
                        // We only add this if it's not localhost because existing code expects commands that come from
                        // localhost to have it blank.
                        command.request["_source"] = ip;
                    }

                    if (command.writeConsistency != SQLiteNode::QUORUM
                        && _syncCommands.find(command.request.methodLine) != _syncCommands.end()) {

                        command.writeConsistency = SQLiteNode::QUORUM;
                        SINFO("Forcing QUORUM consistency for command " << command.request.methodLine);
                    }

                    // This is important! All commands passed through the entire cluster must have unique IDs, or they
                    // won't get routed properly from slave to master and back.
                    command.id = _args["-nodeName"] + "#" + to_string(_requestCount++);

                    // And we and keep track of the client that initiated this command, so we can respond later, except
                    // if we received connection:forget in which case we don't respond later
                    command.initiatingClientID = SIEquals(request["Connection"], "forget") ? -1 : s->id;

                    // If it's a status or control command, we handle it specially there. If not, we'll queue it for
                    // later processing.
                    if (!_handleIfStatusOrControlCommand(command)) {
                        auto _syncNodeCopy = _syncNode;
                        if (_syncNodeCopy && _syncNodeCopy->getState() == SQLiteNode::STANDINGDOWN) {
                            _standDownQueue.push(move(command));
                        } else {
                            SINFO("Queued new '" << command.request.methodLine << "' command from local client, with "
                                  << _commandQueue.size() << " commands already queued.");
                            _commandQueue.push(move(command));
                        }
                    }
                } else {
                    SAUTOLOCK(_socketIDMutex);
                    // If we weren't able to deserialize a complete request, and we're shutting down, give up.
                    if (_shutdownState.load() != RUNNING && lastChance && lastChance < STimeNow() && _socketIDMap.find(s->id) == _socketIDMap.end()) {
                        SINFO("Closing socket " << s->id << " with incomplete data and no pending command: shutting down.");
                        socketsToClose.push_back(s);
                    }
                }
            }
            break;
            case STCPManager::Socket::SHUTTINGDOWN:
            {
                // We do nothing in this state, we just wait until the next iteration of poll and let the CLOSED
                // case run. This block just prevents default warning from firing.
            }
            break;
            default:
            {
                SWARN("Socket in unhandled state: " << s->state);
            }
            break;
        }
    }

    // Log the timing of this loop.
    uint64_t readElapsedMS = (STimeNow() - acceptEndTime) / 1000;
    SINFO("Read from " << socketList.size() << " sockets, attempted to deserialize " << deserializationAttempts
          << " commands, " << deserializedRequests << " were complete and deserialized in " << readElapsedMS << "ms.");

    // Now we can close any sockets that we need to.
    for (auto s: socketsToClose) {
        closeSocket(s);
    }

    // If any plugin timers are firing, let the plugins know.
    for (auto plugin : plugins) {
        for (SStopwatch* timer : plugin->timers) {
            if (timer->ding()) {
                plugin->timerFired(timer);
            }
        }
    }

    // If we've been told to start shutting down, we'll set the lastChance timer.
    if (_shutdownState.load() == START_SHUTDOWN) {
        if (!lastChance) {
            lastChance = STimeNow() + 5 * 1'000'000; // 5 seconds from now.
        }
        // If we've run out of sockets or hit our timeout, we'll increment _shutdownState.
        if (socketList.empty() || _gracefulShutdownTimeout.ringing()) {
            lastChance = 0;

            // We empty the socket list here, we will no longer allow new requests to come in, as the sync node can
            // shutdown any time after here, and we'll have no way to handle new requests.
            if (socketList.size()) {
                SAUTOLOCK(_socketIDMutex);
                SINFO("Killing " << socketList.size() << " remaining sockets at graceful shutdown timeout.");
                while(socketList.size()) {
                    auto s = socketList.front();
                    _socketIDMap.erase(s->id);
                    closeSocket(s);
                }
            }
            _shutdownState.store(CLIENTS_RESPONDED);
        }
    }
}

void BedrockServer::_reply(BedrockCommand& command) {
    SAUTOLOCK(_socketIDMutex);

    // Finalize timing info even for commands we won't respond to (this makes this data available in logs).
    command.finalizeTimingInfo();

    // Don't reply to commands with pseudo-clients (i.e., commands that we generated by other commands).
    if (command.initiatingClientID < 0) {
        _commandsInProgress--;
        return;
    }

    // Do we have a socket for this command?
    auto socketIt = _socketIDMap.find(command.initiatingClientID);
    if (socketIt != _socketIDMap.end()) {
        command.response["nodeName"] = _args["-nodeName"];

        // Is a plugin handling this command? If so, it gets to send the response.
        string& pluginName = command.request["plugin"];

        // If we're shutting down, tell the caller to close the connection.
        if (_shutdownState.load() != RUNNING) {
            command.response["Connection"] = "close";
        }

        if (!pluginName.empty()) {
            // Let the plugin handle it
            SINFO("Plugin '" << pluginName << "' handling response '" << command.response.methodLine
                  << "' to request '" << command.request.methodLine << "'");
            BedrockPlugin* plugin = BedrockPlugin::getPluginByName(pluginName);
            if (plugin) {
                plugin->onPortRequestComplete(command, socketIt->second);
            } else {
                SERROR("Couldn't find plugin '" << pluginName << ".");
            }
        } else {
            // Otherwise we send the standard response.
            socketIt->second->send(command.response.serialize());
        }

        // If `Connection: close` was set, shut down the socket, in case the caller ignores us.
        if (SIEquals(command.request["Connection"], "close") || _shutdownState.load() != RUNNING) {
            shutdownSocket(socketIt->second, SHUT_RDWR);
        }

        // We only keep track of sockets with pending commands.
        _socketIDMap.erase(socketIt);
    }
    else if (!SIEquals(command.request["Connection"], "forget")) {
        SINFO("No socket to reply for: '" << command.request.methodLine << "' #" << command.initiatingClientID);
    }
    _commandsInProgress--;
}

void BedrockServer::suppressCommandPort(const string& reason, bool suppress, bool manualOverride) {
    // If we've set the manual override flag, then we'll only actually make this change if we've specified it again.
    if (_suppressCommandPortManualOverride && !manualOverride) {
        return;
    }
    SINFO((suppress ? "Suppressing" : "Clearing") << " command port due to: " << reason);

    // Save the state of manual override. Note that it's set to *suppress* on purpose.
    if (manualOverride) {
        _suppressCommandPortManualOverride = suppress;
    }
    // Process accordingly
    _suppressCommandPort = suppress;
    if (suppress) {
        // Close the command port, and all plugin's ports. Won't reopen.
        SHMMM("Suppressing command port");
        if (!portList.empty()) {
            closePorts({_controlPort});
            _portPluginMap.clear();
            _commandPort = nullptr;
        }
    } else {
        // Clearing past suppression, but don't reopen (It's always safe to close, but not always safe to open).
        SHMMM("Clearing command port suppression");
    }
}

bool BedrockServer::_isStatusCommand(BedrockCommand& command) {
    if (SIEquals(command.request.methodLine, STATUS_IS_SLAVE)          ||
        SIEquals(command.request.methodLine, STATUS_HANDLING_COMMANDS) ||
        SIEquals(command.request.methodLine, STATUS_PING)              ||
        SIEquals(command.request.methodLine, STATUS_STATUS)            ||
        SIEquals(command.request.methodLine, STATUS_BLACKLIST)         ||
        SIEquals(command.request.methodLine, STATUS_MULTIWRITE)) {
        return true;
    }
    return false;
}

list<STable> BedrockServer::getPeerInfo() {
    SAUTOLOCK(_syncMutex);
    list<STable> peerData;
    auto _syncNodeCopy = _syncNode;
    if (_syncNodeCopy) {
        for (SQLiteNode::Peer* peer : _syncNodeCopy->peerList) {
            peerData.emplace_back(peer->nameValueMap);
            peerData.back()["host"] = peer->host;
            peerData.back()["name"] = peer->name;
        }
    }
    return peerData;
}

void BedrockServer::setDetach(bool detach) {
    if (detach) {
        _beginShutdown("Detach", true);
    } else {
        _detach = false;
    }
}

bool BedrockServer::isDetached() {
    return _detach && _syncThreadComplete;
}

void BedrockServer::_status(BedrockCommand& command) {
    SData& request  = command.request;
    SData& response = command.response;

    // We'll return whether or not this server is slaving.
    if (SIEquals(request.methodLine, STATUS_IS_SLAVE)) {
        // Used for liveness check for HAProxy. It's limited to HTTP style requests for it's liveness checks, so let's
        // pretend to be an HTTP server for this purpose. This allows us to load balance incoming requests.
        //
        // HAProxy interprets 2xx/3xx level responses as alive, 4xx/5xx level responses as dead.
        SQLiteNode::State state = _replicationState.load();
        if (state == SQLiteNode::SLAVING) {
            response.methodLine = "HTTP/1.1 200 Slaving";
        } else {
            response.methodLine = "HTTP/1.1 500 Not slaving. State="
                                  + SQLiteNode::stateNames[state];
        }
    }

    else if (SIEquals(request.methodLine, STATUS_HANDLING_COMMANDS)) {
        // This is similar to the above check, and is used for letting HAProxy load-balance commands.
        SQLiteNode::State state = _replicationState.load();
        if (state != SQLiteNode::SLAVING) {
            response.methodLine = "HTTP/1.1 500 Not slaving. State=" + SQLiteNode::stateNames[state];
        } else if (_version != _masterVersion.load()) {
            response.methodLine = "HTTP/1.1 500 Mismatched version. Version=" + _version;
        } else {
            response.methodLine = "HTTP/1.1 200 Slaving";
        }
    }

    // All a ping message requires is some response.
    else if (SIEquals(request.methodLine, STATUS_PING)) {
        response.methodLine = "200 OK";
    }

    // This collects the current state of the server, which also includes some state from the underlying SQLiteNode.
    else if (SIEquals(request.methodLine, STATUS_STATUS)) {
        STable content;
        SQLiteNode::State state = _replicationState.load();
        list<string> pluginList;
        for (auto plugin : plugins) {
            STable pluginData = plugin->getInfo();
            pluginData["name"] = plugin->getName();
            pluginList.push_back(SComposeJSONObject(pluginData));
        }
        content["isMaster"] = state == SQLiteNode::MASTERING ? "true" : "false";
        content["plugins"]  = SComposeJSONArray(pluginList);
        content["state"]    = SQLiteNode::stateNames[state];
        content["version"]  = _version;
        content["host"]     = _args["-nodeHost"];

        {
            // Make it known if anything is known to cause crashes.
            shared_lock<decltype(_crashCommandMutex)> lock(_crashCommandMutex);
            size_t totalCount = 0;
            for (const auto& s : _crashCommands) {
                totalCount += s.second.size();
            }
            content["crashCommands"] = totalCount;
        }

        // On master, return the current multi-write blacklists.
        if (state == SQLiteNode::MASTERING) {
            // Both of these need to be in the correct state for multi-write to be enabled.
            bool multiWriteOn =  _multiWriteEnabled.load() && !_suppressMultiWrite;
            content["multiWriteEnabled"] = multiWriteOn ? "true" : "false";
            content["multiWriteAutoBlacklist"] = BedrockConflictMetrics::getMultiWriteDeniedCommands();
            content["multiWriteManualBlacklist"] = SComposeJSONArray(_blacklistedParallelCommands);
        }

        // We read from syncNode internal state here, so we lock to make sure that this doesn't conflict with the sync
        // thread.
        list<STable> peerData = getPeerInfo();
        list<string> escalated;
        {
            SAUTOLOCK(_syncMutex);

            // There's no syncNode when the server is detached, so we can't get this data.
            auto _syncNodeCopy = _syncNode;
            if (_syncNodeCopy) {
                content["syncNodeAvailable"] = "true";
                // Set some information about this node.
                content["CommitCount"] = to_string(_syncNodeCopy->getCommitCount());
                content["priority"] = to_string(_syncNodeCopy->getPriority());

                // Get any escalated commands that are waiting to be processed.
                escalated = _syncNodeCopy->getEscalatedCommandRequestMethodLines();
            } else {
                content["syncNodeAvailable"] = "false";
            }
        }

        // Coalesce all of the peer data into one value to return.
        list<string> peerList;
        for (const STable& peerTable : peerData) {
            peerList.push_back(SComposeJSONObject(peerTable));
        }

        // We can use the `each` functionality to pass a lambda that will grab each method line in
        // `_syncNodeQueuedCommands`.
        list<string> syncNodeQueuedMethods;
        _syncNodeQueuedCommands.each([&syncNodeQueuedMethods](auto& item){
            syncNodeQueuedMethods.push_back(item.request.methodLine);
        });
        content["peerList"]                    = SComposeJSONArray(peerList);
        content["queuedCommandList"]           = SComposeJSONArray(_commandQueue.getRequestMethodLines());
        content["syncThreadQueuedCommandList"] = SComposeJSONArray(syncNodeQueuedMethods);
        content["escalatedCommandList"]        = SComposeJSONArray(escalated);

        // Done, compose the response.
        response.methodLine = "200 OK";
        response.content = SComposeJSONObject(content);
    }

    else if (SIEquals(request.methodLine, STATUS_BLACKLIST)) {
        SAUTOLOCK(_blacklistedParallelCommandMutex);

        // Return the old list. We can check the list by not passing the "Commands" param.
        STable content;
        content["oldCommandBlacklist"] = SComposeList(_blacklistedParallelCommands);

        // If the Commands param is set, parse it and update our value.
        if (request.isSet("Commands")) {
            _blacklistedParallelCommands.clear();
            list<string> parallelCommands;
            SParseList(request["Commands"], parallelCommands);
            for (auto& command : parallelCommands) {
                _blacklistedParallelCommands.insert(command);
            }
        }
        if (request.isSet("autoBlacklistConflictFraction")) {
            BedrockConflictMetrics::setFraction(SToFloat(request["autoBlacklistConflictFraction"]));
        }

        // Prepare the command to respond to the caller.
        response.methodLine = "200 OK";
        response.content = SComposeJSONObject(content);
    } else if (SIEquals(request.methodLine, STATUS_MULTIWRITE)) {
        if (request.isSet("Enable")) {
            _multiWriteEnabled.store(request.test("Enable"));
            response.methodLine = "200 OK";
        } else {
            response.methodLine = "500 Must Specify 'Enable'";
        }
    }
}

bool BedrockServer::_isControlCommand(BedrockCommand& command) {
    if (SIEquals(command.request.methodLine, "BeginBackup")            ||
        SIEquals(command.request.methodLine, "SuppressCommandPort")    ||
        SIEquals(command.request.methodLine, "ClearCommandPort")       ||
        SIEquals(command.request.methodLine, "ClearCrashCommands")     ||
        SIEquals(command.request.methodLine, "Detach")                 ||
        SIEquals(command.request.methodLine, "Attach")                 ||
        SIEquals(command.request.methodLine, "SetConflictParams")      ||
        SIEquals(command.request.methodLine, "SetCheckpointIntervals")
        ) {
        return true;
    }
    return false;
}

void BedrockServer::_control(BedrockCommand& command) {
    SData& response = command.response;
    response.methodLine = "200 OK";
    if (SIEquals(command.request.methodLine, "BeginBackup")) {
        _shouldBackup = true;
        _beginShutdown("Detach", true);
    } else if (SIEquals(command.request.methodLine, "SuppressCommandPort")) {
        suppressCommandPort("SuppressCommandPort", true, true);
    } else if (SIEquals(command.request.methodLine, "ClearCommandPort")) {
        suppressCommandPort("ClearCommandPort", false, true);
    } else if (SIEquals(command.request.methodLine, "ClearCrashCommands")) {
        unique_lock<decltype(_crashCommandMutex)> lock(_crashCommandMutex);
        _crashCommands.clear();
    } else if (SIEquals(command.request.methodLine, "Detach")) {
        response.methodLine = "203 DETACHING";
        _beginShutdown("Detach", true);
    } else if (SIEquals(command.request.methodLine, "Attach")) {
        // Ensure none of our plugins are blocking attaching
        list<string> blockingPlugins;
        for (auto plugin : plugins) {
            if (plugin->preventAttach()) {
                blockingPlugins.emplace_back(plugin->getName());
            }
        }
        if (blockingPlugins.size()) {
            response.methodLine = "401 Attaching prevented by " + SComposeList(blockingPlugins);
        } else {
            response.methodLine = "204 ATTACHING";
            _detach = false;
        }
    } else if (SIEquals(command.request.methodLine, "SetCheckpointIntervals")) {
        response["passiveCheckpointPageMin"] = to_string(SQLite::passiveCheckpointPageMin.load());
        response["fullCheckpointPageMin"] = to_string(SQLite::fullCheckpointPageMin.load());
        if (command.request.isSet("passiveCheckpointPageMin")) {
            SQLite::passiveCheckpointPageMin.store(command.request.calc("passiveCheckpointPageMin"));
        }
        if (command.request.isSet("fullCheckpointPageMin")) {
            SQLite::fullCheckpointPageMin.store(command.request.calc("fullCheckpointPageMin"));
        }
    } else if (SIEquals(command.request.methodLine, "SetConflictParams")) {
        if (command.request.isSet("MaxConflictRetries")) {
            int retries = command.request.calc("MaxConflictRetries");
            if (retries > 0 && retries <= 100) {
                SINFO("Updating _maxConflictRetries to: " << retries);
                _maxConflictRetries.store(retries);
            }
        }
        if (command.request.isSet("AutoBlacklistConflictFraction")) {
            float fraction = SToFloat(command.request["AutoBlacklistConflictFraction"]);
            if (fraction > 0.001 && fraction <= 1.0) {
                SINFO("Updating BedrockConflictMetrics::fraction to: " << fraction);
                BedrockConflictMetrics::setFraction(fraction);
            }
        }
    }
}

bool BedrockServer::_upgradeDB(SQLite& db) {
    // These all get conglomerated into one big query.
    db.beginTransaction();
    for (auto plugin : plugins) {
        plugin->upgradeDatabase(db);
    }
    if (db.getUncommittedQuery().empty()) {
        db.rollback();
    }
    return !db.getUncommittedQuery().empty();
}

void BedrockServer::_prePollPlugins(fd_map& fdm) {
    for (auto plugin : plugins) {
        for (auto manager : plugin->httpsManagers) {
            manager->prePoll(fdm);
        }
    }
}

void BedrockServer::_postPollPlugins(fd_map& fdm, uint64_t nextActivity) {
    for (auto plugin : plugins) {
        for (auto manager : plugin->httpsManagers) {
            list<SHTTPSManager::Transaction*> completedHTTPSRequests;
            auto _syncNodeCopy = _syncNode;
            if (_shutdownState.load() != RUNNING || (_syncNodeCopy && _syncNodeCopy->getState() == SQLiteNode::STANDINGDOWN)) {
                // If we're shutting down or standing down, we can't wait minutes for HTTPS requests. They get 5s.
                manager->postPoll(fdm, nextActivity, completedHTTPSRequests, 5000);
            } else {
                // Otherwise, use the default timeout.
                manager->postPoll(fdm, nextActivity, completedHTTPSRequests);
            }

            // Move any fully completed commands back to the main queue, and decrement the number of commands in
            // progress to match.
            _commandsInProgress.fetch_sub(finishWaitingForHTTPS(completedHTTPSRequests));
        }
    }
}

void BedrockServer::_beginShutdown(const string& reason, bool detach) {
    if (_shutdownState.load() == RUNNING) {
        _detach = detach;
        // Begin a graceful shutdown; close our port
        SINFO("Beginning graceful shutdown due to '" << reason
              << "', closing command port on '" << _args["-serverHost"] << "'");
        _gracefulShutdownTimeout.alarmDuration = STIME_US_PER_S * 60; // 60s timeout before we give up
        _gracefulShutdownTimeout.start();

        // Delete any commands scheduled in the future.
        _commandQueue.abandonFutureCommands(5000);

        // Accept any new connections before closing, this avoids leaving clients who had connected to in a weird
        // state.
        _acceptSockets();

        // Close our listening ports, we won't accept any new connections on them, except the control port, if we're
        // detaching. It needs to keep listening.
        if (_detach) {
            closePorts({_controlPort});
        } else {
            closePorts();
            _controlPort = nullptr;
        }
        _portPluginMap.clear();
        _commandPort = nullptr;
        _shutdownState.store(START_SHUTDOWN);
        SINFO("START_SHUTDOWN. Ports shutdown, will perform final socket read. Commands queued: " << _commandQueue.size());
    }
}

bool BedrockServer::shouldBackup() {
    return _shouldBackup;
}

SData BedrockServer::_generateCrashMessage(const BedrockCommand* command) {
    SData message("CRASH_COMMAND");
    SData subMessage(command->request.methodLine);
    for (auto& field : command->crashIdentifyingValues) {
        auto it = command->request.nameValueMap.find(field);
        if (it != command->request.nameValueMap.end()) {
            subMessage[field] = it->second;
        }
    }
    message.content = subMessage.serialize();
    return message;
}

void BedrockServer::broadcastCommand(const SData& cmd) {
    SData message("BROADCAST_COMMAND");
    message.content = cmd.serialize();
    lock_guard<recursive_mutex> lock(_syncMutex);
    auto _syncNodeCopy = _syncNode;
    if (_syncNodeCopy) {
        _syncNodeCopy->broadcast(message);
    }
}

void BedrockServer::onNodeLogin(SQLiteNode::Peer* peer)
{
    shared_lock<decltype(_crashCommandMutex)> lock(_crashCommandMutex);
    for (const auto& p : _crashCommands) {
        for (const auto& table : p.second) {
            SALERT("Sending crash command " << p.first << " to node " << peer->name << " on login");
            SData command(p.first);
            command.nameValueMap = table;
            BedrockCommand cmd(command);
            for (const auto& fields : command.nameValueMap) {
                cmd.crashIdentifyingValues.insert(fields.first);
            }
            auto _syncNodeCopy = _syncNode;
            if (_syncNodeCopy) {
                _syncNodeCopy->broadcast(_generateCrashMessage(&cmd), peer);
            }
        }
    }
}

void BedrockServer::_finishPeerCommand(BedrockCommand& command) {
    // See if we're supposed to forget this command (because the slave is not listening for a response).
    auto it = command.request.nameValueMap.find("Connection");
    bool forget = it != command.request.nameValueMap.end() && SIEquals(it->second, "forget");
    command.finalizeTimingInfo();
    if (forget) {
        SINFO("Not responding to 'forget' command '" << command.request.methodLine << "' from slave.");
    } else {
        auto _syncNodeCopy = _syncNode;
        if (_syncNodeCopy) {
            _syncNodeCopy->sendResponse(command);
        }
    }
    _commandsInProgress--;
}

void BedrockServer::_acceptSockets() {
    Socket* s = nullptr;
    Port* acceptPort = nullptr;
    while ((s = acceptSocket(acceptPort))) {
        if (SContains(_portPluginMap, acceptPort)) {
            BedrockPlugin* plugin = _portPluginMap[acceptPort];
            // Allow the plugin to process this
            SINFO("Plugin '" << plugin->getName() << "' accepted a socket from '" << s->addr << "'");
            plugin->onPortAccept(s);

            // Remember that this socket is owned by this plugin.
            SASSERT(!s->data);
            s->data = plugin;
        }
    }
<<<<<<< HEAD
}

void BedrockServer::waitForHTTPS(BedrockCommand&& command) {
    lock_guard<mutex> lock(_httpsCommandMutex);

    // Create a new BedrockCommand on the head via moving from our existing command. This is the one we'll store.
    BedrockCommand* commandPtr = new BedrockCommand(move(command));

    // And we keep it in a set of all commands with outstanding HTTPS requests.
    _outstandingHTTPSCommands.insert(commandPtr);

    // Insert each request pointing at the given object.
    for (auto request : commandPtr->httpsRequests) {
        _outstandingHTTPSRequests.emplace(make_pair(request, commandPtr));
    }
}

int BedrockServer::finishWaitingForHTTPS(list<SHTTPSManager::Transaction*>& completedHTTPSRequests) {
    lock_guard<mutex> lock(_httpsCommandMutex);
    int commandsCompleted = 0;
    for (auto transaction : completedHTTPSRequests) {
        // We assume this is found, we should never be looking for a transaction in this list that isn't there.
        auto transactionIt = _outstandingHTTPSRequests.find(transaction);
        auto commandPtr = transactionIt->second;

        // It's possible that we've already completed this command (imagine if completedHTTPSRequests contained more
        // than one request for the same command, the first one we looked at will have finished the command), so if we
        // can't find it in _outstandingHTTPSCommands, it must be done.
        auto commandPtrIt = _outstandingHTTPSCommands.find(commandPtr);
        if (commandPtrIt != _outstandingHTTPSCommands.end()) {
            // I guess it's still here! Is it done?
            if (commandPtr->httpsRequestsAreComplete()) {
                // If so, add it back to the main queue, erase its entry in _outstandingHTTPSCommands, and delete it.
                _commandQueue.push(move(*commandPtr));
                _outstandingHTTPSCommands.erase(commandPtrIt);
                delete commandPtr;
                commandsCompleted++;
            }
        }
        
        // Now we can erase the transaction, as it's no longer outstanding.
        _outstandingHTTPSRequests.erase(transactionIt);
    }
    return commandsCompleted;
=======
>>>>>>> b34a9a8d
}<|MERGE_RESOLUTION|>--- conflicted
+++ resolved
@@ -1934,7 +1934,6 @@
             s->data = plugin;
         }
     }
-<<<<<<< HEAD
 }
 
 void BedrockServer::waitForHTTPS(BedrockCommand&& command) {
@@ -1979,6 +1978,4 @@
         _outstandingHTTPSRequests.erase(transactionIt);
     }
     return commandsCompleted;
-=======
->>>>>>> b34a9a8d
 }