--- conflicted
+++ resolved
@@ -737,16 +737,12 @@
             // iteration.
             bool multiWriteOK = BedrockConflictMetrics::multiWriteOK(command.request.methodLine);
 
-<<<<<<< HEAD
-            // Block if a checkpoint is happening so we don't interrupt it.
-            db.waitForCheckpoint();
-
             // If the command doesn't already have an httpsRequest from a previous peek attempt, try peeking it
             // now. We don't duplicate peeks for commands that make https requests.
             // If peek succeeds, then it's finished, and all we need to do is respond to the command at the bottom.
             bool calledPeek = false;
             bool peekResult = false;
-            if (!command.httpsRequest) {
+            if (!command.httpsRequests.size()) {
                 peekResult = core.peekCommand(command);
                 calledPeek = true;
             }
@@ -755,7 +751,7 @@
                 // We've just unsuccessfully peeked a command, which means we're in a state where we might want to
                 // write it. We'll flag that here, to keep the node from falling out of MASTERING/STANDINGDOWN
                 // until we're finished with this command.
-                if (command.httpsRequest) {
+                if (command.httpsRequests.size()) {
                     // This *should* be impossible, but previous bugs have existed where it's feasible that we call
                     // `peekCommand` while mastering, and by the time we're done, we're SLAVING, so we check just
                     // in case we ever introduce another similar bug.
@@ -766,62 +762,17 @@
                         command.response.methodLine = "500 STANDDOWN TIMEOUT";
                         server._reply(command);
                         core.rollback();
-                        continue;
                     }
 
                     // If the command isn't complete, we'll move it into our map of outstanding HTTPS requests.
-                    if (!command.httpsRequest->response) {
+                    if (!command.areHttpsRequestsComplete()) {
                         // Roll back the existing transaction, but only if we are inside an transaction
                         if (calledPeek) {
-=======
-                // If the command doesn't already have an httpsRequest from a previous peek attempt, try peeking it
-                // now. We don't duplicate peeks for commands that make https requests.
-                // If peek succeeds, then it's finished, and all we need to do is respond to the command at the bottom.
-                bool calledPeek = false;
-                bool peekResult = false;
-                if (!command.httpsRequests.size()) {
-                    peekResult = core.peekCommand(command);
-                    calledPeek = true;
-                }
-
-                if (!calledPeek || !peekResult) {
-                    // We've just unsuccessfully peeked a command, which means we're in a state where we might want to
-                    // write it. We'll flag that here, to keep the node from falling out of MASTERING/STANDINGDOWN
-                    // until we're finished with this command.
-                    if (command.httpsRequests.size()) {
-                        // This *should* be impossible, but previous bugs have existed where it's feasible that we call
-                        // `peekCommand` while mastering, and by the time we're done, we're SLAVING, so we check just
-                        // in case we ever introduce another similar bug.
-                        if (state != SQLiteNode::MASTERING && state != SQLiteNode::STANDINGDOWN) {
-                            SALERT("Not mastering or standing down (" << SQLiteNode::stateNames[state]
-                                   << ") but have outstanding HTTPS command: " << command.request.methodLine
-                                   << ", returning 500.");
-                            command.response.methodLine = "500 STANDDOWN TIMEOUT";
-                            server._reply(command);
->>>>>>> cbee318e
                             core.rollback();
                         }
 
-<<<<<<< HEAD
-                        // We're not handling a writable command anymore (at the moment). We need to make sure we
-                        // don't shut down without checking for outstanding HTTPS commands.
-                        lock_guard<mutex> lock(server._httpsCommandMutex);
-                        SINFO("[performance] Waiting on HTTPS response " << command.request.methodLine
-                              << ", " << server._outstandingHTTPSRequests.size() << " queued HTTPS commands.");
-
-                        // Save this in our https commads queue.
-                        server._outstandingHTTPSRequests.emplace(make_pair(command.httpsRequest, move(command)));
-=======
-                        // If the command isn't complete, we'll move it into our map of outstanding HTTPS requests.
-                        if (!command.areHttpsRequestsComplete()) {
-                            // Roll back the existing transaction, but only if we are inside an transaction
-                            if (calledPeek) {
-                                core.rollback();
-                            }
-
-                            // We'll save this command until any HTTPS requests finish.
-                            server.waitForHTTPS(move(command));
->>>>>>> cbee318e
+                        // We'll save this command until any HTTPS requests finish.
+                        server.waitForHTTPS(move(command));
 
                         // Move on to the next command until this one finishes.
                         continue;
