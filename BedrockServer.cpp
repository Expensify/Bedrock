// Manages connections to a single instance of the bedrock server.
#include <libstuff/libstuff.h>
#include "BedrockServer.h"
#include "BedrockPlugin.h"
#include "BedrockCore.h"
#include <iomanip>

set<string>BedrockServer::_blacklistedParallelCommands;
shared_timed_mutex BedrockServer::_blacklistedParallelCommandMutex;

void BedrockServer::acceptCommand(SQLiteCommand&& command, bool isNew) {
    // If the sync node tells us that a command causes a crash, we immediately save that.
    if (SIEquals(command.request.methodLine, "CRASH_COMMAND")) {
        SData request;
        request.deserialize(command.request.content);

        // Take a unique lock so nobody else can read from this table while we update it.
        unique_lock<decltype(_crashCommandMutex)> lock(_crashCommandMutex);

        // Add the blacklisted command to the map.
        _crashCommands[request.methodLine].insert(request.nameValueMap);
        size_t totalCount = 0;
        for (const auto& s : _crashCommands) {
            totalCount += s.second.size();
        }
        SALERT("Blacklisting command (now have " << totalCount << " blacklisted commands): " << request.serialize());
    } else {
        BedrockCommand newCommand(move(command));
        if (SIEquals(newCommand.request.methodLine, "BROADCAST_COMMAND")) {
            SData newRequest;
            newRequest.deserialize(newCommand.request.content);
            newCommand = BedrockCommand(newRequest);
            newCommand.initiatingClientID = -1;
            newCommand.initiatingPeerID = 0;
        }
        // Add a request ID if one was missing.
        _addRequestID(newCommand.request);
        SAUTOPREFIX(newCommand.request["requestID"]);
        if (newCommand.writeConsistency != SQLiteNode::QUORUM
            && _syncCommands.find(newCommand.request.methodLine) != _syncCommands.end()) {

            newCommand.writeConsistency = SQLiteNode::QUORUM;
            _lastQuorumCommandTime = STimeNow();
            SINFO("Forcing QUORUM consistency for command " << newCommand.request.methodLine);
        }
        SINFO("Queued new '" << newCommand.request.methodLine << "' command from bedrock node, with " << _commandQueue.size()
              << " commands already queued.");

        _commandQueue.push(move(newCommand));
    }
}

void BedrockServer::cancelCommand(const string& commandID) {
    // TODO: Unimplemented (but never called, anyway)
}

bool BedrockServer::canStandDown() {
    // Here's all the commands in existence.
    size_t count = BedrockCommand::getCommandCount();
    size_t standDownQueueSize = _standDownQueue.size();

    // If we have any commands anywhere but the stand-down queue, let's log that.
    if (count && count != standDownQueueSize) {
        size_t mainQueueSize = _commandQueue.size();
        size_t blockingQueueSize = _blockingCommandQueue.size();
        size_t syncNodeQueueSize = _syncNodeQueuedCommands.size();
        size_t completedCommandsSize = _completedCommands.size();

        // These two aren't all nicely packaged so we need to lock them ourselves.
        size_t outstandingHTTPSCommandsSize = 0;
        {
            lock_guard<decltype(_httpsCommandMutex)> lock(_httpsCommandMutex);
            outstandingHTTPSCommandsSize = _outstandingHTTPSCommands.size();
        }
        size_t futureCommitCommandsSize = 0;
        {
            lock_guard<decltype(_futureCommitCommandMutex)> lock(_futureCommitCommandMutex);
            futureCommitCommandsSize = _futureCommitCommands.size();
        }

        SINFO("Can't stand down with " << count << " commands remaining. Queue sizes are: "
              << "mainQueueSize: " << mainQueueSize << ", "
              << "blockingQueueSize: " << blockingQueueSize << ", "
              << "syncNodeQueueSize: " << syncNodeQueueSize << ", "
              << "completedCommandsSize: " << completedCommandsSize << ", "
              << "outstandingHTTPSCommandsSize: " << outstandingHTTPSCommandsSize << ", "
              << "futureCommitCommandsSize: " << futureCommitCommandsSize << ", "
              << "standDownQueueSize: " << standDownQueueSize << ".");
        return false;
    } else {
        SINFO("Can stand down now.");
        return true;
    }
}

void BedrockServer::syncWrapper(SData& args,
                         atomic<SQLiteNode::State>& replicationState,
                         atomic<bool>& upgradeInProgress,
                         atomic<string>& masterVersion,
                         BedrockTimeoutCommandQueue& syncNodeQueuedCommands,
                         BedrockServer& server)
{
    // Initialize the thread.
    SInitialize(_syncThreadName);

    while(true) {
        // If the server's set to be detached, we wait until that flag is unset, and then start the sync thread.
        if (server._detach) {
            // If we're set detached, we assume we'll be re-attached eventually, and then be `RUNNING`.
            SINFO("Bedrock server entering detached state.");
            server._shutdownState.store(RUNNING);
            while (server._detach) {
                if (server.shutdownWhileDetached) {
                    SINFO("Bedrock server exiting from detached state.");
                    return;
                }
                // Just wait until we're attached.
                SINFO("Bedrock server sleeping in detached state.");
                sleep(1);
            }
            SINFO("Bedrock server entering attached state.");
        }
        server._resetServer();
        sync(args, replicationState, upgradeInProgress, masterVersion, syncNodeQueuedCommands, server);

        // Now that we've run the sync thread, we can exit if it hasn't set _detach again.
        if (!server._detach) {
            break;
        }
    }
}

void BedrockServer::sync(SData& args,
                         atomic<SQLiteNode::State>& replicationState,
                         atomic<bool>& upgradeInProgress,
                         atomic<string>& masterVersion,
                         BedrockTimeoutCommandQueue& syncNodeQueuedCommands,
                         BedrockServer& server)
{
    // Parse out the number of worker threads we'll use. The DB needs to know this because it will expect a
    // corresponding number of journal tables. "-readThreads" exists only for backwards compatibility.
    int workerThreads = args.calc("-workerThreads");

    // TODO: remove when nothing uses readThreads.
    workerThreads = workerThreads ? workerThreads : args.calc("-readThreads");

    // If still no value, use the number of cores on the machine, if available.
    workerThreads = workerThreads ? workerThreads : max(1u, thread::hardware_concurrency());

    // A minumum of *2* worker threads are required. One for blocking writes, one for other commands.
    if (workerThreads < 2) { 
        workerThreads = 2;
    }

    // Initialize the DB.
    int64_t mmapSizeGB = args.isSet("-mmapSizeGB") ? stoll(args["-mmapSizeGB"]) : 0;
    SQLite db(args["-db"], args.calc("-cacheSize"), true, args.calc("-maxJournalSize"), -1, workerThreads - 1, args["-synchronous"], mmapSizeGB);

    // And the command processor.
    BedrockCore core(db, server);

    // And the sync node.
    uint64_t firstTimeout = STIME_US_PER_M * 2 + SRandom::rand64() % STIME_US_PER_S * 30;

    // Initialize the shared pointer to our sync node object.
    server._syncNode = make_shared<SQLiteNode>(server, db, args["-nodeName"], args["-nodeHost"],
                                               args["-peerList"], args.calc("-priority"), firstTimeout,
                                               server._version);

    // This should be empty anyway, but let's make sure.
    if (server._completedCommands.size()) {
        SWARN("_completedCommands not empty at startup of sync thread.");
    }

    // The node is now coming up, and should eventually end up in a `MASTERING` or `SLAVING` state. We can start adding
    // our worker threads now. We don't wait until the node is `MASTERING` or `SLAVING`, as it's state can change while
    // it's running, and our workers will have to maintain awareness of that state anyway.
    SINFO("Starting " << workerThreads << " worker threads.");
    list<thread> workerThreadList;
    for (int threadId = 0; threadId < workerThreads; threadId++) {
        workerThreadList.emplace_back(worker,
                                      ref(args),
                                      ref(replicationState),
                                      ref(upgradeInProgress),
                                      ref(masterVersion),
                                      ref(syncNodeQueuedCommands),
                                      ref(server._completedCommands),
                                      ref(server),
                                      threadId,
                                      workerThreads);
    }

    // Now we jump into our main command processing loop.
    uint64_t nextActivity = STimeNow();
    BedrockCommand command(move(SQLiteCommand(SData())), BedrockCommand::DONT_COUNT);
    bool committingCommand = false;

    // We hold a lock here around all operations on `syncNode`, because `SQLiteNode` isn't thread-safe, but we need
    // `BedrockServer` to be able to introspect it in `Status` requests. We hold this lock at all times until exiting
    // our main loop, aside from when we're waiting on `poll`. Strictly, we could hold this lock less often, but there
    // are not that many status commands coming in, and they can wait for a fraction of a second, which lets us keep
    // the logic of this loop simpler.
    server._syncMutex.lock();
    do {
        // Make sure the existing command prefix is still valid since they're reset when SAUTOPREFIX goes out of scope.
        SAUTOPREFIX(command.request["requestID"]);

        // If there were commands waiting on our commit count to come up-to-date, we'll move them back to the main
        // command queue here. There's no place in particular that's best to do this, so we do it at the top of this
        // main loop, as that prevents it from ever getting skipped in the event that we `continue` early from a loop
        // iteration.
        // We also move all commands back to the main queue here if we're shutting down, just to make sure they don't
        // end up lost in the ether.
        {
            SAUTOLOCK(server._futureCommitCommandMutex);

            // First, see if anything has timed out, and move that back to the main queue.
            if (server._futureCommitCommandTimeouts.size()) {
                uint64_t now = STimeNow();
                auto it =  server._futureCommitCommandTimeouts.begin();
                while (it != server._futureCommitCommandTimeouts.end() && it->first < now) {
                    // Find commands depending on this commit.
                    auto itPair =  server._futureCommitCommands.equal_range(it->second);
                    for (auto cmdIt = itPair.first; cmdIt != itPair.second; cmdIt++) {
                        // Check for one with this timeout.
                        if (cmdIt->second.timeout() == it->first) {
                            // This command has the right commit count *and* timeout, return it.
                            SINFO("Returning command (" << cmdIt->second.request.methodLine << ") waiting on commit " << cmdIt->first
                                  << " to queue, timed out at: " << now << ", timeout was: " << it->first << ".");

                            // Remove the commit count requirement so this can get timed out.
                            cmdIt->second.request.erase("commitCount");
                            server._commandQueue.push(move(cmdIt->second));

                            // And delete it, it's gone.
                             server._futureCommitCommands.erase(cmdIt);

                            // Done.
                            break;
                        }
                    }
                    it++;
                }

                // And remove everything we just iterated through.
                if (it != server._futureCommitCommandTimeouts.begin()) {
                    server._futureCommitCommandTimeouts.erase(server._futureCommitCommandTimeouts.begin(), it);
                }
            }

            // Anything that hasn't timed out might be ready to return because the commit count is up-to-date.
            if (!server._futureCommitCommands.empty()) {
                uint64_t commitCount = db.getCommitCount();
                auto it = server._futureCommitCommands.begin();
                while (it != server._futureCommitCommands.end() && (it->first <= commitCount || server._shutdownState.load() != RUNNING)) {
                    SINFO("Returning command (" << it->second.request.methodLine << ") waiting on commit " << it->first
                          << " to queue, now have commit " << commitCount);
                    server._commandQueue.push(move(it->second));

                    // Remove it from the timed out list as well.
                    auto itPair = server._futureCommitCommandTimeouts.equal_range(it->second.timeout());
                    for (auto timeoutIt = itPair.first; timeoutIt != itPair.second; timeoutIt++) {
                        if (timeoutIt->second == it->first) {
                             server._futureCommitCommandTimeouts.erase(timeoutIt);
                            break;
                        }
                    }
                    it++;
                }
                if (it != server._futureCommitCommands.begin()) {
                    server._futureCommitCommands.erase(server._futureCommitCommands.begin(), it);
                }
            }
        }

        // If we're in a state where we can initialize shutdown, then go ahead and do so.
        // Having responded to all clients means there are no *local* clients, but it doesn't mean there are no
        // escalated commands. This is fine though - if we're slaving, there can't be any escalated commands, and if
        // we're mastering, then the next update() loop will set us to standing down, and then we won't accept any new
        // commands, and we'll shortly run through the existing queue.
        if (server._shutdownState.load() == CLIENTS_RESPONDED) {
            // The total time we'll wait for the sync node is whatever we haven't already waited from the original
            // timeout, minus 5 seconds to allow to clean up afterward.
            int64_t timeAllowed = server._gracefulShutdownTimeout.alarmDuration.load() - server._gracefulShutdownTimeout.elapsed();
            timeAllowed -= 5'000'000;
            server._syncNode->beginShutdown(max(timeAllowed, (int64_t)1));
        }

        // The fd_map contains a list of all file descriptors (eg, sockets, Unix pipes) that poll will wait on for
        // activity. Once any of them has activity (or the timeout ends), poll will return.
        fd_map fdm;

        // Prepare our plugins for `poll` (for instance, in case they're making HTTP requests).
        server._prePollPlugins(fdm);

        // Pre-process any sockets the sync node is managing (i.e., communication with peer nodes).
        server._syncNode->prePoll(fdm);

        // Add our command queues to our fd_map.
        syncNodeQueuedCommands.prePoll(fdm);
        server._completedCommands.prePoll(fdm);

        // Wait for activity on any of those FDs, up to a timeout.
        const uint64_t now = STimeNow();

        // Unlock our mutex, poll, and re-lock when finished.
        server._syncMutex.unlock();
        S_poll(fdm, max(nextActivity, now) - now);
        server._syncMutex.lock();

        // And set our next timeout for 1 second from now.
        nextActivity = STimeNow() + STIME_US_PER_S;

        // Process any network traffic that happened. Scope this so that we can change the log prefix and have it
        // auto-revert when we're finished.
        {
            SAUTOPREFIX("xxxxxx");

            // Process any activity in our plugins.
            server._postPollPlugins(fdm, nextActivity);
            server._syncNode->postPoll(fdm, nextActivity);
            syncNodeQueuedCommands.postPoll(fdm);
            server._completedCommands.postPoll(fdm);
        }

        // Ok, let the sync node to it's updating for as many iterations as it requires. We'll update the replication
        // state when it's finished.
        SQLiteNode::State preUpdateState = server._syncNode->getState();
        while (server._syncNode->update()) {}
        SQLiteNode::State nodeState = server._syncNode->getState();
        replicationState.store(nodeState);
        masterVersion.store(server._syncNode->getMasterVersion());

<<<<<<< HEAD
=======
        // If we're a slave, and the master's on a different version than us, we don't open the command port.
        // If we do, we'll escalate all of our commands to the master, which causes undue load on master during upgrades.
        // Instead, we'll simply not respond and let this request get re-directed to another slave.
        string masterVersion = server._masterVersion.load();
        {
            // We lock around any changes to the command port state so that two threads can't run over each other.
            lock_guard <decltype(server.portListMutex)> lock(server.portListMutex);
            if (!server._suppressCommandPort && nodeState == SQLiteNode::SLAVING && (masterVersion != server._version)) {
                SINFO("Node " << server._args["-nodeName"] << " slaving on version " << server._version << ", master is version: "
                      << masterVersion << ", not opening command port.");
                server.suppressCommandPort("master version mismatch", true);
            } else if (server._suppressCommandPort && (nodeState == SQLiteNode::MASTERING || (masterVersion == server._version))) {
                // If we become master, or if master's version resumes matching ours, open the command port again.
                if (!server._suppressCommandPortManualOverride) {
                    // Only generate this logline if we haven't manually blocked this.
                    SINFO("Node " << server._args["-nodeName"] << " disabling previously suppressed command port after version check.");
                }
                server.suppressCommandPort("master version match", false);
            }

            if (!server._suppressCommandPort && (nodeState == SQLiteNode::MASTERING || nodeState == SQLiteNode::SLAVING) &&
                server._shutdownState.load() == RUNNING) {
                // Open the port
                if (!server._commandPort) {
                    SINFO("Ready to process commands, opening command port on '" << server._args["-serverHost"] << "'");
                    server._commandPort = server.openPort(server._args["-serverHost"]);
                }
                if (!server._controlPort) {
                    SINFO("Opening control port on '" << server._args["-controlPort"] << "'");
                    server._controlPort = server.openPort(server._args["-controlPort"]);
                }

                // Open any plugin ports on enabled plugins
                for (auto plugin : server.plugins) {
                    string portHost = plugin->getPort();
                    if (!portHost.empty()) {
                        bool alreadyOpened = false;
                        for (auto pluginPorts : server._portPluginMap) {
                            if (pluginPorts.second == plugin) {
                                // We've already got this one.
                                alreadyOpened = true;
                                break;
                            }
                        }
                        // Open the port and associate it with the plugin
                        if (!alreadyOpened) {
                            SINFO("Opening port '" << portHost << "' for plugin '" << plugin->getName() << "'");
                            Port* port = server.openPort(portHost);
                            server._portPluginMap[port] = plugin;
                        }
                    }
                }
            }
        }

        // Is the OS trying to communicate with us?
        if (SGetSignals()) {
            if (SGetSignal(SIGTTIN)) {
                // Suppress command port, but only if we haven't already cleared it
                if (!SCheckSignal(SIGTTOU)) {
                    server.suppressCommandPort("SIGTTIN", true, true);
                }
            } else if (SGetSignal(SIGTTOU)) {
                // Clear command port suppression
                server.suppressCommandPort("SIGTTOU", false, true);
            } else {
                // For any other signal, just shutdown.
                server._beginShutdown(SGetSignalDescription());
            }
        }

>>>>>>> 700efd30
        // If anything was in the stand down queue, move it back to the main queue.
        if (nodeState != SQLiteNode::STANDINGDOWN) {
            while (server._standDownQueue.size()) {
                server._commandQueue.push(server._standDownQueue.pop());
            }
        } else if (preUpdateState != SQLiteNode::STANDINGDOWN) {
            // Otherwise,if we just started standing down, discard any commands that had been scheduled in the future.
            // In theory, it should be fine to keep these, as they shouldn't have sockets associated with them, and
            // they could be re-escalated to master in the future, but there's not currently a way to decide if we've
            // run through all of the commands that might need peer responses before standing down aside from seeing if
            // the entire queue is empty.
            server._commandQueue.abandonFutureCommands(5000);
        }

        // If we're not mastering, we turn off multi-write until we've finished upgrading the DB. This persists until
        // after we're mastering  again.
        if (nodeState != SQLiteNode::MASTERING) {
            server._suppressMultiWrite.store(true);
        }

        // If the node's not in a ready state at this point, we'll probably need to read from the network, so start the
        // main loop over. This can let us wait for logins from peers (for example).
        if (nodeState != SQLiteNode::MASTERING &&
            nodeState != SQLiteNode::SLAVING   &&
            nodeState != SQLiteNode::STANDINGDOWN) {
            continue;
        }

        // If we've just switched to the mastering state, we want to upgrade the DB. We'll set a global flag to let
        // worker threads know that a DB upgrade is in progress, and start the upgrade process, which works basically
        // like a regular distributed commit.
        if (preUpdateState != SQLiteNode::MASTERING && nodeState == SQLiteNode::MASTERING) {
            // Store this before we start writing to the DB, which can take a while depending on what changes were made
            // (for instance, adding an index).
            upgradeInProgress.store(true);
            if (server._upgradeDB(db)) {
                server._syncThreadCommitMutex.lock();
                committingCommand = true;
                server._syncNode->startCommit(SQLiteNode::QUORUM);
                server._lastQuorumCommandTime = STimeNow();

                // As it's a quorum commit, we'll need to read from peers. Let's start the next loop iteration.
                continue;
            } else {
                // If we're not doing an upgrade, we don't need to keep suppressing multi-write, and we're done with
                // the upgradeInProgress flag.
                upgradeInProgress.store(false);
                server._suppressMultiWrite.store(false);
            }
        } else if ((preUpdateState == SQLiteNode::MASTERING || preUpdateState == SQLiteNode::STANDINGDOWN)
                   && nodeState == SQLiteNode::SEARCHING) {
            // If we were MASTERING, but now we're searching, then something's gone wrong (perhaps we got disconnected
            // from the cluster). We should give up an any commands, and let them be re-escalated. If commands were
            // initiated locally, we can just re-queue them, they will get re-checked once things clear up, and then
            // they'll get processed here, or escalated to the new master.
            // Commands initiated on slaves just get dropped, they will need to be re-escalated, potentially to a
            // different master.
            int requeued = 0;
            int dropped = 0;
            try {
                while (true) {
                    command = syncNodeQueuedCommands.pop();
                    if (command.initiatingClientID) {
                        // This one came from a local client, so we can save it for later.
                        server._commandQueue.push(move(command));
                    }
                }
            } catch (const out_of_range& e) {
                SWARN("Abruptly stopped MASTERING. Re-queued " << requeued << " commands, Dropped " << dropped << " commands.");
            }
        }

        // If we started a commit, and one's not in progress, then we've finished it and we'll take that command and
        // stick it back in the appropriate queue.
        if (committingCommand && !server._syncNode->commitInProgress()) {
            // Record the time spent.
            command.stopTiming(BedrockCommand::COMMIT_SYNC);

            // We're done with the commit, we unlock our mutex and decrement our counter.
            server._syncThreadCommitMutex.unlock();
            committingCommand = false;
            if (server._syncNode->commitSucceeded()) {
                // If we were upgrading, there's no response to send, we're just done.
                if (upgradeInProgress.load()) {
                    upgradeInProgress.store(false);
                    server._suppressMultiWrite.store(false);
                    continue;
                }
                SINFO("[performance] Sync thread finished committing command " << command.request.methodLine);

                // Otherwise, save the commit count, mark this command as complete, and reply.
                command.response["commitCount"] = to_string(db.getCommitCount());
                command.complete = true;
                if (command.initiatingPeerID) {
                    // This is a command that came from a peer. Have the sync node send the response back to the peer.
                    server._finishPeerCommand(command);
                } else {
                    // The only other option is this came from a client, so respond via the server.
                    server._reply(command);
                }
            } else {
                // This should only happen if the cluster becomes largely disconnected while we were in the process of
                // committing a QUORUM command - if we no longer have enough peers to reach QUORUM, we'll fall out of
                // mastering. This code won't actually run until the node comes back up in a MASTERING or SLAVING
                // state, because this loop is skipped except when MASTERING, SLAVING, or STANDINGDOWN. It's also
                // theoretically feasible for this to happen if a slave fails to commit a transaction, but that
                // probably indicates a bug (or a slave disk failure).
                SINFO("requeueing command " << command.request.methodLine
                      << " after failed sync commit. Sync thread has " << syncNodeQueuedCommands.size()
                      << " queued commands.");
                syncNodeQueuedCommands.push(move(command));
            }

            // Prevent the requestID from a finished command from being used.
            command.request.clear();
        }

        // We're either mastering, standing down, or slaving. There could be a commit in progress on `command`, but
        // there could also be other finished work to handle while we wait for that to complete. Let's see if we can
        // handle any of that work.
        try {
            // If there are any completed commands to respond to, we'll do that first.
            try {
                while (true) {
                    BedrockCommand completedCommand = server._completedCommands.pop();
                    SAUTOPREFIX(completedCommand.request["requestID"]);
                    SASSERT(completedCommand.complete);
                    SASSERT(completedCommand.initiatingPeerID);
                    SASSERT(!completedCommand.initiatingClientID);
                    server._finishPeerCommand(completedCommand);
                }
            } catch (const out_of_range& e) {
                // when _completedCommands.pop() throws for running out of commands, we fall out of the loop.
            }

            // We don't start processing a new command until we've completed any existing ones.
            if (committingCommand) {
                continue;
            }

            // Get the next sync node command to work on.
            command = syncNodeQueuedCommands.pop();

            // We got a command to work on! Set our log prefix to the request ID.
            SAUTOPREFIX(command.request["requestID"]);
            SINFO("Sync thread dequeued command " << command.request.methodLine << ". Sync thread has "
                  << syncNodeQueuedCommands.size() << " queued commands.");

            if (command.timeout() < STimeNow()) {
                SINFO("Command '" << command.request.methodLine << "' timed out in sync thread queue, sending back to main queue.");
                server._commandQueue.push(move(command));
                continue;
            }

            // Set the function that will be called if this thread's signal handler catches an unrecoverable error,
            // like a segfault. Note that it's possible we're in the middle of sending a message to peers when we call
            // this, which would probably make this message malformed. This is the best we can do.
            SSetSignalHandlerDieFunc([&](){
                server._syncNode->broadcast(_generateCrashMessage(&command));
            });

            // And now we'll decide how to handle it.
            if (nodeState == SQLiteNode::MASTERING || nodeState == SQLiteNode::STANDINGDOWN) {

                // We need to grab this before peekCommand (or wherever our transaction is started), to verify that
                // no worker thread can commit in the middle of our transaction. We need our entire transaction to
                // happen with no other commits to ensure that we can't get a conflict.
                uint64_t beforeLock = STimeNow();

                // This needs to be done before we acquire _syncThreadCommitMutex or we can deadlock.
                db.waitForCheckpoint();
                server._syncThreadCommitMutex.lock();

                // It appears that this might be taking significantly longer with multi-write enabled, so we're adding
                // explicit logging for it to check.
                SINFO("[performance] Waited " << (STimeNow() - beforeLock)/1000 << "ms for _syncThreadCommitMutex.");

                // We peek commands here in the sync thread to be able to run peek and process as part of the same
                // transaction. This guarantees that any checks made in peek are still valid in process, as the DB can't
                // have changed in the meantime.
                // IMPORTANT: This check is omitted for commands with an HTTPS request object, because we don't want to
                // risk duplicating that request. If your command creates an HTTPS request, it needs to explicitly
                // re-verify that any checks made in peek are still valid in process.
                if (!command.httpsRequests.size()) {
                    if (core.peekCommand(command)) {

                        // Finished with this.
                        server._syncThreadCommitMutex.unlock();

                        // This command completed in peek, respond to it appropriately, either directly or by sending it
                        // back to the sync thread.
                        SASSERT(command.complete);
                        if (command.initiatingPeerID) {
                            server._finishPeerCommand(command);
                        } else {
                            server._reply(command);
                        }
                        continue;
                    }

                    // If we just started a new HTTPS request, save it for later.
                    if (command.httpsRequests.size()) {
                        server.waitForHTTPS(move(command));

                        // Move on to the next command until this one finishes.
                        core.rollback();
                        server._syncThreadCommitMutex.unlock();
                        continue;
                    }
                }

                if (core.processCommand(command)) {
                    // The processor says we need to commit this, so let's start that process.
                    committingCommand = true;
                    SINFO("[performance] Sync thread beginning committing command " << command.request.methodLine);
                    // START TIMING.
                    command.startTiming(BedrockCommand::COMMIT_SYNC);
                    server._syncNode->startCommit(command.writeConsistency);

                    // And we'll start the next main loop.
                    // NOTE: This will cause us to read from the network again. This, in theory, is fine, but we saw
                    // performance problems in the past trying to do something similar on every commit. This may be
                    // alleviated now that we're only doing this on *sync* commits instead of all commits, which should
                    // be a much smaller fraction of all our traffic. We set nextActivity here so that there's no
                    // timeout before we'll give up on poll() if there's nothing to read.
                    nextActivity = STimeNow();

                    // Don't unlock _syncThreadCommitMutex here, we'll hold the lock till the commit completes.
                    continue;
                } else {
                    // Otherwise, the command doesn't need a commit (maybe it was an error, or it didn't have any work
                    // to do). We'll just respond.
                    server._syncThreadCommitMutex.unlock();
                    if (command.initiatingPeerID) {
                        server._finishPeerCommand(command);
                    } else {
                        server._reply(command);
                    }
                }
            } else if (nodeState == SQLiteNode::SLAVING) {
                // If we're slaving, we just escalate directly to master without peeking. We can only get an incomplete
                // command on the slave sync thread if a slave worker thread peeked it unsuccessfully, so we don't
                // bother peeking it again.
                auto it = command.request.nameValueMap.find("Connection");
                bool forget = it != command.request.nameValueMap.end() && SIEquals(it->second, "forget");
                server._syncNode->escalateCommand(move(command), forget);
                if (forget) {
                    // Command is no longer in progress.
                }
            }
        } catch (const out_of_range& e) {
            // Prevent the requestID from a finished command from being used.
            command.request.clear();

            // syncNodeQueuedCommands had no commands to work on, we'll need to re-poll for some.
            continue;
        }
    } while (!server._syncNode->shutdownComplete() && !server._gracefulShutdownTimeout.ringing());

    SSetSignalHandlerDieFunc([](){SWARN("Dying in shutdown");});

    // If we forced a shutdown mid-transaction (this can happen, if, for instance, we hit our graceful timeout between
    // getting a `BEGIN_TRANSACTION` and `COMMIT_TRANSACTION`) then we need to roll back the existing transaction and
    // release the lock.
    if (server._syncNode->commitInProgress()) {
        SWARN("Shutting down mid-commit. Rolling back.");
        db.rollback();
        server._syncThreadCommitMutex.unlock();
    }

    // Done with the global lock.
    server._syncMutex.unlock();

    // We've finished shutting down the sync node, tell the workers that it's finished.
    server._shutdownState.store(DONE);
    SINFO("Sync thread finished with commands.");

    // We just fell out of the loop where we were waiting for shutdown to complete. Update the state one last time when
    // the writing replication thread exits.
    replicationState.store(server._syncNode->getState());
    if (replicationState.load() > SQLiteNode::WAITING) {
        // This is because the graceful shutdown timer fired and syncNode.shutdownComplete() returned `true` above, but
        // the server still thinks it's in some other state. We can only exit if we're in state <= SQLC_SEARCHING,
        // (per BedrockServer::shutdownComplete()), so we force that state here to allow the shutdown to proceed.
        SWARN("Sync thread exiting in state " << replicationState.load() << ". Setting to SEARCHING.");
        replicationState.store(SQLiteNode::SEARCHING);
    } else {
        SINFO("Sync thread exiting, setting state to: " << replicationState.load());
    }

    // Wait for the worker threads to finish.
    int threadId = 0;
    for (auto& workerThread : workerThreadList) {
        SINFO("Joining worker thread '" << "worker" << threadId << "'");
        threadId++;
        workerThread.join();
    }

    // If there's anything left in the command queue here, we'll discard it, because we have no way of processing it.
    if (server._commandQueue.size()) {
        SWARN("Sync thread shut down with " << server._commandQueue.size() << " queued commands. Commands were: "
              << SComposeList(server._commandQueue.getRequestMethodLines()) << ". Clearing.");
        server._commandQueue.clear();
    }

    // Same for the blocking queue.
    if (server._blockingCommandQueue.size()) {
        SWARN("Sync thread shut down with " << server._blockingCommandQueue.size() << " blocking queued commands. Commands were: "
              << SComposeList(server._blockingCommandQueue.getRequestMethodLines()) << ". Clearing.");
        server._blockingCommandQueue.clear();
    }

    // Release our handle to this pointer. Any other functions that are still using it will keep the object alive
    // until they return.
    server._syncNode = nullptr;

    // We're really done, store our flag so main() can be aware.
    server._syncThreadComplete.store(true);
}

void BedrockServer::worker(SData& args,
                           atomic<SQLiteNode::State>& replicationState,
                           atomic<bool>& upgradeInProgress,
                           atomic<string>& masterVersion,
                           BedrockTimeoutCommandQueue& syncNodeQueuedCommands,
                           BedrockTimeoutCommandQueue& syncNodeCompletedCommands,
                           BedrockServer& server,
                           int threadId,
                           int threadCount)
{
    // Worker 0 is the "blockingCommit" thread.
    SInitialize(threadId ? "worker" + to_string(threadId) : "blockingCommit");
    int64_t mmapSizeGB = args.isSet("-mmapSizeGB") ? stoll(args["-mmapSizeGB"]) : 0;
    SQLite db(args["-db"], args.calc("-cacheSize"), false, args.calc("-maxJournalSize"), threadId, threadCount - 1, args["-synchronous"], mmapSizeGB);
    BedrockCore core(db, server);

    // Command to work on. This default command is replaced when we find work to do.
    BedrockCommand command(move(SQLiteCommand(SData())), BedrockCommand::DONT_COUNT);

    // Which command queue do we use? The blockingCommit thread special and does blocking commits from the blocking queue.
    BedrockCommandQueue& commandQueue = threadId ? server._commandQueue : server._blockingCommandQueue;

    // We just run this loop looking for commands to process forever. There's a check for appropriate exit conditions
    // at the bottom, which will cause our loop and thus this thread to exit when that becomes true.
    while (true) {
        try {
            // Set a signal handler function that we can call even if we die early with no command.
            SSetSignalHandlerDieFunc([&](){
                SWARN("Die function called early with no command, probably died in `commandQueue.get`.");
            });

            command = commandQueue.get(1000000);

            SAUTOPREFIX(command.request["requestID"]);
            SINFO("Dequeued command " << command.request.methodLine << " in worker, "
                  << commandQueue.size() << " commands in " << (threadId ? "" : "blocking") << " queue.");

            // Set the function that lets the signal handler know which command caused a problem, in case that happens.
            // If a signal is caught on this thread, which should only happen for unrecoverable, yet synchronous
            // signals, like SIGSEGV, this function will be called.
            SSetSignalHandlerDieFunc([&](){
                server._syncNode->broadcast(_generateCrashMessage(&command));
            });

            // If we dequeue a status or control command, handle it immediately.
            if (server._handleIfStatusOrControlCommand(command)) {
                continue;
            }

            // Check if this command would be likely to cause a crash
            if (server._wouldCrash(command)) {
                // If so, make a lot of noise, and respond 500 without processing it.
                SALERT("CRASH-INDUCING COMMAND FOUND: " << command.request.methodLine);
                command.response.methodLine = "500 Refused";
                command.complete = true;
                if (command.initiatingPeerID) {
                    // Escalated command. Give it back to the sync thread to respond.
                    syncNodeCompletedCommands.push(move(command));
                } else {
                    server._reply(command);
                }
                continue;
            }

            // If this was a command initiated by a peer as part of a cluster operation, then we process it separately
            // and respond immediately. This allows SQLiteNode to offload read-only operations to worker threads.
            if (SQLiteNode::peekPeerCommand(server._syncNode.get(), db, command)) {
                // Move on to the next command.
                continue;
            }

            // We just spin until the node looks ready to go. Typically, this doesn't happen expect briefly at startup.
            while (upgradeInProgress.load() ||
                   (replicationState.load() != SQLiteNode::MASTERING &&
                    replicationState.load() != SQLiteNode::SLAVING &&
                    replicationState.load() != SQLiteNode::STANDINGDOWN)
            ) {
                // Make sure that the node isn't shutting down, leaving us in an endless loop.
                if (server._shutdownState.load() != RUNNING) {
                    SWARN("Sync thread shut down while were waiting for it to come up. Discarding command '"
                          << command.request.methodLine << "'.");
                    return;
                }

                // This sleep call is pretty ugly, but it should almost never happen. We're accepting the potential
                // looping sleep call for the general case where we just check some bools and continue, instead of
                // avoiding the sleep call but having every thread lock a mutex here on every loop.
                usleep(10000);
            }

            // If this command is dependent on a commitCount newer than what we have (maybe it's a follow-up to a
            // command that was escalated to master), we'll set it aside for later processing. When the sync node
            // finishes its update loop, it will re-queue any of these commands that are no longer blocked on our
            // updated commit count.
            uint64_t commitCount = db.getCommitCount();
            uint64_t commandCommitCount = command.request.calcU64("commitCount");
            if (commandCommitCount > commitCount) {
                SAUTOLOCK(server._futureCommitCommandMutex);
                auto newQueueSize = server._futureCommitCommands.size() + 1;
                SINFO("Command (" << command.request.methodLine << ") depends on future commit (" << commandCommitCount
                      << "), Currently at: " << commitCount << ", storing for later. Queue size: " << newQueueSize);
                server._futureCommitCommandTimeouts.insert(make_pair(command.timeout(), commandCommitCount));
                server._futureCommitCommands.insert(make_pair(commandCommitCount, move(command)));

                // Don't count this as `in progress`, it's just sitting there.
                if (newQueueSize > 100) {
                    SHMMM("server._futureCommitCommands.size() == " << newQueueSize);
                }
                continue;
            }

            // OK, so this is the state right now, which isn't necessarily anything in particular, because the sync
            // node can change it at any time, and we're not synchronizing on it. We're going to go ahead and assume
            // it's something reasonable, because in most cases, that's pretty safe. If we think we're anything but
            // MASTERING, we'll just peek this command and return it's result, which should be harmless. If we think
            // we're mastering, we'll go ahead and start a `process` for the command, but we'll synchronously verify
            // our state right before we commit.
            SQLiteNode::State state = replicationState.load();

            // If we find that we've gotten a command with an initiatingPeerID, but we're not in a mastering or
            // standing down state, we'll have no way of returning this command to the caller, so we discard it. The
            // original caller will need to re-send the request. This can happen if we're mastering, and receive a
            // request from a peer, but then we stand down from mastering. The SQLiteNode should have already told its
            // peers that their outstanding requests were being canceled at this point.
            if (command.initiatingPeerID && !(state == SQLiteNode::MASTERING || state == SQLiteNode::STANDINGDOWN)) {
                SWARN("Found " << (command.complete ? "" : "in") << "complete " << "command "
                      << command.request.methodLine << " from peer, but not mastering. Too late for it, discarding.");

                // If the command was processed, tell the plugin we couldn't send the response.
                if (command.processedBy) {
                    command.processedBy->handleFailedReply(command);
                }

                continue;
            }

            // If this command is already complete, then we should be a slave, and the sync node got a response back
            // from a command that had been escalated to master, and queued it for a worker to respond to. We'll send
            // that response now.
            if (command.complete) {
                // If this command is already complete, we can return it to the caller.
                // If it has an initiator, it should have been returned to a peer by a sync node instead, but if we've
                // just switched states out of mastering, we might have an old command in the queue. All we can do here
                // is note that and discard it, as we have nobody to deliver it to.
                if (command.initiatingPeerID) {
                    // Let's note how old this command is.
                    uint64_t ageSeconds = (STimeNow() - command.creationTime) / STIME_US_PER_S;
                    SWARN("Found unexpected complete command " << command.request.methodLine
                          << " from peer in worker thread. Discarding (command was " << ageSeconds << "s old).");
                    continue;
                }

                // Make sure we have an initiatingClientID at this point. If we do, but it's negative, it's for a
                // client that we can't respond to, so we don't bother sending the response.
                SASSERT(command.initiatingClientID);
                if (command.initiatingClientID > 0) {
                    server._reply(command);
                }

                // This command is done, move on to the next one.
                continue;
            }

            if (command.request.isSet("mockRequest")) {
                SINFO("mockRequest set for command '" << command.request.methodLine << "'.");
            }

            // See if this is a feasible command to write parallel. If not, then be ready to forward it to the sync
            // thread, if it doesn't finish in peek.
            bool canWriteParallel = server._multiWriteEnabled.load();
            if (canWriteParallel) {
                // If multi-write is enabled, then we need to make sure the command isn't blacklisted.
                shared_lock<decltype(_blacklistedParallelCommandMutex)> lock(_blacklistedParallelCommandMutex);
                canWriteParallel =
                    (_blacklistedParallelCommands.find(command.request.methodLine) == _blacklistedParallelCommands.end());
            }

            // More checks for parallel writing.
            canWriteParallel = canWriteParallel && !server._suppressMultiWrite.load();
            canWriteParallel = canWriteParallel && (state == SQLiteNode::MASTERING);
            canWriteParallel = canWriteParallel && (command.writeConsistency == SQLiteNode::ASYNC);

            // If all the other checks have passed, and we haven't sent a quorum command to the sync thread in a while,
            // auto-promote one.
            if (canWriteParallel) {
                uint64_t now = STimeNow();
                if (now > (server._lastQuorumCommandTime + (server._quorumCheckpointSeconds * 1'000'000))) {
                    SINFO("Forcing QUORUM for command '" << command.request.methodLine << "'.");
                    server._lastQuorumCommandTime = now;
                    command.writeConsistency = SQLiteNode::QUORUM;
                    canWriteParallel = false;
                }
            }

            // We'll retry on conflict up to this many times.
            int retry = server._maxConflictRetries.load();
            while (retry) {
                // Block if a checkpoint is happening so we don't interrupt it.
                db.waitForCheckpoint();

                // If we're going to force a blocking commit, we lock now.
                unique_lock<decltype(server._syncThreadCommitMutex)> blockingLock(server._syncThreadCommitMutex, defer_lock);
                if (threadId == 0) {
                    uint64_t preLockTime = STimeNow();
                    blockingLock.lock();
                    SINFO("_syncThreadCommitMutex (unique) acquired in worker in " << fixed << setprecision(2)
                          << ((STimeNow() - preLockTime)/1000) << "ms.");
                }

                // If the command doesn't already have an httpsRequest from a previous peek attempt, try peeking it
                // now. We don't duplicate peeks for commands that make https requests.
                // If peek succeeds, then it's finished, and all we need to do is respond to the command at the bottom.
                bool calledPeek = false;
                bool peekResult = false;
                if (!command.httpsRequests.size()) {
                    peekResult = core.peekCommand(command);
                    calledPeek = true;
                }

                if (!calledPeek || !peekResult) {
                    // We've just unsuccessfully peeked a command, which means we're in a state where we might want to
                    // write it. We'll flag that here, to keep the node from falling out of MASTERING/STANDINGDOWN
                    // until we're finished with this command.
                    if (command.httpsRequests.size()) {
                        // This *should* be impossible, but previous bugs have existed where it's feasible that we call
                        // `peekCommand` while mastering, and by the time we're done, we're SLAVING, so we check just
                        // in case we ever introduce another similar bug.
                        if (state != SQLiteNode::MASTERING && state != SQLiteNode::STANDINGDOWN) {
                            SALERT("Not mastering or standing down (" << SQLiteNode::stateNames[state]
                                   << ") but have outstanding HTTPS command: " << command.request.methodLine
                                   << ", returning 500.");
                            command.response.methodLine = "500 STANDDOWN TIMEOUT";
                            server._reply(command);
                            core.rollback();
                            break;
                        }

                        // If the command isn't complete, we'll move it into our map of outstanding HTTPS requests.
                        if (!command.areHttpsRequestsComplete()) {
                            // Roll back the existing transaction, but only if we are inside an transaction
                            if (calledPeek) {
                                core.rollback();
                            }

                            // We'll save this command until any HTTPS requests finish.
                            server.waitForHTTPS(move(command));

                            // Move on to the next command until this one finishes.
                            break;
                        }
                    }

                    // Peek wasn't enough to handle this command. See if we think it should be writable in parallel.
                    // We check `onlyProcessOnSyncThread` here, rather than before processing the command, because it's
                    // not set at creation time, it's set in `peek`, so we need to wait at least until after peek is
                    // called to check it.
                    if (command.onlyProcessOnSyncThread || !canWriteParallel) {
                        // Roll back the transaction, it'll get re-run in the sync thread.
                        core.rollback();

                        // We're not handling a writable command anymore.
                        SINFO("Sending non-parallel command " << command.request.methodLine
                              << " to sync thread. Sync thread has " << syncNodeQueuedCommands.size()
                              << " queued commands.");
                        syncNodeQueuedCommands.push(move(command));

                        // Done with this command, look for the next one.
                        break;
                    }

                    // In this case, there's nothing blocking us from processing this in a worker, so let's try it.
                    if (core.processCommand(command)) {
                        // If processCommand returned true, then we need to do a commit. Otherwise, the command is
                        // done, and we just need to respond. Before we commit, we need to grab the sync thread
                        // lock. Because the sync thread grabs an exclusive lock on this wrapping any transactions
                        // that it performs, we'll get this lock while the sync thread isn't in the process of
                        // handling a transaction, thus guaranteeing that we can't commit and cause a conflict on
                        // the sync thread. We can still get conflicts here, as the sync thread might have
                        // performed a transaction after we called `processCommand` and before we call `commit`,
                        // or we could conflict with another worker thread, but the sync thread will never see a
                        // conflict as long as we don't commit while it's performing a transaction. This is scoped
                        // to the minimum time required.
                        bool commitSuccess = false;
                        {
                            shared_lock<decltype(server._syncThreadCommitMutex)> lock1(server._syncThreadCommitMutex, defer_lock);
                            if (threadId) {
                                uint64_t preLockTime = STimeNow();
                                lock1.lock();
                                SINFO("_syncThreadCommitMutex (shared) acquired in worker in " << fixed << setprecision(2)
                                      << ((STimeNow() - preLockTime)/1000) << "ms.");
                            }

                            // This is the first place we get really particular with the state of the node from a
                            // worker thread. We only want to do this commit if we're *SURE* we're mastering, and
                            // not allow the state of the node to change while we're committing. If it turns out
                            // we've changed states, we'll roll this command back, so we lock the node's state
                            // until we complete.
                            //
                            // IMPORTANT: If we acquire both _syncThreadCommitMutex and stateMutex, they always
                            // need to be locked in that order. The reason for this is that it's possible for the
                            // sync thread to to change states mid-commit, meaning that it needs to acquire these
                            // locks in the same order. Always acquiring the locks in the same order prevents the
                            // deadlocks.
                            shared_lock<decltype(server._syncNode->stateMutex)> lock2(server._syncNode->stateMutex);
                            if (replicationState.load() != SQLiteNode::MASTERING &&
                                replicationState.load() != SQLiteNode::STANDINGDOWN) {
                                SALERT("Node State changed from MASTERING to "
                                       << SQLiteNode::stateNames[replicationState.load()]
                                       << " during worker commit. Rolling back transaction!");
                                core.rollback();
                            } else {
                                BedrockCore::AutoTimer(command, BedrockCommand::COMMIT_WORKER);
                                commitSuccess = core.commit();
                            }
                        }
                        if (commitSuccess) {
                            SINFO("Successfully committed " << command.request.methodLine << " on worker thread. blocking: "
                                  << (threadId ? "false" : "true"));
                            // So we must still be mastering, and at this point our commit has succeeded, let's
                            // mark it as complete. We add the currentCommit count here as well.
                            command.response["commitCount"] = to_string(db.getCommitCount());
                            command.complete = true;
                        } else {
                            SINFO("Conflict or state change committing " << command.request.methodLine
                                  << " on worker thread with " << retry << " retries remaining.");
                        }
                    }
                }

                // If the command was completed above, then we'll go ahead and respond. Otherwise there must have been
                // a conflict, and we'll retry.
                if (command.complete) {
                    if (command.initiatingPeerID) {
                        // Escalated command. Send it back to the peer.
                        server._finishPeerCommand(command);
                    } else {
                        server._reply(command);
                    }

                    // Don't need to retry.
                    break;
                }

                // We're about to retry, decrement the retry count.
                --retry;

                if (!retry) {
                    SINFO("Max retries hit in worker, sending '" << command.request.methodLine << "' to blocking queue.");
                   server._blockingCommandQueue.push(move(command));
                }
            }
        } catch (const BedrockCommandQueue::timeout_error& e) {
            // No commands to process after 1 second.
            // If the sync node has shut down, we can return now, there will be no more work to do.
            if  (server._shutdownState.load() == DONE) {
                SINFO("No commands found in queue and DONE.");
                return;
            }
        }

        // If we hit the timeout, doesn't matter if we've got work to do. Exit.
        if (server._gracefulShutdownTimeout.ringing()) {
            SINFO("_shutdownState is DONE and we've timed out, exiting worker.");
            return;
        }
    }
}

bool BedrockServer::_handleIfStatusOrControlCommand(BedrockCommand& command) {
    if (_isStatusCommand(command)) {
        _status(command);
        _reply(command);
        return true;
    } else if (_isControlCommand(command)) {
        // Control commands can only come from localhost (and thus have an empty `_source`).
        if (command.request["_source"].empty()) {
            _control(command);
        } else {
            SWARN("Got control command " << command.request.methodLine << " on non-localhost socket ("
                  << command.request["_source"] << "). Ignoring.");
            command.response.methodLine = "401 Unauthorized";
        }
        _reply(command);
        return true;
    }
    return false;
}

bool BedrockServer::_wouldCrash(const BedrockCommand& command) {
    // Get a shared lock so that all the workers can look at this map simultaneously.
    shared_lock<decltype(_crashCommandMutex)> lock(_crashCommandMutex);

    // Typically, this map is empty and this returns no results.
    auto commandIt = _crashCommands.find(command.request.methodLine);
    if (commandIt == _crashCommands.end()) {
        return false;
    }

    // Look at each crash-inducing command that has the same methodLine.
    for (const STable& values : commandIt->second) {

        // These are all of the keys that need to match to kill this command.
        bool isMatch = true;
        for (auto& pair : values) {
            // We skip Content-Length, as it's added automatically when serializing commands.
            if (SIEquals(pair.first, "Content-Length")) {
                continue;
            }

            // See if our current command even has the blacklisted key.
            auto it = command.request.nameValueMap.find(pair.first);
            if (it ==  command.request.nameValueMap.end()) {
                // If we didn't find it, the command's not sufficiently similar, and is not blacklisted.
                isMatch = false;
                break;
            }

            // At this point, we must have the same key, but if it doesn't have the same value, then it doesn't match.
            if (it->second != pair.second) {
                isMatch = false;
                break;
            }
        }

        // If we got through the whole list and everything was a match, then this is a match, we think it'll crash.
        if (isMatch) {
            return true;
        }
    }

    // If nothing in our range returned true, then this command looks fine.
    return false;
}

void BedrockServer::_resetServer() {
    lock_guard <decltype(portListMutex)> lock(portListMutex);
    _requestCount = 0;
    _replicationState = SQLiteNode::SEARCHING;
    _upgradeInProgress = false;
    _suppressCommandPort = false;
    _suppressCommandPortManualOverride = false;
    _syncThreadComplete = false;
    _syncNode = nullptr;
    _suppressMultiWrite = true;
    _shutdownState = RUNNING;
    _shouldBackup = false;
    _commandPort = nullptr;
    _gracefulShutdownTimeout.alarmDuration = 0;
}

BedrockServer::BedrockServer(const SData& args)
  : SQLiteServer(""), shutdownWhileDetached(false), _args(args), _requestCount(0), _replicationState(SQLiteNode::SEARCHING),
    _upgradeInProgress(false), _suppressCommandPort(false), _suppressCommandPortManualOverride(false),
    _syncThreadComplete(false), _syncNode(nullptr), _suppressMultiWrite(true), _shutdownState(RUNNING),
    _multiWriteEnabled(args.test("-enableMultiWrite")), _shouldBackup(false), _detach(args.isSet("-bootstrap")),
    _controlPort(nullptr), _commandPort(nullptr), _maxConflictRetries(3), _lastQuorumCommandTime(STimeNow())
{
    _version = SVERSION;

    // Output the list of plugins.
    map<string, BedrockPlugin*> registeredPluginMap;
    for (BedrockPlugin* plugin : *BedrockPlugin::g_registeredPluginList) {
        // Add one more plugin
        const string& pluginName = SToLower(plugin->getName());
        SINFO("Registering plugin '" << pluginName << "'");
        registeredPluginMap[pluginName] = plugin;
    }

    // Enable the requested plugins, and update our version string if required.
    list<string> pluginNameList = SParseList(args["-plugins"]);
    vector<string> versions = {_version};
    for (string& pluginName : pluginNameList) {
        BedrockPlugin* plugin = registeredPluginMap[SToLower(pluginName)];
        if (!plugin) {
            SERROR("Cannot find plugin '" << pluginName << "', aborting.");
        }
        plugin->initialize(args, *this);
        plugins.push_back(plugin);

        // If the plugin has version info, add it to the list.
        auto info = plugin->getInfo();
        auto iterator = info.find("version");
        if (iterator != info.end()) {
            versions.push_back(plugin->getName() + "_" + iterator->second);
        }
    }
    sort(versions.begin(), versions.end());
    _version = SComposeList(versions, ":");

    // If `versionOverride` is set, we throw away what we just did and use the overridden value.
    // We'll destruct, sort, and then reconstruct the version string passed in so we aren't relying
    // on the operator to know that they must be sorted.
    if (args.isSet("-versionOverride")) {
        list<string> versionStrings = SParseList(args["-versionOverride"], ':');
        versionStrings.sort();
        _version = SComposeList(versionStrings, ":");
    }

    // Allow enabling tracing at startup.
    if (args.isSet("-enableSQLTracing")) {
        SQLite::enableTrace.store(true);
    }

    // Check for commands that will be forced to use QUORUM write consistency.
    if (args.isSet("-synchronousCommands")) {
        list<string> syncCommands;
        SParseList(args["-synchronousCommands"], syncCommands);
        for (auto& command : syncCommands) {
            _syncCommands.insert(command);
        }
    }

    // Check for commands that can't be written by workers.
    if (args.isSet("-blacklistedParallelCommands")) {
        unique_lock<decltype(_blacklistedParallelCommandMutex)> lock(_blacklistedParallelCommandMutex);
        list<string> parallelCommands;
        SParseList(args["-blacklistedParallelCommands"], parallelCommands);
        for (auto& command : parallelCommands) {
            _blacklistedParallelCommands.insert(command);
        }
    }

    // Allow sending control commands when the server's not MASTERING/SLAVING.
    SINFO("Opening control port on '" << _args["-controlPort"] << "'");
    _controlPort = openPort(_args["-controlPort"]);

    // If we're bootstraping this node we need to go into detached mode here.
    // The syncWrapper will handle this for us.
    if (_detach) {
        SINFO("Bootstrap flag detected, starting sync node in detach mode.");
    }

    // Set the quorum checkpoint, or default if not specified.
    _quorumCheckpointSeconds = args.isSet("-quorumCheckpointSeconds") ? args.calc("-quorumCheckpointSeconds") : 60;

    // Start the sync thread, which will start the worker threads.
    SINFO("Launching sync thread '" << _syncThreadName << "'");
    _syncThread = thread(syncWrapper,
                     ref(_args),
                     ref(_replicationState),
                     ref(_upgradeInProgress),
                     ref(_masterVersion),
                     ref(_syncNodeQueuedCommands),
                     ref(*this));
}

BedrockServer::~BedrockServer() {
    // Shut down the sync thread, (which will shut down worker threads in turn).
    SINFO("Closing sync thread '" << _syncThreadName << "'");
    _syncThread.join();
    SINFO("Threads closed.");

    // Close any sockets that are still open. We wait until the sync thread has completed to do this, as until it's
    // finished, it may keep writing to these sockets.
    if (_socketIDMap.size()) {
        SWARN("Still have " << _socketIDMap.size() << " entries in _socketIDMap.");
    }

    if (socketList.size()) {
        SWARN("Still have " << socketList.size() << " entries in socketList.");
        for (list<Socket*>::iterator socketIt = socketList.begin(); socketIt != socketList.end();) {
            // Shut it down and go to the next (because closeSocket will invalidate this iterator otherwise)
            Socket* s = *socketIt++;
            closeSocket(s);
        }
    }
}

bool BedrockServer::shutdownComplete() {
    if (_detach) {
        if (shutdownWhileDetached) {
            return true;
        }
        // We don't want main() to stop calling `poll` for us, we are listening on the control port.
        return false;
    }

    // If the sync thread is finished, we're finished.
    if (_syncThreadComplete) {
        return true;
    }

    // We have hit our timeout. This will force the sync thread to exit, so we should hit the above criteria
    // (_syncThreadComplete) in the next loop or two.
    if (_gracefulShutdownTimeout.ringing()) {
        // Timing out. Log some info and return true.
        string commandCounts;
        string blockingCommandCounts;
        list<pair<string*, BedrockCommandQueue*>> queuesToCount = {
            {&commandCounts, &_commandQueue},
            {&blockingCommandCounts, &_blockingCommandQueue}
        };
        for (auto queueCountPair : queuesToCount) {
            map<string, int> commandsInQueue;
            auto methods = queueCountPair.second->getRequestMethodLines();
            for (auto method : methods) {
                auto it = commandsInQueue.find(method);
                if (it != commandsInQueue.end()) {
                    (it->second)++;
                } else {
                    commandsInQueue[method] = 1;
                }
            }
            for (auto cmdPair : commandsInQueue) {
                *(queueCountPair.first) += cmdPair.first + ":" + to_string(cmdPair.second) + ", ";
            }
        }
        SWARN("Graceful shutdown timed out. "
              << "Replication State: " << SQLiteNode::stateNames[_replicationState.load()] << ". "
              << "Command queue size: " << _commandQueue.size() << ". "
              << "Blocking command queue size: " << _blockingCommandQueue.size() << ". "
              << "Commands queued: " << commandCounts << ". "
              << "Blocking commands queued: " << blockingCommandCounts << ". "
              << "Killing non-gracefully.");
    }

    // We wait until the sync thread returns.
    return false;
}

void BedrockServer::prePoll(fd_map& fdm) {
    SAUTOLOCK(_socketIDMutex);
    STCPServer::prePoll(fdm);
}

void BedrockServer::postPoll(fd_map& fdm, uint64_t& nextActivity) {
    // Let the base class do its thing. We lock around this because we allow worker threads to modify the sockets (by
    // writing to them, but this can truncate send buffers).
    {
        SAUTOLOCK(_socketIDMutex);
        STCPServer::postPoll(fdm);
    }

    // Open the port the first time we enter a command-processing state
    SQLiteNode::State state = _replicationState.load();

    // If we're a slave, and the master's on a different version than us, we don't open the command port.
    // If we do, we'll escalate all of our commands to the master, which causes undue load on master during upgrades.
    // Instead, we'll simply not respond and let this request get re-directed to another slave.
    string masterVersion = _masterVersion.load();
    if (!_suppressCommandPort && state == SQLiteNode::SLAVING && (masterVersion != _version)) {
        SINFO("Node " << _args["-nodeName"] << " slaving on version " << _version << ", master is version: "
              << masterVersion << ", not opening command port.");
        suppressCommandPort("master version mismatch", true);
    } else if (_suppressCommandPort && (state == SQLiteNode::MASTERING || (masterVersion == _version))) {
        // If we become master, or if master's version resumes matching ours, open the command port again.
        if (!_suppressCommandPortManualOverride) {
            // Only generate this logline if we haven't manually blocked this.
            SINFO("Node " << _args["-nodeName"] << " disabling previously suppressed command port after version check.");
        }
        suppressCommandPort("master version match", false);
    }
    if (!_suppressCommandPort && (state == SQLiteNode::MASTERING || state == SQLiteNode::SLAVING) &&
        _shutdownState.load() == RUNNING) {
        // Open the port
        if (!_commandPort) {
            SINFO("Ready to process commands, opening command port on '" << _args["-serverHost"] << "'");
            _commandPort = openPort(_args["-serverHost"]);
        }
        if (!_controlPort) {
            SINFO("Opening control port on '" << _args["-controlPort"] << "'");
            _controlPort = openPort(_args["-controlPort"]);
        }

        // Open any plugin ports on enabled plugins
        for (auto plugin : plugins) {
            string portHost = plugin->getPort();
            if (!portHost.empty()) {
                bool alreadyOpened = false;
                for (auto pluginPorts : _portPluginMap) {
                    if (pluginPorts.second == plugin) {
                        // We've already got this one.
                        alreadyOpened = true;
                        break;
                    }
                }
                // Open the port and associate it with the plugin
                if (!alreadyOpened) {
                    SINFO("Opening port '" << portHost << "' for plugin '" << plugin->getName() << "'");
                    Port* port = openPort(portHost);
                    _portPluginMap[port] = plugin;
                }
            }
        }
    }

    // **NOTE: We leave the port open between startup and shutdown, even if we enter a state where
    //         we can't process commands -- such as a non master/slave state.  The reason is we
    //         expect any state transitions between startup/shutdown to be due to temporary conditions
    //         that will resolve themselves automatically in a short time.  During this period we
    //         prefer to receive commands and queue them up, even if we can't process them immediately,
    //         on the assumption that we'll be able to process them before the browser times out.

    // Is the OS trying to communicate with us?
    if (SGetSignals()) {
        if (SGetSignal(SIGTTIN)) {
            // Suppress command port, but only if we haven't already cleared it
            if (!SCheckSignal(SIGTTOU)) {
                suppressCommandPort("SIGTTIN", true, true);
            }
        } else if (SGetSignal(SIGTTOU)) {
            // Clear command port suppression
            suppressCommandPort("SIGTTOU", false, true);
        } else {
            // For any other signal, just shutdown.
            _beginShutdown(SGetSignalDescription());
        }
    }

    // Timing variables.
    int deserializationAttempts = 0;
    int deserializedRequests = 0;

    // Accept any new connections
    _acceptSockets();

    // Time the end of the accept section.
    uint64_t acceptEndTime = STimeNow();

    // Process any new activity from incoming sockets. In order to not modify the socket list while we're iterating
    // over it, we'll keep a list of sockets that need closing.
    list<STCPManager::Socket*> socketsToClose;

    // This is a timestamp, after which we'll start giving up on any sockets that don't seem to be giving us any data.
    // The case for this is that once we start shutting down, we'll close any sockets when we respond to a command on
    // them, and we'll stop accepting any new sockets, but if existing sockets just sit around giving us nothing, we
    // need to figure out some way to handle them. We'll wait 5 seconds and then start killing them.
    static uint64_t lastChance = 0;
    for (auto s : socketList) {
        switch (s->state.load()) {
            case STCPManager::Socket::CLOSED:
            {
                // TODO: Cancel any outstanding commands initiated by this socket. This isn't critical, and is an
                // optimization. Otherwise, they'll continue to get processed to completion, and will just never be
                // able to have their responses returned.
                SAUTOLOCK(_socketIDMutex);
                _socketIDMap.erase(s->id);
                socketsToClose.push_back(s);
            }
            break;
            case STCPManager::Socket::CONNECTED:
            {
                {
                    SAUTOLOCK(_socketIDMutex);
                    if (s->recvBuffer.empty()) {
                        // If nothing's been received, break early.
                        if (_shutdownState.load() != RUNNING && lastChance && lastChance < STimeNow() && _socketIDMap.find(s->id) == _socketIDMap.end()) {
                            // If we're shutting down and past our lastChance timeout, we start killing these.
                            SINFO("Closing socket " << s->id << " with no data and no pending command: shutting down.");
                            socketsToClose.push_back(s);
                        }
                        break;
                    } else {
                        // Otherwise, we'll see if there's any activity on this socket. Currently, we don't handle clients
                        // pipelining requests well. We process commands in no particular order, so we can't dequeue two
                        // requests off the same socket at one time, or we don't guarantee their return order, thus we just
                        // wait and will try again later.
                        auto socketIt = _socketIDMap.find(s->id);
                        if (socketIt != _socketIDMap.end()) {
                            break;
                        }
                    }
                }

                // If there's a request, we'll dequeue it (but only the first one).
                SData request;

                // If the socket is owned by a plugin, we let the plugin populate our request.
                BedrockPlugin* plugin = static_cast<BedrockPlugin*>(s->data);
                if (plugin) {
                    // Call the plugin's handler.
                    plugin->onPortRecv(s, request);
                    if (!request.empty()) {
                        // If it populated our request, then we'll save the plugin name so we can handle the response.
                        request["plugin"] = plugin->getName();
                    }
                } else {
                    // Otherwise, handle any default request.
                    int requestSize = request.deserialize(s->recvBuffer);
                    SConsumeFront(s->recvBuffer, requestSize);
                    deserializationAttempts++;
                }

                // If we have a populated request, from either a plugin or our default handling, we'll queue up the
                // command.
                if (!request.empty()) {
                    // If there's no ID for this request, let's add one.
                    _addRequestID(request);
                    SAUTOPREFIX(request["requestID"]);
                    deserializedRequests++;
                    // Either shut down the socket or store it so we can eventually sync out the response.
                    if (SIEquals(request["Connection"], "forget") ||
                        (uint64_t)request.calc64("commandExecuteTime") > STimeNow()) {
                        // Respond immediately to make it clear we successfully queued it, but don't add to the socket
                        // map as we don't care about the answer.
                        SINFO("Firing and forgetting '" << request.methodLine << "'");
                        SData response("202 Successfully queued");
                        if (_shutdownState.load() != RUNNING) {
                            response["Connection"] = "close";
                        }
                        s->send(response.serialize());

                        // If we're shutting down, discard this command, we won't wait for the future.
                        if (_shutdownState.load() != RUNNING) {
                            SINFO("Not queuing future command '" << request.methodLine << "' while shutting down.");
                            break;
                        }
                    } else {
                        SINFO("Waiting for '" << request.methodLine << "' to complete.");
                        SAUTOLOCK(_socketIDMutex);
                        _socketIDMap[s->id] = s;
                    }

                    // Create a command.
                    BedrockCommand command(request);

                    // Get the source ip of the command.
                    char *ip = inet_ntoa(s->addr.sin_addr);
                    if (ip != "127.0.0.1"s) {
                        // We only add this if it's not localhost because existing code expects commands that come from
                        // localhost to have it blank.
                        command.request["_source"] = ip;
                    }

                    if (command.writeConsistency != SQLiteNode::QUORUM
                        && _syncCommands.find(command.request.methodLine) != _syncCommands.end()) {

                        command.writeConsistency = SQLiteNode::QUORUM;
                        _lastQuorumCommandTime = STimeNow();
                        SINFO("Forcing QUORUM consistency for command " << command.request.methodLine);
                    }

                    // This is important! All commands passed through the entire cluster must have unique IDs, or they
                    // won't get routed properly from slave to master and back.
                    command.id = _args["-nodeName"] + "#" + to_string(_requestCount++);

                    // And we and keep track of the client that initiated this command, so we can respond later, except
                    // if we received connection:forget in which case we don't respond later
                    command.initiatingClientID = SIEquals(request["Connection"], "forget") ? -1 : s->id;

                    // If it's a status or control command, we handle it specially there. If not, we'll queue it for
                    // later processing.
                    if (!_handleIfStatusOrControlCommand(command)) {
                        auto _syncNodeCopy = _syncNode;
                        if (_syncNodeCopy && _syncNodeCopy->getState() == SQLiteNode::STANDINGDOWN) {
                            _standDownQueue.push(move(command));
                        } else {
                            SINFO("Queued new '" << command.request.methodLine << "' command from local client, with "
                                  << _commandQueue.size() << " commands already queued.");
                            _commandQueue.push(move(command));
                        }
                    }
                } else {
                    SAUTOLOCK(_socketIDMutex);
                    // If we weren't able to deserialize a complete request, and we're shutting down, give up.
                    if (_shutdownState.load() != RUNNING && lastChance && lastChance < STimeNow() && _socketIDMap.find(s->id) == _socketIDMap.end()) {
                        SINFO("Closing socket " << s->id << " with incomplete data and no pending command: shutting down.");
                        socketsToClose.push_back(s);
                    }
                }
            }
            break;
            case STCPManager::Socket::SHUTTINGDOWN:
            {
                // We do nothing in this state, we just wait until the next iteration of poll and let the CLOSED
                // case run. This block just prevents default warning from firing.
            }
            break;
            default:
            {
                SWARN("Socket in unhandled state: " << s->state);
            }
            break;
        }
    }

    // Log the timing of this loop.
    uint64_t readElapsedMS = (STimeNow() - acceptEndTime) / 1000;
    SINFO("Read from " << socketList.size() << " sockets, attempted to deserialize " << deserializationAttempts
          << " commands, " << deserializedRequests << " were complete and deserialized in " << readElapsedMS << "ms.");

    // Now we can close any sockets that we need to.
    for (auto s: socketsToClose) {
        closeSocket(s);
    }

    // If any plugin timers are firing, let the plugins know.
    for (auto plugin : plugins) {
        for (SStopwatch* timer : plugin->timers) {
            if (timer->ding()) {
                plugin->timerFired(timer);
            }
        }
    }

    // If we've been told to start shutting down, we'll set the lastChance timer.
    if (_shutdownState.load() == START_SHUTDOWN) {
        if (!lastChance) {
            lastChance = STimeNow() + 5 * 1'000'000; // 5 seconds from now.
        }
        // If we've run out of sockets or hit our timeout, we'll increment _shutdownState.
        if (socketList.empty() || _gracefulShutdownTimeout.ringing()) {
            lastChance = 0;

            // We empty the socket list here, we will no longer allow new requests to come in, as the sync node can
            // shutdown any time after here, and we'll have no way to handle new requests.
            if (socketList.size()) {
                SAUTOLOCK(_socketIDMutex);
                SINFO("Killing " << socketList.size() << " remaining sockets at graceful shutdown timeout.");
                while(socketList.size()) {
                    auto s = socketList.front();
                    _socketIDMap.erase(s->id);
                    closeSocket(s);
                }
            }
            _shutdownState.store(CLIENTS_RESPONDED);
        }
    }
}

void BedrockServer::_reply(BedrockCommand& command) {
    SAUTOLOCK(_socketIDMutex);

    // Finalize timing info even for commands we won't respond to (this makes this data available in logs).
    command.finalizeTimingInfo();

    // Don't reply to commands with pseudo-clients (i.e., commands that we generated by other commands).
    if (command.initiatingClientID < 0) {
        return;
    }

    // Do we have a socket for this command?
    auto socketIt = _socketIDMap.find(command.initiatingClientID);
    if (socketIt != _socketIDMap.end()) {
        command.response["nodeName"] = _args["-nodeName"];

        // Is a plugin handling this command? If so, it gets to send the response.
        string& pluginName = command.request["plugin"];

        // If we're shutting down, tell the caller to close the connection.
        if (_shutdownState.load() != RUNNING) {
            command.response["Connection"] = "close";
        }

        if (!pluginName.empty()) {
            // Let the plugin handle it
            SINFO("Plugin '" << pluginName << "' handling response '" << command.response.methodLine
                  << "' to request '" << command.request.methodLine << "'");
            BedrockPlugin* plugin = BedrockPlugin::getPluginByName(pluginName);
            if (plugin) {
                plugin->onPortRequestComplete(command, socketIt->second);
            } else {
                SERROR("Couldn't find plugin '" << pluginName << ".");
            }
        } else {
            // Otherwise we send the standard response.
            socketIt->second->send(command.response.serialize());
        }

        // If `Connection: close` was set, shut down the socket, in case the caller ignores us.
        if (SIEquals(command.request["Connection"], "close") || _shutdownState.load() != RUNNING) {
            shutdownSocket(socketIt->second, SHUT_RDWR);
        }

        // We only keep track of sockets with pending commands.
        _socketIDMap.erase(socketIt);
    } else {
        if (!SIEquals(command.request["Connection"], "forget")) {
            SINFO("No socket to reply for: '" << command.request.methodLine << "' #" << command.initiatingClientID);
        }

        // If the command was processed, tell the plugin we couldn't send the response.
        if (command.processedBy) {
            command.processedBy->handleFailedReply(command);
        }
    }
}

void BedrockServer::suppressCommandPort(const string& reason, bool suppress, bool manualOverride) {
    lock_guard <decltype(portListMutex)> lock(portListMutex);
    // If we've set the manual override flag, then we'll only actually make this change if we've specified it again.
    if (_suppressCommandPortManualOverride && !manualOverride) {
        return;
    }
    SINFO((suppress ? "Suppressing" : "Clearing") << " command port due to: " << reason);

    // Save the state of manual override. Note that it's set to *suppress* on purpose.
    if (manualOverride) {
        _suppressCommandPortManualOverride = suppress;
    }
    // Process accordingly
    _suppressCommandPort = suppress;
    if (suppress) {
        // Close the command port, and all plugin's ports. Won't reopen.
        SHMMM("Suppressing command port");
        if (!portList.empty()) {
            closePorts({_controlPort});
            _portPluginMap.clear();
            _commandPort = nullptr;
        }
    } else {
        // Clearing past suppression, but don't reopen (It's always safe to close, but not always safe to open).
        SHMMM("Clearing command port suppression");
    }
}

bool BedrockServer::_isStatusCommand(BedrockCommand& command) {
    if (SIEquals(command.request.methodLine, STATUS_IS_SLAVE)          ||
        SIEquals(command.request.methodLine, STATUS_HANDLING_COMMANDS) ||
        SIEquals(command.request.methodLine, STATUS_PING)              ||
        SIEquals(command.request.methodLine, STATUS_STATUS)            ||
        SIEquals(command.request.methodLine, STATUS_BLACKLIST)         ||
        SIEquals(command.request.methodLine, STATUS_MULTIWRITE)) {
        return true;
    }
    return false;
}

list<STable> BedrockServer::getPeerInfo() {
    list<STable> peerData;
    if (_syncMutex.try_lock_for(chrono::milliseconds(10))) {
        lock_guard<decltype(_syncMutex)> lock(_syncMutex, adopt_lock_t());
        auto _syncNodeCopy = _syncNode;
        if (_syncNodeCopy) {
            for (SQLiteNode::Peer* peer : _syncNodeCopy->peerList) {
                peerData.emplace_back(peer->nameValueMap);
                peerData.back()["host"] = peer->host;
                peerData.back()["name"] = peer->name;
            }
        }
    }
    return peerData;
}

void BedrockServer::setDetach(bool detach) {
    if (detach) {
        _beginShutdown("Detach", true);
    } else {
        _detach = false;
    }
}

bool BedrockServer::isDetached() {
    return _detach && _syncThreadComplete;
}

void BedrockServer::_status(BedrockCommand& command) {
    SData& request  = command.request;
    SData& response = command.response;

    // We'll return whether or not this server is slaving.
    if (SIEquals(request.methodLine, STATUS_IS_SLAVE)) {
        // Used for liveness check for HAProxy. It's limited to HTTP style requests for it's liveness checks, so let's
        // pretend to be an HTTP server for this purpose. This allows us to load balance incoming requests.
        //
        // HAProxy interprets 2xx/3xx level responses as alive, 4xx/5xx level responses as dead.
        SQLiteNode::State state = _replicationState.load();
        if (state == SQLiteNode::SLAVING) {
            response.methodLine = "HTTP/1.1 200 Slaving";
        } else {
            response.methodLine = "HTTP/1.1 500 Not slaving. State="
                                  + SQLiteNode::stateNames[state];
        }
    }

    else if (SIEquals(request.methodLine, STATUS_HANDLING_COMMANDS)) {
        // This is similar to the above check, and is used for letting HAProxy load-balance commands.
        SQLiteNode::State state = _replicationState.load();
        if (state != SQLiteNode::SLAVING) {
            response.methodLine = "HTTP/1.1 500 Not slaving. State=" + SQLiteNode::stateNames[state];
        } else if (_version != _masterVersion.load()) {
            response.methodLine = "HTTP/1.1 500 Mismatched version. Version=" + _version;
        } else {
            response.methodLine = "HTTP/1.1 200 Slaving";
        }
    }

    // All a ping message requires is some response.
    else if (SIEquals(request.methodLine, STATUS_PING)) {
        response.methodLine = "200 OK";
    }

    // This collects the current state of the server, which also includes some state from the underlying SQLiteNode.
    else if (SIEquals(request.methodLine, STATUS_STATUS)) {
        STable content;
        SQLiteNode::State state = _replicationState.load();
        list<string> pluginList;
        for (auto plugin : plugins) {
            STable pluginData = plugin->getInfo();
            pluginData["name"] = plugin->getName();
            pluginList.push_back(SComposeJSONObject(pluginData));
        }
        content["isMaster"] = state == SQLiteNode::MASTERING ? "true" : "false";
        content["plugins"]  = SComposeJSONArray(pluginList);
        content["state"]    = SQLiteNode::stateNames[state];
        content["version"]  = _version;
        content["host"]     = _args["-nodeHost"];

        {
            // Make it known if anything is known to cause crashes.
            shared_lock<decltype(_crashCommandMutex)> lock(_crashCommandMutex);
            size_t totalCount = 0;
            for (const auto& s : _crashCommands) {
                totalCount += s.second.size();
            }
            content["crashCommands"] = totalCount;
        }

        // On master, return the current multi-write blacklists.
        if (state == SQLiteNode::MASTERING) {
            // Both of these need to be in the correct state for multi-write to be enabled.
            bool multiWriteOn =  _multiWriteEnabled.load() && !_suppressMultiWrite;
            content["multiWriteEnabled"] = multiWriteOn ? "true" : "false";
            content["multiWriteManualBlacklist"] = SComposeJSONArray(_blacklistedParallelCommands);
        }

        // We read from syncNode internal state here, so we lock to make sure that this doesn't conflict with the sync
        // thread.
        list<STable> peerData = getPeerInfo();
        list<string> escalated;
        {
            if (_syncMutex.try_lock_for(chrono::milliseconds(10))) {
                lock_guard<decltype(_syncMutex)> lock(_syncMutex, adopt_lock_t());

                // There's no syncNode when the server is detached, so we can't get this data.
                auto _syncNodeCopy = _syncNode;
                if (_syncNodeCopy) {
                    content["syncNodeAvailable"] = "true";
                    // Set some information about this node.
                    content["CommitCount"] = to_string(_syncNodeCopy->getCommitCount());
                    content["priority"] = to_string(_syncNodeCopy->getPriority());

                    // Get any escalated commands that are waiting to be processed.
                    escalated = _syncNodeCopy->getEscalatedCommandRequestMethodLines();
                } else {
                    content["syncNodeAvailable"] = "false";
                }
            } else {
                content["syncNodeBlocked"] = "true";
            }
        }

        // Coalesce all of the peer data into one value to return.
        list<string> peerList;
        for (const STable& peerTable : peerData) {
            peerList.push_back(SComposeJSONObject(peerTable));
        }

        // We can use the `each` functionality to pass a lambda that will grab each method line in
        // `_syncNodeQueuedCommands`.
        list<string> syncNodeQueuedMethods;
        _syncNodeQueuedCommands.each([&syncNodeQueuedMethods](auto& item){
            syncNodeQueuedMethods.push_back(item.request.methodLine);
        });
        content["peerList"]                    = SComposeJSONArray(peerList);
        content["queuedCommandList"]           = SComposeJSONArray(_commandQueue.getRequestMethodLines());
        content["syncThreadQueuedCommandList"] = SComposeJSONArray(syncNodeQueuedMethods);
        content["escalatedCommandList"]        = SComposeJSONArray(escalated);

        // Done, compose the response.
        response.methodLine = "200 OK";
        response.content = SComposeJSONObject(content);
    }

    else if (SIEquals(request.methodLine, STATUS_BLACKLIST)) {
        unique_lock<decltype(_blacklistedParallelCommandMutex)> lock(_blacklistedParallelCommandMutex);

        // Return the old list. We can check the list by not passing the "Commands" param.
        STable content;
        content["oldCommandBlacklist"] = SComposeList(_blacklistedParallelCommands);

        // If the Commands param is set, parse it and update our value.
        if (request.isSet("Commands")) {
            _blacklistedParallelCommands.clear();
            list<string> parallelCommands;
            SParseList(request["Commands"], parallelCommands);
            for (auto& command : parallelCommands) {
                _blacklistedParallelCommands.insert(command);
            }
        }

        // Prepare the command to respond to the caller.
        response.methodLine = "200 OK";
        response.content = SComposeJSONObject(content);
    } else if (SIEquals(request.methodLine, STATUS_MULTIWRITE)) {
        if (request.isSet("Enable")) {
            _multiWriteEnabled.store(request.test("Enable"));
            response.methodLine = "200 OK";
        } else {
            response.methodLine = "500 Must Specify 'Enable'";
        }
    }
}

bool BedrockServer::_isControlCommand(BedrockCommand& command) {
    if (SIEquals(command.request.methodLine, "BeginBackup")            ||
        SIEquals(command.request.methodLine, "SuppressCommandPort")    ||
        SIEquals(command.request.methodLine, "ClearCommandPort")       ||
        SIEquals(command.request.methodLine, "ClearCrashCommands")     ||
        SIEquals(command.request.methodLine, "Detach")                 ||
        SIEquals(command.request.methodLine, "Attach")                 ||
        SIEquals(command.request.methodLine, "SetConflictParams")      ||
        SIEquals(command.request.methodLine, "SetCheckpointIntervals") ||
        SIEquals(command.request.methodLine, "EnableSQLTracing")
        ) {
        return true;
    }
    return false;
}

void BedrockServer::_control(BedrockCommand& command) {
    SData& response = command.response;
    response.methodLine = "200 OK";
    if (SIEquals(command.request.methodLine, "BeginBackup")) {
        _shouldBackup = true;
        _beginShutdown("Detach", true);
    } else if (SIEquals(command.request.methodLine, "SuppressCommandPort")) {
        suppressCommandPort("SuppressCommandPort", true, true);
    } else if (SIEquals(command.request.methodLine, "ClearCommandPort")) {
        suppressCommandPort("ClearCommandPort", false, true);
    } else if (SIEquals(command.request.methodLine, "ClearCrashCommands")) {
        unique_lock<decltype(_crashCommandMutex)> lock(_crashCommandMutex);
        _crashCommands.clear();
    } else if (SIEquals(command.request.methodLine, "Detach")) {
        response.methodLine = "203 DETACHING";
        _beginShutdown("Detach", true);
    } else if (SIEquals(command.request.methodLine, "Attach")) {
        // Ensure none of our plugins are blocking attaching
        list<string> blockingPlugins;
        for (auto plugin : plugins) {
            if (plugin->preventAttach()) {
                blockingPlugins.emplace_back(plugin->getName());
            }
        }
        if (blockingPlugins.size()) {
            response.methodLine = "401 Attaching prevented by " + SComposeList(blockingPlugins);
        } else {
            response.methodLine = "204 ATTACHING";
            _detach = false;
        }
    } else if (SIEquals(command.request.methodLine, "SetCheckpointIntervals")) {
        response["passiveCheckpointPageMin"] = to_string(SQLite::passiveCheckpointPageMin.load());
        response["fullCheckpointPageMin"] = to_string(SQLite::fullCheckpointPageMin.load());
        if (command.request.isSet("passiveCheckpointPageMin")) {
            SQLite::passiveCheckpointPageMin.store(command.request.calc("passiveCheckpointPageMin"));
        }
        if (command.request.isSet("fullCheckpointPageMin")) {
            SQLite::fullCheckpointPageMin.store(command.request.calc("fullCheckpointPageMin"));
        }
        if (command.request.isSet("MaxConflictRetries")) {
            int retries = command.request.calc("MaxConflictRetries");
            if (retries > 0 && retries <= 100) {
                SINFO("Updating _maxConflictRetries to: " << retries);
                _maxConflictRetries.store(retries);
            }
        }
    } else if (SIEquals(command.request.methodLine, "EnableSQLTracing")) {
        response["oldValue"] = SQLite::enableTrace ? "true" : "false";
        if (command.request.isSet("enable")) {
            SQLite::enableTrace.store(command.request.test("enable"));
            response["newValue"] = SQLite::enableTrace ? "true" : "false";
        }
    }
}

bool BedrockServer::_upgradeDB(SQLite& db) {
    // These all get conglomerated into one big query.
    db.beginTransaction();
    for (auto plugin : plugins) {
        plugin->upgradeDatabase(db);
    }
    if (db.getUncommittedQuery().empty()) {
        db.rollback();
    }
    return !db.getUncommittedQuery().empty();
}

void BedrockServer::_prePollPlugins(fd_map& fdm) {
    for (auto plugin : plugins) {
        for (auto manager : plugin->httpsManagers) {
            manager->prePoll(fdm);
        }
    }
}

void BedrockServer::_postPollPlugins(fd_map& fdm, uint64_t nextActivity) {
    // Only pass timeouts for transactions belonging to timed out commands.
    uint64_t now = STimeNow();
    map<SHTTPSManager::Transaction*, uint64_t> transactionTimeouts;
    {
        lock_guard<mutex> lock(_httpsCommandMutex);
        auto timeoutIt = _outstandingHTTPSCommands.begin();
        while (timeoutIt != _outstandingHTTPSCommands.end() && (*timeoutIt)->timeout() < now) {
            // Add all the transactions for this command, even if some are already complete, they'll just get ignored.
            for (auto transaction : (*timeoutIt)->httpsRequests) {
                transactionTimeouts[transaction] = (*timeoutIt)->timeout();
            }
            timeoutIt++;
        }
    }

    for (auto plugin : plugins) {
        for (auto manager : plugin->httpsManagers) {
            list<SHTTPSManager::Transaction*> completedHTTPSRequests;
            auto _syncNodeCopy = _syncNode;
            if (_shutdownState.load() != RUNNING || (_syncNodeCopy && _syncNodeCopy->getState() == SQLiteNode::STANDINGDOWN)) {
                // If we're shutting down or standing down, we can't wait minutes for HTTPS requests. They get 5s.
                manager->postPoll(fdm, nextActivity, completedHTTPSRequests, transactionTimeouts, 5000);
            } else {
                // Otherwise, use the default timeout.
                manager->postPoll(fdm, nextActivity, completedHTTPSRequests, transactionTimeouts);
            }

            // Move any fully completed commands back to the main queue.
            finishWaitingForHTTPS(completedHTTPSRequests);
        }
    }
}

void BedrockServer::_beginShutdown(const string& reason, bool detach) {
    if (_shutdownState.load() == RUNNING) {
        _detach = detach;
        // Begin a graceful shutdown; close our port
        SINFO("Beginning graceful shutdown due to '" << reason
              << "', closing command port on '" << _args["-serverHost"] << "'");
        _gracefulShutdownTimeout.alarmDuration = STIME_US_PER_S * 60; // 60s timeout before we give up
        _gracefulShutdownTimeout.start();

        // Delete any commands scheduled in the future.
        _commandQueue.abandonFutureCommands(5000);

        // Accept any new connections before closing, this avoids leaving clients who had connected to in a weird
        // state.
        _acceptSockets();

        // Close our listening ports, we won't accept any new connections on them, except the control port, if we're
        // detaching. It needs to keep listening.
        if (_detach) {
            closePorts({_controlPort});
        } else {
            closePorts();
            _controlPort = nullptr;
        }
        _portPluginMap.clear();
        _commandPort = nullptr;
        _shutdownState.store(START_SHUTDOWN);
        SINFO("START_SHUTDOWN. Ports shutdown, will perform final socket read. Commands queued: " << _commandQueue.size()
              << ", blocking commands queued: " << _blockingCommandQueue.size());
    }
}

bool BedrockServer::shouldBackup() {
    return _shouldBackup;
}

SData BedrockServer::_generateCrashMessage(const BedrockCommand* command) {
    SData message("CRASH_COMMAND");
    SData subMessage(command->request.methodLine);
    for (auto& field : command->crashIdentifyingValues) {
        auto it = command->request.nameValueMap.find(field);
        if (it != command->request.nameValueMap.end()) {
            subMessage[field] = it->second;
        }
    }
    message.content = subMessage.serialize();
    return message;
}

void BedrockServer::broadcastCommand(const SData& cmd) {
    SData message("BROADCAST_COMMAND");
    message.content = cmd.serialize();
    lock_guard<decltype(_syncMutex)> lock(_syncMutex);
    auto _syncNodeCopy = _syncNode;
    if (_syncNodeCopy) {
        _syncNodeCopy->broadcast(message);
    }
}

void BedrockServer::onNodeLogin(SQLiteNode::Peer* peer)
{
    shared_lock<decltype(_crashCommandMutex)> lock(_crashCommandMutex);
    for (const auto& p : _crashCommands) {
        for (const auto& table : p.second) {
            SALERT("Sending crash command " << p.first << " to node " << peer->name << " on login");
            SData command(p.first);
            command.nameValueMap = table;
            BedrockCommand cmd(command);
            for (const auto& fields : command.nameValueMap) {
                cmd.crashIdentifyingValues.insert(fields.first);
            }
            auto _syncNodeCopy = _syncNode;
            if (_syncNodeCopy) {
                _syncNodeCopy->broadcast(_generateCrashMessage(&cmd), peer);
            }
        }
    }
}

void BedrockServer::_finishPeerCommand(BedrockCommand& command) {
    // See if we're supposed to forget this command (because the slave is not listening for a response).
    auto it = command.request.nameValueMap.find("Connection");
    bool forget = it != command.request.nameValueMap.end() && SIEquals(it->second, "forget");
    command.finalizeTimingInfo();
    if (forget) {
        SINFO("Not responding to 'forget' command '" << command.request.methodLine << "' from slave.");
    } else {
        auto _syncNodeCopy = _syncNode;
        if (_syncNodeCopy) {
            _syncNodeCopy->sendResponse(command);
        }
    }
}

void BedrockServer::_acceptSockets() {
    Socket* s = nullptr;
    Port* acceptPort = nullptr;
    while ((s = acceptSocket(acceptPort))) {
        if (SContains(_portPluginMap, acceptPort)) {
            BedrockPlugin* plugin = _portPluginMap[acceptPort];
            // Allow the plugin to process this
            SINFO("Plugin '" << plugin->getName() << "' accepted a socket from '" << s->addr << "'");
            plugin->onPortAccept(s);

            // Remember that this socket is owned by this plugin.
            SASSERT(!s->data);
            s->data = plugin;
        }
    }
}

void BedrockServer::waitForHTTPS(BedrockCommand&& command) {
    lock_guard<mutex> lock(_httpsCommandMutex);

    // Create a new BedrockCommand on the head via moving from our existing command. This is the one we'll store.
    BedrockCommand* commandPtr = new BedrockCommand(move(command));

    // And we keep it in a set of all commands with outstanding HTTPS requests.
    _outstandingHTTPSCommands.insert(commandPtr);

    // Insert each request pointing at the given object.
    for (auto request : commandPtr->httpsRequests) {
        _outstandingHTTPSRequests.emplace(make_pair(request, commandPtr));
    }
}

int BedrockServer::finishWaitingForHTTPS(list<SHTTPSManager::Transaction*>& completedHTTPSRequests) {
    lock_guard<mutex> lock(_httpsCommandMutex);
    int commandsCompleted = 0;
    for (auto transaction : completedHTTPSRequests) {
        // We assume this is found, we should never be looking for a transaction in this list that isn't there.
        auto transactionIt = _outstandingHTTPSRequests.find(transaction);
        auto commandPtr = transactionIt->second;

        // It's possible that we've already completed this command (imagine if completedHTTPSRequests contained more
        // than one request for the same command, the first one we looked at will have finished the command), so if we
        // can't find it in _outstandingHTTPSCommands, it must be done.
        auto commandPtrIt = _outstandingHTTPSCommands.find(commandPtr);
        if (commandPtrIt != _outstandingHTTPSCommands.end()) {
            // I guess it's still here! Is it done?
            if (commandPtr->areHttpsRequestsComplete()) {
                // If so, add it back to the main queue, erase its entry in _outstandingHTTPSCommands, and delete it.
                _commandQueue.push(move(*commandPtr));
                _outstandingHTTPSCommands.erase(commandPtrIt);
                delete commandPtr;
                commandsCompleted++;
            }
        }
        
        // Now we can erase the transaction, as it's no longer outstanding.
        _outstandingHTTPSRequests.erase(transactionIt);
    }
    return commandsCompleted;
}

void BedrockServer::_addRequestID(SData& request) {
    if (!request.isSet("requestID")) {
        string chars = "abcdefghijklmnopqrstuvwxyzABCDEFGHIJKLMNOPQRSTUVWXYZ0123456789";
        string requestID;
        for (int i = 0; i < 6; i++) {
            requestID += chars[SRandom::rand64() % chars.size()];
        }
        request["requestID"] = requestID;
    }
}<|MERGE_RESOLUTION|>--- conflicted
+++ resolved
@@ -331,8 +331,6 @@
         replicationState.store(nodeState);
         masterVersion.store(server._syncNode->getMasterVersion());
 
-<<<<<<< HEAD
-=======
         // If we're a slave, and the master's on a different version than us, we don't open the command port.
         // If we do, we'll escalate all of our commands to the master, which causes undue load on master during upgrades.
         // Instead, we'll simply not respond and let this request get re-directed to another slave.
@@ -404,7 +402,6 @@
             }
         }
 
->>>>>>> 700efd30
         // If anything was in the stand down queue, move it back to the main queue.
         if (nodeState != SQLiteNode::STANDINGDOWN) {
             while (server._standDownQueue.size()) {
@@ -1182,6 +1179,13 @@
     _multiWriteEnabled(args.test("-enableMultiWrite")), _shouldBackup(false), _detach(args.isSet("-bootstrap")),
     _controlPort(nullptr), _commandPort(nullptr), _maxConflictRetries(3), _lastQuorumCommandTime(STimeNow())
 {
+    // Initialize all the postPoll timers.
+    _postPollBaseClass = chrono::steady_clock::duration::zero();
+    _postPollAccept = chrono::steady_clock::duration::zero();
+    _postPollChooseSockets = chrono::steady_clock::duration::zero();
+    _postPollPostProcess = chrono::steady_clock::duration::zero();
+    _postPollStart = chrono::steady_clock::now();
+
     _version = SVERSION;
 
     // Output the list of plugins.
@@ -1283,13 +1287,10 @@
         SWARN("Still have " << _socketIDMap.size() << " entries in _socketIDMap.");
     }
 
-    if (socketList.size()) {
-        SWARN("Still have " << socketList.size() << " entries in socketList.");
-        for (list<Socket*>::iterator socketIt = socketList.begin(); socketIt != socketList.end();) {
-            // Shut it down and go to the next (because closeSocket will invalidate this iterator otherwise)
-            Socket* s = *socketIt++;
-            closeSocket(s);
-        }
+    lock_guard<decltype(socketSetMutex)> lock(socketSetMutex);
+    while (socketSet.size()) {
+        SWARN("Still have " << socketSet.size() << " entries in socketSet.");
+        closeSocket(*(socketSet.begin()));
     }
 }
 
@@ -1351,6 +1352,8 @@
 }
 
 void BedrockServer::postPoll(fd_map& fdm, uint64_t& nextActivity) {
+    auto startBaseClassPostPoll = chrono::steady_clock::now();
+
     // Let the base class do its thing. We lock around this because we allow worker threads to modify the sockets (by
     // writing to them, but this can truncate send buffers).
     {
@@ -1358,91 +1361,14 @@
         STCPServer::postPoll(fdm);
     }
 
-    // Open the port the first time we enter a command-processing state
-    SQLiteNode::State state = _replicationState.load();
-
-    // If we're a slave, and the master's on a different version than us, we don't open the command port.
-    // If we do, we'll escalate all of our commands to the master, which causes undue load on master during upgrades.
-    // Instead, we'll simply not respond and let this request get re-directed to another slave.
-    string masterVersion = _masterVersion.load();
-    if (!_suppressCommandPort && state == SQLiteNode::SLAVING && (masterVersion != _version)) {
-        SINFO("Node " << _args["-nodeName"] << " slaving on version " << _version << ", master is version: "
-              << masterVersion << ", not opening command port.");
-        suppressCommandPort("master version mismatch", true);
-    } else if (_suppressCommandPort && (state == SQLiteNode::MASTERING || (masterVersion == _version))) {
-        // If we become master, or if master's version resumes matching ours, open the command port again.
-        if (!_suppressCommandPortManualOverride) {
-            // Only generate this logline if we haven't manually blocked this.
-            SINFO("Node " << _args["-nodeName"] << " disabling previously suppressed command port after version check.");
-        }
-        suppressCommandPort("master version match", false);
-    }
-    if (!_suppressCommandPort && (state == SQLiteNode::MASTERING || state == SQLiteNode::SLAVING) &&
-        _shutdownState.load() == RUNNING) {
-        // Open the port
-        if (!_commandPort) {
-            SINFO("Ready to process commands, opening command port on '" << _args["-serverHost"] << "'");
-            _commandPort = openPort(_args["-serverHost"]);
-        }
-        if (!_controlPort) {
-            SINFO("Opening control port on '" << _args["-controlPort"] << "'");
-            _controlPort = openPort(_args["-controlPort"]);
-        }
-
-        // Open any plugin ports on enabled plugins
-        for (auto plugin : plugins) {
-            string portHost = plugin->getPort();
-            if (!portHost.empty()) {
-                bool alreadyOpened = false;
-                for (auto pluginPorts : _portPluginMap) {
-                    if (pluginPorts.second == plugin) {
-                        // We've already got this one.
-                        alreadyOpened = true;
-                        break;
-                    }
-                }
-                // Open the port and associate it with the plugin
-                if (!alreadyOpened) {
-                    SINFO("Opening port '" << portHost << "' for plugin '" << plugin->getName() << "'");
-                    Port* port = openPort(portHost);
-                    _portPluginMap[port] = plugin;
-                }
-            }
-        }
-    }
-
-    // **NOTE: We leave the port open between startup and shutdown, even if we enter a state where
-    //         we can't process commands -- such as a non master/slave state.  The reason is we
-    //         expect any state transitions between startup/shutdown to be due to temporary conditions
-    //         that will resolve themselves automatically in a short time.  During this period we
-    //         prefer to receive commands and queue them up, even if we can't process them immediately,
-    //         on the assumption that we'll be able to process them before the browser times out.
-
-    // Is the OS trying to communicate with us?
-    if (SGetSignals()) {
-        if (SGetSignal(SIGTTIN)) {
-            // Suppress command port, but only if we haven't already cleared it
-            if (!SCheckSignal(SIGTTOU)) {
-                suppressCommandPort("SIGTTIN", true, true);
-            }
-        } else if (SGetSignal(SIGTTOU)) {
-            // Clear command port suppression
-            suppressCommandPort("SIGTTOU", false, true);
-        } else {
-            // For any other signal, just shutdown.
-            _beginShutdown(SGetSignalDescription());
-        }
-    }
-
     // Timing variables.
     int deserializationAttempts = 0;
     int deserializedRequests = 0;
 
+    auto startAccept = chrono::steady_clock::now();
     // Accept any new connections
-    _acceptSockets();
-
-    // Time the end of the accept section.
-    uint64_t acceptEndTime = STimeNow();
+    set<Socket*> sockets = _acceptSockets(true);
+    size_t newSocketCount = sockets.size();
 
     // Process any new activity from incoming sockets. In order to not modify the socket list while we're iterating
     // over it, we'll keep a list of sockets that need closing.
@@ -1453,7 +1379,49 @@
     // them, and we'll stop accepting any new sockets, but if existing sockets just sit around giving us nothing, we
     // need to figure out some way to handle them. We'll wait 5 seconds and then start killing them.
     static uint64_t lastChance = 0;
-    for (auto s : socketList) {
+
+    auto startChooseSockets = chrono::steady_clock::now();
+
+    // Lock our socket set for the remainder of the function.
+    lock_guard<decltype(socketSetMutex)> lock(socketSetMutex);
+
+    // This works because all of our sockets in both fdm and socketSet are in sorted order by their FD.
+    // This runs in linear time across the size of socketSet plus the size of fdm.
+    // An alternative implementation could run in the size O(N*log(M)) where N is the size of fdm and M is the size of
+    // socketSet, if we could easily binary-search socketSet by FD. This is possible since that's the ordering, but
+    // it's a bit of a pain. It should be faster in the case than socketSet is larger than fdm, though.
+    auto fdmIt = fdm.begin();
+    auto socketSetIt = socketSet.begin();
+    while (true) {
+        // Are either of them past the end? If so, we're done.
+        if (fdmIt == fdm.end() || socketSetIt == socketSet.end()) {
+            break;
+        }
+        // See if the two iterators have the same FD.
+        if (fdmIt->first == (*socketSetIt)->s) {
+            // They do! We want to keep this, and then move on with both of them.
+            sockets.insert(*socketSetIt);
+            fdmIt++;
+            socketSetIt++;
+        } else if (fdmIt->first < (*socketSetIt)->s) {
+            // So, if the iterator into FDM is less than the iterator into socket set, we can discard it, all the
+            // values in socketSet are larger than this.
+            fdmIt++;
+        } else if ((*socketSetIt)->s < fdmIt->first) {
+            // On the other hand, if the iterator into socketSet is lower than the one into FDM, then we can discard
+            // the one in socketSet, it's not part of our candidate set.
+            socketSetIt++;
+        }
+    }
+
+    SINFO("Poll returned " << fdm.size() << " sockets to inspect and we accepted " << newSocketCount
+          << " new sockets. Total to inspect: " << sockets.size() << " of " << socketSet.size() << ".");
+
+    auto startPostProcess = chrono::steady_clock::now();
+    for (auto s : sockets) {
+        // Do the read that we deferred above. This doesn't help a ton yet, but if we break out the below loop to a
+        // separate thread, this lets the new thread do this work.
+        S_recvappend(s->s, s->recvBuffer);
         switch (s->state.load()) {
             case STCPManager::Socket::CLOSED:
             {
@@ -1601,11 +1569,6 @@
         }
     }
 
-    // Log the timing of this loop.
-    uint64_t readElapsedMS = (STimeNow() - acceptEndTime) / 1000;
-    SINFO("Read from " << socketList.size() << " sockets, attempted to deserialize " << deserializationAttempts
-          << " commands, " << deserializedRequests << " were complete and deserialized in " << readElapsedMS << "ms.");
-
     // Now we can close any sockets that we need to.
     for (auto s: socketsToClose) {
         closeSocket(s);
@@ -1626,22 +1589,46 @@
             lastChance = STimeNow() + 5 * 1'000'000; // 5 seconds from now.
         }
         // If we've run out of sockets or hit our timeout, we'll increment _shutdownState.
-        if (socketList.empty() || _gracefulShutdownTimeout.ringing()) {
+        if (socketSet.empty() || _gracefulShutdownTimeout.ringing()) {
             lastChance = 0;
 
             // We empty the socket list here, we will no longer allow new requests to come in, as the sync node can
             // shutdown any time after here, and we'll have no way to handle new requests.
-            if (socketList.size()) {
+            if (socketSet.size()) {
                 SAUTOLOCK(_socketIDMutex);
-                SINFO("Killing " << socketList.size() << " remaining sockets at graceful shutdown timeout.");
-                while(socketList.size()) {
-                    auto s = socketList.front();
+                SINFO("Killing " << socketSet.size() << " remaining sockets at graceful shutdown timeout.");
+                while(socketSet.size()) {
+                    auto s = *(socketSet.begin());
                     _socketIDMap.erase(s->id);
                     closeSocket(s);
                 }
             }
             _shutdownState.store(CLIENTS_RESPONDED);
         }
+    }
+
+    // Compute timing info.
+    auto end = chrono::steady_clock::now();
+    _postPollBaseClass += (startAccept - startBaseClassPostPoll);
+    _postPollAccept += (startChooseSockets - startAccept);
+    _postPollChooseSockets += (startPostProcess - startChooseSockets);
+    _postPollPostProcess += (end - startPostProcess);
+
+    // If it's been 10s since the last time we logged something, log and reset.
+    if (end > (_postPollStart + 10s)) {
+        SINFO("[performance] postPoll timing: "
+            << chrono::duration_cast<chrono::milliseconds>(end - _postPollStart).count() << " ms total elapsed. "
+            << chrono::duration_cast<chrono::milliseconds>(_postPollBaseClass).count() << " ms in bases class. "
+            << chrono::duration_cast<chrono::milliseconds>(_postPollAccept).count() << " ms in accept. "
+            << chrono::duration_cast<chrono::milliseconds>(_postPollChooseSockets).count() << " ms choosing sockets. "
+            << chrono::duration_cast<chrono::milliseconds>(_postPollPostProcess).count() << " ms post processing connections.");
+
+        // Reset everything.
+        _postPollBaseClass = chrono::steady_clock::duration::zero();
+        _postPollAccept = chrono::steady_clock::duration::zero();
+        _postPollChooseSockets = chrono::steady_clock::duration::zero();
+        _postPollPostProcess = chrono::steady_clock::duration::zero();
+        _postPollStart = end;
     }
 }
 
@@ -2138,10 +2125,11 @@
     }
 }
 
-void BedrockServer::_acceptSockets() {
+set<STCPManager::Socket*> BedrockServer::_acceptSockets(bool deferRead) {
     Socket* s = nullptr;
     Port* acceptPort = nullptr;
-    while ((s = acceptSocket(acceptPort))) {
+    set<Socket*> retVal;
+    while ((s = acceptSocket(acceptPort, deferRead))) {
         if (SContains(_portPluginMap, acceptPort)) {
             BedrockPlugin* plugin = _portPluginMap[acceptPort];
             // Allow the plugin to process this
@@ -2152,7 +2140,9 @@
             SASSERT(!s->data);
             s->data = plugin;
         }
-    }
+        retVal.insert(s);
+    }
+    return retVal;
 }
 
 void BedrockServer::waitForHTTPS(BedrockCommand&& command) {
