--- conflicted
+++ resolved
@@ -1768,19 +1768,6 @@
                 _maxConflictRetries.store(retries);
             }
         }
-<<<<<<< HEAD
-=======
-        if (command.request.isSet("AutoBlacklistConflictFraction")) {
-            float fraction = SToFloat(command.request["AutoBlacklistConflictFraction"]);
-            if (fraction > 0.001 && fraction <= 1.0) {
-                SINFO("Updating BedrockConflictMetrics::fraction to: " << fraction);
-                BedrockConflictMetrics::setFraction(fraction);
-            }
-        }
-
-        command.response["AutoBlacklistConflictFraction"] = to_string(BedrockConflictMetrics::getFraction());
-        command.response["MaxConflictRetries"] = to_string(_maxConflictRetries.load());
->>>>>>> 043aa41a
     }
 }
 
