#pragma once
#include <sqlitecluster/SQLiteCommand.h>

class BedrockPlugin;

class BedrockCommand : public SQLiteCommand {
  public:
    enum Priority {
        PRIORITY_MIN = 0,
        PRIORITY_LOW = 250,
        PRIORITY_NORMAL = 500,
        PRIORITY_HIGH = 750,
        PRIORITY_MAX = 1000
    };

    enum TIMING_INFO {
        INVALID,
        PEEK,
        PROCESS,
        COMMIT_WORKER,
        COMMIT_SYNC,
        QUEUE_WORKER,
        QUEUE_SYNC,
    };

    // Times in *milliseconds*.
    static const uint64_t DEFAULT_TIMEOUT = 290'000; // 290 seconds, so clients can have a 5 minute timeout.
    static const uint64_t DEFAULT_TIMEOUT_FORGET = 60'000 * 60; // 1 hour for `connection: forget` commands.
    static const uint64_t DEFAULT_PROCESS_TIMEOUT = 30'000; // 30 seconds.

    // Constructor to initialize via a request object (by move).
    BedrockCommand(SQLiteCommand&& baseCommand, BedrockPlugin* plugin);

<<<<<<< HEAD
    // Constructor to initialize via a request object (by move).
    BedrockCommand(SData&& _request);
=======
    // Destructor.
    virtual ~BedrockCommand();

    // Called to attempt to handle a command in a read-only fashion. Should return true if the command has been
    // completely handled and a response has been written into `command.response`, which can be returned to the client.
    // Should return `false` if the command needs to write to the database or otherwise could not be finished in a
    // read-only fashion (i.e., it opened an HTTPS request and is waiting for the response).
    virtual bool peek(SQLite& db) { STHROW("430 Unrecognized command"); }
>>>>>>> fc65725a

    // Called after a command has returned `false` to peek, and will attempt to commit and distribute a transaction
    // with any changes to the DB made by this plugin.
    virtual void process(SQLite& db) { STHROW("500 Base class process called"); }

    // Return the name of the plugin for this command.
    const string& getName() const;

<<<<<<< HEAD
=======
    // Bedrock will call this before each `processCommand` (note: not `peekCommand`) for each plugin to allow it to
    // enable query rewriting. If a plugin would like to enable query rewriting, this should return true, and it should
    // set the rewriteHandler it would like to use.
    virtual bool shouldEnableQueryRewriting(const SQLite& db, bool (**rewriteHandler)(int, const char*, string&)) {
        return false;
    }

>>>>>>> fc65725a
    // Start recording time for a given action type.
    void startTiming(TIMING_INFO type);

    // Finish recording time for a given action type. `type` must match what was passed to the most recent call to
    // `startTiming`.
    void stopTiming(TIMING_INFO type);

    // Add a summary of our timing info to our response object.
    void finalizeTimingInfo();

    // Returns true if all of the httpsRequests for this command are complete (or if it has none).
    bool areHttpsRequestsComplete() const;

    // If the `peek` portion of this command needs to make an HTTPS request, this is where we store it.
    list<SHTTPSManager::Transaction*> httpsRequests;

    // Each command is assigned a priority.
    Priority priority;

    // We track how many times we `peek` and `process` each command.
    int peekCount;
    int processCount;

    // A plugin can optionally handle a command for which the reply to the caller was undeliverable.
    // Note that it gets no reference to the DB, this happens after the transaction is already complete.
    virtual void handleFailedReply() {
        // Default implementation does nothing.
    }

    // Set to true if we don't want to log timeout alerts, and let the caller deal with it.
    virtual bool shouldSuppressTimeoutWarnings() { return false; }

    // A command can set this to true to indicate it would like to have `peek` called again after completing a HTTPS
    // request. This allows a single command to make multiple serial HTTPS requests. The command should clear this when
    // all HTTPS requests are complete. It will be automatically cleared if the command throws an exception.
    bool repeek;

    // A list of timing sets, with an info type, start, and end.
    list<tuple<TIMING_INFO, uint64_t, uint64_t>> timingInfo;

    // This defaults to false, but a specific plugin can set it to 'true' to force this command to be passed
    // to the sync thread for processing, thus guaranteeing that process() will not result in a conflict.
    virtual bool onlyProcessOnSyncThread() { return false; }

    // This is a set of name/value pairs that must be present and matching for two commands to compare as "equivalent"
    // for the sake of determining whether they're likely to cause a crash.
    // i.e., if this command has set this to {userID, reportList}, and the server crashes while processing this
    // command, then any other command with the same methodLine, userID, and reportList will be flagged as likely to
    // cause a crash, and not processed.
    class CrashMap : public map<string, SString> {
      public:
        pair<CrashMap::iterator, bool> insert(const string& key) {
            if (cmd.request.isSet(key)) {
                return map<string, SString>::insert(make_pair(key, cmd.request.nameValueMap.at(key)));
            }
            return make_pair(end(), false);
        }

      private:
        // We make BedrockCommand a friend so it can call our private constructors/assignment operators.
        friend class BedrockCommand;
        CrashMap(BedrockCommand& _cmd) : cmd(_cmd) { }
        CrashMap(BedrockCommand& _cmd, CrashMap&& other) : map<string, SString>(move(other)), cmd(_cmd) { }
        CrashMap& operator=(CrashMap&& other) {
            map<string, SString>::operator=(move(other));
            return *this;
        }

        // This is a reference to the command that created this object.
        BedrockCommand& cmd;
    };
    CrashMap crashIdentifyingValues;

    // Return the timestamp by which this command must finish executing.
    uint64_t timeout() const { return _timeout; }

    // Return the number of commands in existence.
    static size_t getCommandCount() { return _commandCount.load(); }

  protected:
    // The plugin that owns this command.
    BedrockPlugin* _plugin;

  private:
    // Set certain initial state on construction. Common functionality to several constructors.
    void _init();

    // used as a temporary variable for startTiming and stopTiming.
    tuple<TIMING_INFO, uint64_t, uint64_t> _inProgressTiming;

    // Get the absolute timeout value for this command based on it's request. This is used to initialize _timeout.
    static int64_t _getTimeout(const SData& request);

    // This is a timestamp in *microseconds* for when this command should timeout.
    uint64_t _timeout;

    static atomic<size_t> _commandCount;
<<<<<<< HEAD
=======

    static const string defaultPluginName;
>>>>>>> fc65725a
};<|MERGE_RESOLUTION|>--- conflicted
+++ resolved
@@ -31,10 +31,6 @@
     // Constructor to initialize via a request object (by move).
     BedrockCommand(SQLiteCommand&& baseCommand, BedrockPlugin* plugin);
 
-<<<<<<< HEAD
-    // Constructor to initialize via a request object (by move).
-    BedrockCommand(SData&& _request);
-=======
     // Destructor.
     virtual ~BedrockCommand();
 
@@ -43,7 +39,6 @@
     // Should return `false` if the command needs to write to the database or otherwise could not be finished in a
     // read-only fashion (i.e., it opened an HTTPS request and is waiting for the response).
     virtual bool peek(SQLite& db) { STHROW("430 Unrecognized command"); }
->>>>>>> fc65725a
 
     // Called after a command has returned `false` to peek, and will attempt to commit and distribute a transaction
     // with any changes to the DB made by this plugin.
@@ -52,8 +47,6 @@
     // Return the name of the plugin for this command.
     const string& getName() const;
 
-<<<<<<< HEAD
-=======
     // Bedrock will call this before each `processCommand` (note: not `peekCommand`) for each plugin to allow it to
     // enable query rewriting. If a plugin would like to enable query rewriting, this should return true, and it should
     // set the rewriteHandler it would like to use.
@@ -61,7 +54,6 @@
         return false;
     }
 
->>>>>>> fc65725a
     // Start recording time for a given action type.
     void startTiming(TIMING_INFO type);
 
@@ -159,9 +151,6 @@
     uint64_t _timeout;
 
     static atomic<size_t> _commandCount;
-<<<<<<< HEAD
-=======
 
     static const string defaultPluginName;
->>>>>>> fc65725a
 };