#include <BedrockTimeoutCommandQueue.h>

const unique_ptr<BedrockCommand>& BedrockTimeoutCommandQueue::front() const {
    lock_guard<decltype(_queueMutex)> lock(_queueMutex);
    if (_queue.empty()) {
        throw out_of_range("No commands");
    }

    // has anything timed out?
    if (_timeoutMap.begin()->first < STimeNow()) {
        // first item has timed out, that's the effective front.
        return *(_timeoutMap.begin()->second);
    }
    return _queue.front();
}

void BedrockTimeoutCommandQueue::push(unique_ptr<BedrockCommand>&& rhs) {
    lock_guard<decltype(_queueMutex)> lock(_queueMutex);

    // Add to the queue and timeout map.
    _queue.push_back(move(rhs));
    _queue.back()->startTiming(BedrockCommand::QUEUE_SYNC);

    // This is past-the-end, so we decrement it to point to the last element.
    auto lastIt = _queue.end();
    lastIt--;
    _timeoutMap.insert(make_pair((*lastIt)->timeout(), lastIt));

    // Write arbitrary buffer to the pipe so any subscribers will be awoken.
    // **NOTE: 1 byte so write is atomic.
    SASSERT(write(_pipeFD[1], "A", 1));
}

unique_ptr<BedrockCommand> BedrockTimeoutCommandQueue::pop() {
    lock_guard<decltype(_queueMutex)> lock(_queueMutex);
    if (_queue.empty()) {
        throw out_of_range("No commands");
    }
    if (_timeoutMap.begin()->first < STimeNow()) {
        unique_ptr<BedrockCommand> item = move(*(_timeoutMap.begin()->second));
        _queue.erase(_timeoutMap.begin()->second);
        _timeoutMap.erase(_timeoutMap.begin());
        item->stopTiming(BedrockCommand::QUEUE_SYNC);
        return item;
    }

    // We need to remove the reference in the timeout map for this item as well.
    auto firstCommandIt = _queue.begin();
    auto itPair = _timeoutMap.equal_range((*firstCommandIt)->timeout());
    for (auto it = itPair.first; it != itPair.second; it++) {
        if (it->second == firstCommandIt) {
            // This one points at this command, remove it.
            _timeoutMap.erase(it);
            break;
        }
    }
<<<<<<< HEAD
    BedrockCommandPtr item = move(*firstCommandIt);
    item->stopTiming(BedrockCommand::QUEUE_SYNC);
=======
    unique_ptr<BedrockCommand> item = move(*firstCommandIt);
>>>>>>> c03339d4
    _queue.pop_front();
    return item;
}<|MERGE_RESOLUTION|>--- conflicted
+++ resolved
@@ -54,12 +54,8 @@
             break;
         }
     }
-<<<<<<< HEAD
-    BedrockCommandPtr item = move(*firstCommandIt);
+    unique_ptr<BedrockCommand> item = move(*firstCommandIt);
     item->stopTiming(BedrockCommand::QUEUE_SYNC);
-=======
-    unique_ptr<BedrockCommand> item = move(*firstCommandIt);
->>>>>>> c03339d4
     _queue.pop_front();
     return item;
 }