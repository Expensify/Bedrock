--- conflicted
+++ resolved
@@ -66,11 +66,7 @@
     bool readDB(const string& query, SQResult& result);
     SQLite& getSQLiteDB();
 
-<<<<<<< HEAD
-    int getServerPID() {return _serverPID; }
-=======
     int getServerPID() { return _serverPID; }
->>>>>>> 92171166
 
   protected:
     // Args passed on creation, which will be used to start the server if the `start` flag is set, or if `startServer`
