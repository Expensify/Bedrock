--- conflicted
+++ resolved
@@ -131,26 +131,10 @@
     return true;
 }
 
-<<<<<<< HEAD
 string BedrockTester::getServerName() {
     list<string> locations = {
         "../bedrock",
         "../../bedrock",
-=======
-string BedrockTester::getServerName() { return "../bedrock"; }
-
-list<string> BedrockTester::getServerArgs() {
-    list<string> args = {
-        "-db",             BedrockTester::DB_FILE,
-        "-serverHost",     SERVER_ADDR,
-        "-nodeName",       "bedrock_test",
-        "-nodeHost",       "localhost:9889",
-        "-priority",       "200",
-        "-maxJournalSize", "10",
-        "-plugins",        "status,db,cache",
-        "-cache",          "10001",
-        "-v",
->>>>>>> 07e34ceb
     };
     for (auto location : locations) {
         if (SFileExists(location)) {
@@ -163,15 +147,16 @@
 list<string> BedrockTester::getServerArgs(map <string, string> args) {
 
     map <string, string> defaults = {
-        {"-db",          _dbFile.empty() ? DB_FILE : _dbFile},
-        {"-serverHost",  _serverAddr.empty() ? SERVER_ADDR : _serverAddr},
-        {"-nodeName",    "bedrock_test"},
-        {"-nodeHost",    "localhost:9889"},
-        {"-priority",    "200"},
-        {"-plugins",     "db,cache"},
-        {"-readThreads", "8"},
-        {"-v",           ""},
-        {"-cache",       "10001"},
+        {"-db",             _dbFile.empty() ? DB_FILE : _dbFile},
+        {"-serverHost",     _serverAddr.empty() ? SERVER_ADDR : _serverAddr},
+        {"-nodeName",       "bedrock_test"},
+        {"-nodeHost",       "localhost:9889"},
+        {"-priority",       "200"},
+        {"-plugins",        "db,cache"},
+        {"-readThreads",    "8"},
+        {"-maxJournalSize", "100"},
+        {"-v",              ""},
+        {"-cache",          "10001"},
     };
 
     for (auto row : defaults) {
