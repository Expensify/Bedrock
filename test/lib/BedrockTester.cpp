--- conflicted
+++ resolved
@@ -10,33 +10,6 @@
     "../bedrock",
     "../../bedrock"
 };
-<<<<<<< HEAD
-set<string> BedrockTester::plugins = {
-    "db",
-    "cache",
-    "jobs"
-};
-
-// Make llvm and gcc get along.
-#ifdef _NOEXCEPT
-#define __NOEXCEPT _NOEXCEPT
-#else
-#define __NOEXCEPT _GLIBCXX_USE_NOEXCEPT
-#endif
-
-#define DB_WRITE_OPEN_FLAGS SQLITE_OPEN_READWRITE | SQLITE_OPEN_CREATE | SQLITE_OPEN_NOMUTEX
-
-class BedrockTestException : public std::exception {
-  private:
-    const string message;
-
-  public:
-    BedrockTestException(string message_) : message(message_) {}
-
-    virtual const char* what() const __NOEXCEPT { return message.c_str(); }
-};
-=======
->>>>>>> c8fcf1ea
 
 string BedrockTester::getTempFileName(string prefix) {
     string templateStr = "/tmp/" + prefix + "bedrocktest_XXXXXX.db";
