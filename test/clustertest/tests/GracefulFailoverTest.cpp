--- conflicted
+++ resolved
@@ -102,11 +102,7 @@
     }
 
     void test() {
-<<<<<<< HEAD
-        ASSERT_TRUE(tester->getBedrockTester(0)->waitForState("LEADING"));
-=======
-        ASSERT_TRUE(tester->getTester(0).waitForStates({"LEADING", "MASTERING"}));
->>>>>>> 8a1c14b4
+        ASSERT_TRUE(tester->getTester(0).waitForState("LEADING"));
 
         // Step 1: everything is already up and running. Let's start spamming.
         list<thread>* threads = new list<thread>();
@@ -126,23 +122,14 @@
         tester->stopNode(0);
 
         // Wait for node 1 to be leader.
-<<<<<<< HEAD
-        ASSERT_TRUE(tester->getBedrockTester(1)->waitForState("LEADING"));
-=======
-        ASSERT_TRUE(tester->getTester(1).waitForStates({"LEADING", "MASTERING"}));
->>>>>>> 8a1c14b4
+        ASSERT_TRUE(tester->getTester(1).waitForState("LEADING"));
 
         // Let the spammers keep spamming on the new leader.
         sleep(3);
 
         // Bring leader back up.
-<<<<<<< HEAD
-        tester->getBedrockTester(0)->startServer();
-        ASSERT_TRUE(tester->getBedrockTester(0)->waitForState("LEADING"));
-=======
         tester->getTester(0).startServer();
-        ASSERT_TRUE(tester->getTester(0).waitForStates({"LEADING", "MASTERING"}));
->>>>>>> 8a1c14b4
+        ASSERT_TRUE(tester->getTester(0).waitForState("LEADING"));
         sleep(15);
 
         // Now let's  stop a follower and make sure everything keeps working.
@@ -171,13 +158,8 @@
         ASSERT_TRUE(success);
 
         // And bring it back up.
-<<<<<<< HEAD
-        tester->getBedrockTester(2)->startServer();
-        ASSERT_TRUE(tester->getBedrockTester(2)->waitForState("FOLLOWING"));
-=======
         tester->getTester(2).startServer();
-        ASSERT_TRUE(tester->getTester(2).waitForStates({"FOLLOWING", "SLAVING"}));
->>>>>>> 8a1c14b4
+        ASSERT_TRUE(tester->getTester(2).waitForState("FOLLOWING"));
 
         // We're done, let spammers finish.
         done.store(true);
@@ -206,21 +188,12 @@
         tester->getTester(0).stopServer(SIGKILL);
 
         // Wait for node 1 to be leader.
-<<<<<<< HEAD
-        ASSERT_TRUE(tester->getBedrockTester(1)->waitForState("LEADING"));
+        ASSERT_TRUE(tester->getTester(1).waitForState("LEADING"));
 
         // Now bring leader back up.
         sleep(2);
-        tester->getBedrockTester(0)->startServer();
-        ASSERT_TRUE(tester->getBedrockTester(0)->waitForState("LEADING"));
-=======
-        ASSERT_TRUE(tester->getTester(1).waitForStates({"LEADING", "MASTERING"}));
-
-        // Now bring leader back up.
-        sleep(2);
         tester->getTester(0).startServer();
-        ASSERT_TRUE(tester->getTester(0).waitForStates({"LEADING", "MASTERING"}));
->>>>>>> 8a1c14b4
+        ASSERT_TRUE(tester->getTester(0).waitForState("LEADING"));
 
         // Blow up a follower.
         sleep(2);
@@ -228,13 +201,8 @@
 
         // And bring it back up.
         sleep(2);
-<<<<<<< HEAD
-        tester->getBedrockTester(2)->startServer();
-        ASSERT_TRUE(tester->getBedrockTester(2)->waitForState("FOLLOWING"));
-=======
         tester->getTester(2).startServer();
-        ASSERT_TRUE(tester->getTester(2).waitForStates({"FOLLOWING", "SLAVING"}));
->>>>>>> 8a1c14b4
+        ASSERT_TRUE(tester->getTester(2).waitForState("FOLLOWING"));
 
         // We're really done, let everything finish a last time.
         done.store(true);
