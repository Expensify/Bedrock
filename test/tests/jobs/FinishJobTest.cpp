#include <test/lib/BedrockTester.h>
#include <test/tests/jobs/Utils.h>

struct FinishJobTest : tpunit::TestFixture {
    FinishJobTest()
        : tpunit::TestFixture("FinishJob",
                              BEFORE_CLASS(FinishJobTest::setupClass),
                              TEST(FinishJobTest::nonExistentJob),
                              TEST(FinishJobTest::notInRunningState),
                              TEST(FinishJobTest::parentIsNotPaused),
                              TEST(FinishJobTest::removeFinishedAndCancelledChildren),
                              TEST(FinishJobTest::updateData),
                              TEST(FinishJobTest::finishingParentUnPausesChildren),
                              TEST(FinishJobTest::deleteFinishedJobWithNoChildren),
                              TEST(FinishJobTest::hasRepeat),
<<<<<<< HEAD
                              TEST(FinishJobTest::hasRepeatWithDelay),
                              TEST(FinishJobTest::hasDelay),
                              TEST(FinishJobTest::hasRepeatWithNextRun),
                              TEST(FinishJobTest::hasNexRun),
=======
                              TEST(FinishJobTest::inRunqueuedState),
>>>>>>> ddb6f5c8
                              AFTER(FinishJobTest::tearDown),
                              AFTER_CLASS(FinishJobTest::tearDownClass)) { }

    BedrockTester* tester;

    void setupClass() { tester = new BedrockTester({{"-plugins", "Jobs,DB"}}, {});}

    // Reset the jobs table
    void tearDown() {
        SData command("Query");
        command["query"] = "DELETE FROM jobs WHERE jobID > 0;";
        tester->executeWaitVerifyContent(command);
    }

    void tearDownClass() { delete tester; }

    // Throw an error if the job doesn't exist
    void nonExistentJob() {
        SData command("FinishJob");
        command["jobID"] = "1";
        tester->executeWaitVerifyContent(command, "404 No job with this jobID");
    }

    // Throw an error if the job is not in RUNNING state
    void notInRunningState() {
        // Create a job
        SData command("CreateJob");
        command["name"] = "job";
        STable response = tester->executeWaitVerifyContentTable(command);
        string jobID = response["jobID"];

        // Finish it
        command.clear();
        command.methodLine = "FinishJob";
        command["jobID"] = jobID;
        tester->executeWaitVerifyContent(command, "405 Can only retry/finish RUNNING and RUNQUEUED jobs");
    }

    // If job has a parentID, the parent should be paused
    void parentIsNotPaused() {
        // Create the parent
        SData command("CreateJob");
        command["name"] = "parent";
        STable response = tester->executeWaitVerifyContentTable(command);
        string parentID = response["jobID"];

        // Get the parent
        command.clear();
        command.methodLine = "GetJob";
        command["name"] = "parent";
        tester->executeWaitVerifyContent(command);

        // Create the child
        command.clear();
        command.methodLine = "CreateJob";
        command["name"] = "child";
        command["parentJobID"] = parentID;
        response = tester->executeWaitVerifyContentTable(command);
        string childID = response["jobID"];

        // It's not possible to put the child in the QUEUED state without the parent being paused
        // and a child cannot being the RUNNING state without first being the QUEUED state
        // but we check for this to make sure something funky didn't occur.
        // We'll manually put the child in the RUNNING state to hit this condition
        command.clear();
        command.methodLine = "Query";
        command["query"] = "UPDATE jobs SET state = 'RUNNING' WHERE jobID = " + childID + ";";
        tester->executeWaitVerifyContent(command);

        // Finish the child
        command.clear();
        command.methodLine = "FinishJob";
        command["jobID"] = childID;
        tester->executeWaitVerifyContent(command, "405 Can only retry/finish child job when parent is PAUSED");
    }

    // Child jobs that are in the FINISHED or CANCELLED state should be deleted when the parent is finished
    void removeFinishedAndCancelledChildren() {
        // Create the parent
        SData command("CreateJob");
        command["name"] = "parent";
        STable response = tester->executeWaitVerifyContentTable(command);
        string parentID = response["jobID"];

        // Get the parent
        command.clear();
        command.methodLine = "GetJob";
        command["name"] = "parent";
        tester->executeWaitVerifyContent(command);

        // Create the children
        command.clear();
        command.methodLine = "CreateJob";
        command["name"] = "child_finished";
        command["parentJobID"] = parentID;
        response = tester->executeWaitVerifyContentTable(command);
        string finishedChildID = response["jobID"];
        command.clear();
        command.methodLine = "CreateJob";
        command["name"] = "child_cancelled";
        command["parentJobID"] = parentID;
        response = tester->executeWaitVerifyContentTable(command);
        string cancelledChildID = response["jobID"];
        command.clear();

        // Finish the parent
        command.clear();
        command.methodLine = "FinishJob";
        command["jobID"] = parentID;
        tester->executeWaitVerifyContent(command);

        // Cancel a child
        // if this goes 2nd this doesn't requeue the parent job
        command.clear();
        command.methodLine = "CancelJob";
        command["jobID"] = cancelledChildID;
        tester->executeWaitVerifyContent(command);

        // Finish a child
        command.clear();
        command.methodLine = "GetJob";
        command["name"] = "child_finished";
        tester->executeWaitVerifyContent(command);
        command.clear();
        command.methodLine = "FinishJob";
        command["jobID"] = finishedChildID;
        tester->executeWaitVerifyContent(command);

        // Confirm the parent is set to QUEUED
        SQResult result;
        tester->readDB("SELECT state FROM jobs WHERE jobID = " + parentID + ";", result);
        ASSERT_EQUAL(result[0][0], "QUEUED");

        // Finish the parent
        command.clear();
        command.methodLine = "GetJob";
        command["name"] = "parent";
        tester->executeWaitVerifyContent(command);
        command.clear();
        command.methodLine = "FinishJob";
        command["jobID"] = parentID;
        tester->executeWaitVerifyContent(command);

        // Confirm that the FINISHED and CANCELLED children are deleted
        tester->readDB("SELECT count(*) FROM jobs WHERE jobID != " + parentID + ";", result);
        ASSERT_EQUAL(SToInt(result[0][0]), 0);
    }

    // Update the job data if new data is passed
    void updateData() {
        // Create the job
        SData command("CreateJob");
        command["name"] = "job";
        command["repeat"] = "STARTED, +1 HOUR";
        STable response = tester->executeWaitVerifyContentTable(command);
        string jobID = response["jobID"];

        // Get the job
        command.clear();
        command.methodLine = "GetJob";
        command["name"] = "job";
        tester->executeWaitVerifyContent(command);

        // Finish it
        STable data;
        data["foo"] = "bar";
        data["bar"] = "foo";
        command.clear();
        command.methodLine = "FinishJob";
        command["jobID"] = jobID;
        command["data"] = SComposeJSONObject(data);
        tester->executeWaitVerifyContent(command);

        // Confirm the data updated
        SQResult result;
        tester->readDB("SELECT data FROM jobs WHERE jobID = " + jobID + ";", result);
        ASSERT_EQUAL(result[0][0], SComposeJSONObject(data));
    }

    void finishingParentUnPausesChildren() {
        // Create the parent
        SData command("CreateJob");
        command["name"] = "parent";
        STable response = tester->executeWaitVerifyContentTable(command);
        string parentID = response["jobID"];

        // Get the parent
        command.clear();
        command.methodLine = "GetJob";
        command["name"] = "parent";
        tester->executeWaitVerifyContent(command);

        // Create the children
        command.clear();
        command.methodLine = "CreateJob";
        command["name"] = "child_finished";
        command["parentJobID"] = parentID;
        response = tester->executeWaitVerifyContentTable(command);
        string finishedChildID = response["jobID"];
        command.clear();
        command.methodLine = "CreateJob";
        command["name"] = "child_cancelled";
        command["parentJobID"] = parentID;
        response = tester->executeWaitVerifyContentTable(command);
        string cancelledChildID = response["jobID"];
        command.clear();

        // Finish the parent
        command.clear();
        command.methodLine = "FinishJob";
        command["jobID"] = parentID;
        tester->executeWaitVerifyContent(command);

        // Confirm that the parent is in the PAUSED state and the chilrden are in the QUEUED state
        SQResult result;
        tester->readDB("SELECT jobID, state FROM jobs;", result);
        ASSERT_EQUAL(result[0][0], parentID);
        ASSERT_EQUAL(result[0][1], "PAUSED");
        ASSERT_EQUAL(result[1][0], finishedChildID);
        ASSERT_EQUAL(result[1][1], "QUEUED");
        ASSERT_EQUAL(result[2][0], cancelledChildID);
        ASSERT_EQUAL(result[2][1], "QUEUED");
    }

    void deleteFinishedJobWithNoChildren() {
        // Create the job
        SData command("CreateJob");
        command["name"] = "job";
        STable response = tester->executeWaitVerifyContentTable(command);
        string jobID = response["jobID"];

        // Get the job
        command.clear();
        command.methodLine = "GetJob";
        command["name"] = "job";
        tester->executeWaitVerifyContent(command);

        // Finish it
        command.clear();
        command.methodLine = "FinishJob";
        command["jobID"] = jobID;
        tester->executeWaitVerifyContent(command);

        // Confirm the job was deleted
        SQResult result;
        tester->readDB("SELECT * FROM jobs WHERE jobID = " + jobID + ";", result);
        ASSERT_TRUE(result.empty());
    }

    // Cannot retry with a negative delay
    void negativeDelay() {
        // Create the job
        SData command("CreateJob");
        command["name"] = "job";
        STable response = tester->executeWaitVerifyContentTable(command);
        string jobID = response["jobID"];

        // Get the job
        command.clear();
        command.methodLine = "GetJob";
        command["name"] = "job";
        tester->executeWaitVerifyContent(command);

        // Finish it
        command.clear();
        command.methodLine = "FinishJob";
        command["jobID"] = jobID;
        command["delay"] = "-5";
        tester->executeWaitVerifyContent(command, "402 Must specify a non-negative delay when retrying");
    }

    // Finish with a positive delay and confirm nextRun is updated appropriately
    void positiveDelay() {
        // Create the job
        SData command("CreateJob");
        command["name"] = "job";
        STable response = tester->executeWaitVerifyContentTable(command);
        string jobID = response["jobID"];

        // Get the nextRun value
        SQResult result;
        tester->readDB("SELECT nextRun FROM jobs WHERE jobID = " + jobID + ";", result);
        string originalNextRun = result[0][0];

        // Get the job
        command.clear();
        command.methodLine = "GetJob";
        command["name"] = "job";
        tester->executeWaitVerifyContent(command);

        // Finish it
        command.clear();
        command.methodLine = "FinishJob";
        command["jobID"] = jobID;
        command["delay"] = "5";
        tester->executeWaitVerifyContent(command);

        // Assert the new nextRun time is 5 seconds after the original nextRun time
        tester->readDB("SELECT nextRun FROM jobs WHERE jobID = " + jobID + ";", result);
        time_t currentNextRunTime = getTimestampForDateTimeString(result[0][0]);
        time_t originalNextRunTime = getTimestampForDateTimeString(originalNextRun);
        ASSERT_EQUAL(difftime(currentNextRunTime, originalNextRunTime), 5);
    }

    // Finish a job with a repeat
    void hasRepeat() {
        // Create the job
        SData command("CreateJob");
        command["name"] = "job";
        command["repeat"] = "STARTED, +1 HOUR";
        STable response = tester->executeWaitVerifyContentTable(command);
        string jobID = response["jobID"];

        // Get the job
        command.clear();
        command.methodLine = "GetJob";
        command["name"] = "job";
        tester->executeWaitVerifyContent(command);

        // Finish it
        command.clear();
        command.methodLine = "FinishJob";
        command["jobID"] = jobID;
        tester->executeWaitVerifyContent(command);

        // Confirm nextRun is in 1 hour from the created time
        SQResult result;
        tester->readDB("SELECT created, nextRun FROM jobs WHERE jobID = " + jobID + ";", result);
        time_t createdTime = getTimestampForDateTimeString(result[0][0]);
        time_t nextRunTime = getTimestampForDateTimeString(result[0][1]);
        ASSERT_EQUAL(difftime(nextRunTime, createdTime), 3600);
    }

<<<<<<< HEAD
    // FinishJob with repeat should ignore the 'delay' parameter
    void hasRepeatWithDelay() {
        // Create the job
        SData command("CreateJob");
        command["name"] = "job";
        command["repeat"] = "STARTED, +1 HOUR";
=======
    // Finish job in RUNQUEUED state
    void inRunqueuedState() {
        // Create a job
        SData command("CreateJob");
        command["name"] = "job";
        command["retryAfter"] = "+1 SECOND";
>>>>>>> ddb6f5c8
        STable response = tester->executeWaitVerifyContentTable(command);
        string jobID = response["jobID"];

        // Get the job
        command.clear();
        command.methodLine = "GetJob";
        command["name"] = "job";
        tester->executeWaitVerifyContent(command);

<<<<<<< HEAD
        // Finish it
        command.clear();
        command.methodLine = "FinishJob";
        command["jobID"] = jobID;
        command["delay"] = "5";
        tester->executeWaitVerifyContent(command);

        // Confirm nextRun is in 1 hour, not in the 5 second delay
        SQResult result;
        tester->readDB("SELECT created, nextRun FROM jobs WHERE jobID = " + jobID + ";", result);
        struct tm tm1;
        struct tm tm2;
        strptime(result[0][0].c_str(), "%Y-%m-%d %H:%M:%S", &tm1);
        time_t createdTime = mktime(&tm1);
        strptime(result[0][1].c_str(), "%Y-%m-%d %H:%M:%S", &tm2);
        time_t nextRunTime = mktime(&tm2);
        ASSERT_EQUAL(difftime(nextRunTime, createdTime), 3600);
    }

    // FinishJob should ignore the 'delay' parameter
    void hasDelay() {
        // Create the job
        SData command("CreateJob");
        command["name"] = "job";
        STable response = tester->executeWaitVerifyContentTable(command);
        string jobID = response["jobID"];

        // Get the job
        command.clear();
        command.methodLine = "GetJob";
        command["name"] = "job";
        tester->executeWaitVerifyContent(command);

        // Finish it
        command.clear();
        command.methodLine = "FinishJob";
        command["jobID"] = jobID;
        command["delay"] = "5";
        tester->executeWaitVerifyContent(command);

        // Confirm the job was deleted instead of being rescheduled
        SQResult result;
        tester->readDB("SELECT * FROM jobs WHERE jobID = " + jobID + ";", result);
        ASSERT_TRUE(result.empty());
    }

    // FinishJob with repeat should ignore the 'nextRun' parameter
    void hasRepeatWithNextRun() {
        // Create the job
        SData command("CreateJob");
        command["name"] = "job";
        command["repeat"] = "STARTED, +1 HOUR";
        STable response = tester->executeWaitVerifyContentTable(command);
        string jobID = response["jobID"];

        // Get the job
        command.clear();
        command.methodLine = "GetJob";
        command["name"] = "job";
        tester->executeWaitVerifyContent(command);

        // Finish it
        command.clear();
        command.methodLine = "FinishJob";
        command["jobID"] = jobID;
        command["nextRun"] = "2017-09-07 23:11:11";
        tester->executeWaitVerifyContent(command);

        // Confirm nextRun is in 1 hour, not in the given nextRun time
        SQResult result;
        tester->readDB("SELECT created, nextRun FROM jobs WHERE jobID = " + jobID + ";", result);
        struct tm tm1;
        struct tm tm2;
        strptime(result[0][0].c_str(), "%Y-%m-%d %H:%M:%S", &tm1);
        time_t createdTime = mktime(&tm1);
        strptime(result[0][1].c_str(), "%Y-%m-%d %H:%M:%S", &tm2);
        time_t nextRunTime = mktime(&tm2);
        ASSERT_EQUAL(difftime(nextRunTime, createdTime), 3600);
    }

    // FinishJob should ignore the 'nextRun' parameter
    void hasNexRun() {
        // Create the job
        SData command("CreateJob");
        command["name"] = "job";
        STable response = tester->executeWaitVerifyContentTable(command);
        string jobID = response["jobID"];

        // Get the job
        command.clear();
        command.methodLine = "GetJob";
        command["name"] = "job";
        tester->executeWaitVerifyContent(command);
=======
        // Confirm the job is in RUNQUEUED
        SQResult result;
        tester->readDB("SELECT state FROM jobs WHERE jobID = " + jobID + ";",  result);
        ASSERT_EQUAL(result[0][0], "RUNQUEUED");
>>>>>>> ddb6f5c8

        // Finish it
        command.clear();
        command.methodLine = "FinishJob";
        command["jobID"] = jobID;
<<<<<<< HEAD
        command["nextRun"] = "2017-09-07 23:11:11";
        tester->executeWaitVerifyContent(command);

        // Confirm the job was deleted instead of being rescheduled
        SQResult result;
        tester->readDB("SELECT * FROM jobs WHERE jobID = " + jobID + ";", result);
=======
        tester->executeWaitVerifyContent(command);

        // Finishing the job should remove it from the table
        tester->readDB("SELECT * FROM jobs WHERE jobID = " + jobID + ";",  result);
>>>>>>> ddb6f5c8
        ASSERT_TRUE(result.empty());
    }
} __FinishJobTest;<|MERGE_RESOLUTION|>--- conflicted
+++ resolved
@@ -13,14 +13,11 @@
                               TEST(FinishJobTest::finishingParentUnPausesChildren),
                               TEST(FinishJobTest::deleteFinishedJobWithNoChildren),
                               TEST(FinishJobTest::hasRepeat),
-<<<<<<< HEAD
+                              TEST(FinishJobTest::inRunqueuedState),
                               TEST(FinishJobTest::hasRepeatWithDelay),
                               TEST(FinishJobTest::hasDelay),
                               TEST(FinishJobTest::hasRepeatWithNextRun),
                               TEST(FinishJobTest::hasNexRun),
-=======
-                              TEST(FinishJobTest::inRunqueuedState),
->>>>>>> ddb6f5c8
                               AFTER(FinishJobTest::tearDown),
                               AFTER_CLASS(FinishJobTest::tearDownClass)) { }
 
@@ -354,31 +351,50 @@
         ASSERT_EQUAL(difftime(nextRunTime, createdTime), 3600);
     }
 
-<<<<<<< HEAD
-    // FinishJob with repeat should ignore the 'delay' parameter
-    void hasRepeatWithDelay() {
-        // Create the job
-        SData command("CreateJob");
-        command["name"] = "job";
-        command["repeat"] = "STARTED, +1 HOUR";
-=======
     // Finish job in RUNQUEUED state
     void inRunqueuedState() {
         // Create a job
         SData command("CreateJob");
         command["name"] = "job";
         command["retryAfter"] = "+1 SECOND";
->>>>>>> ddb6f5c8
-        STable response = tester->executeWaitVerifyContentTable(command);
-        string jobID = response["jobID"];
-
-        // Get the job
-        command.clear();
-        command.methodLine = "GetJob";
-        command["name"] = "job";
-        tester->executeWaitVerifyContent(command);
-
-<<<<<<< HEAD
+        STable response = tester->executeWaitVerifyContentTable(command);
+        string jobID = response["jobID"];
+
+        // Get the job
+        command.clear();
+        command.methodLine = "GetJob";
+        command["name"] = "job";
+        tester->executeWaitVerifyContent(command);
+
+        // Confirm the job is in RUNQUEUED
+        SQResult result;
+        tester->readDB("SELECT state FROM jobs WHERE jobID = " + jobID + ";",  result);
+        ASSERT_EQUAL(result[0][0], "RUNQUEUED");
+
+        // Finish it
+        command.clear();
+        command.methodLine = "FinishJob";
+        command["jobID"] = jobID;
+        tester->executeWaitVerifyContent(command);
+
+        // Finishing the job should remove it from the table
+        tester->readDB("SELECT * FROM jobs WHERE jobID = " + jobID + ";",  result);
+        ASSERT_TRUE(result.empty());
+    }
+
+    // FinishJob with repeat should ignore the 'delay' parameter
+    void hasRepeatWithDelay() {
+        // Create the job
+        SData command("CreateJob");
+        command["name"] = "job";
+        command["repeat"] = "STARTED, +1 HOUR";
+
+        // Get the job
+        command.clear();
+        command.methodLine = "GetJob";
+        command["name"] = "job";
+        tester->executeWaitVerifyContent(command);
+
         // Finish it
         command.clear();
         command.methodLine = "FinishJob";
@@ -472,30 +488,20 @@
         command.methodLine = "GetJob";
         command["name"] = "job";
         tester->executeWaitVerifyContent(command);
-=======
-        // Confirm the job is in RUNQUEUED
-        SQResult result;
-        tester->readDB("SELECT state FROM jobs WHERE jobID = " + jobID + ";",  result);
-        ASSERT_EQUAL(result[0][0], "RUNQUEUED");
->>>>>>> ddb6f5c8
-
-        // Finish it
-        command.clear();
-        command.methodLine = "FinishJob";
-        command["jobID"] = jobID;
-<<<<<<< HEAD
         command["nextRun"] = "2017-09-07 23:11:11";
         tester->executeWaitVerifyContent(command);
 
+        // Finish it
+        command.clear();
+        command.methodLine = "FinishJob";
+        command["jobID"] = jobID;
+        command["nextRun"] = "2017-09-07 23:11:11";
+        tester->executeWaitVerifyContent(command);
+
+
         // Confirm the job was deleted instead of being rescheduled
         SQResult result;
         tester->readDB("SELECT * FROM jobs WHERE jobID = " + jobID + ";", result);
-=======
-        tester->executeWaitVerifyContent(command);
-
-        // Finishing the job should remove it from the table
-        tester->readDB("SELECT * FROM jobs WHERE jobID = " + jobID + ";",  result);
->>>>>>> ddb6f5c8
         ASSERT_TRUE(result.empty());
     }
 } __FinishJobTest;