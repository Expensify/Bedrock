#pragma once

class SHTTPSManager : public STCPManager {
  public:
    struct Transaction {
        // Constructor/Destructor
        Transaction(SHTTPSManager& owner_);
        ~Transaction();

        // Attributes
        STCPManager::Socket* s;
        uint64_t created;
        uint64_t finished;
        SData fullRequest;
        SData fullResponse;
        int response;
        STable values;
        SHTTPSManager& owner;
    };

    // Constructor/Destructor
    SHTTPSManager();
    SHTTPSManager(const string& pem, const string& srvCrt, const string& caCrt);
    virtual ~SHTTPSManager();

    // STCPServer API. Except for postPoll, these are just threadsafe wrappers around base class functions.
    void prePoll(fd_map& fdm);
    void postPoll(fd_map& fdm, uint64_t& nextActivity);

    // Default timeout for HTTPS requests is 5 minutes.This can be changed on any call to postPoll.
    void postPoll(fd_map& fdm, uint64_t& nextActivity, list<Transaction*>& completedRequests, uint64_t timeoutMS = (5 * 60 * 1000));
    Socket* openSocket(const string& host, SX509* x509 = nullptr);
    void closeSocket(Socket* socket);

    // Close a transaction and remove it from our internal lists.
    void closeTransaction(Transaction* transaction);

    static int getHTTPResponseCode(const string& methodLine);

  protected: // Child API

    // Used to create the signing certificate.
    const string _pem;
    const string _srvCrt;
    const string _caCrt;

    // Methods
    Transaction* _httpsSend(const string& url, const SData& request);
    Transaction* _createErrorTransaction();
    virtual bool _onRecv(Transaction* transaction) = 0;

<<<<<<< HEAD
    SX509* _x509;
=======
>>>>>>> 5426cd29
    list<Transaction*> _activeTransactionList;
    list<Transaction*> _completedTransactionList;

    // SHTTPSManager operations are thread-safe, we lock around any accesses to our transaction lists, so that
    // multiple threads can add/remove from them.
    recursive_mutex _listMutex;
};<|MERGE_RESOLUTION|>--- conflicted
+++ resolved
@@ -49,10 +49,6 @@
     Transaction* _createErrorTransaction();
     virtual bool _onRecv(Transaction* transaction) = 0;
 
-<<<<<<< HEAD
-    SX509* _x509;
-=======
->>>>>>> 5426cd29
     list<Transaction*> _activeTransactionList;
     list<Transaction*> _completedTransactionList;
 
