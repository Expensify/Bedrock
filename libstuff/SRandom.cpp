#include "SRandom.h"

#ifdef VALGRIND
// random_device breaks valgrind.
mt19937_64 SRandom::_generator = mt19937_64();
#else
mt19937_64 SRandom::_generator = mt19937_64(random_device()());
#endif

uniform_int_distribution<uint64_t> SRandom::_distribution64 = uniform_int_distribution<uint64_t>();

uint64_t SRandom::limitedRand64(uint64_t minNum, uint64_t maxNum) {
     uniform_int_distribution<uint64_t> limitedRandom(minNum, maxNum);
     return limitedRandom(_generator);
}

uint64_t SRandom::rand64() {
    return _distribution64(_generator);
}

<<<<<<< HEAD
string SRandom::randStr(unsigned& length) {
=======
string SRandom::randStr(uint length) {
>>>>>>> e4554585
    string str = "0123456789ABCDEFGHIJKLMNOPQRSTUVWXYZabcdefghijklmnopqrstuvwxyz";
    string newstr;
    int pos;
    while (newstr.size() != length) {
        pos = (rand64() % (str.size() - 1));
        newstr += str.substr(pos, 1);
    }
    return newstr;
}<|MERGE_RESOLUTION|>--- conflicted
+++ resolved
@@ -18,11 +18,7 @@
     return _distribution64(_generator);
 }
 
-<<<<<<< HEAD
-string SRandom::randStr(unsigned& length) {
-=======
-string SRandom::randStr(uint length) {
->>>>>>> e4554585
+string SRandom::randStr(unsigned length) {
     string str = "0123456789ABCDEFGHIJKLMNOPQRSTUVWXYZabcdefghijklmnopqrstuvwxyz";
     string newstr;
     int pos;
