#pragma once

#include <mbedtls/ctr_drbg.h>
#include <mbedtls/entropy.h>
#include <mbedtls/ssl.h>
#include <mbedtls/net_sockets.h>
#include <string>

using namespace std;
<<<<<<< HEAD

class SFastBuffer;

class SSSLState {
  public:

    SSSLState(const string& hostname = "");
=======
class SFastBuffer;

class SSSLState {
public:
    SSSLState(int s, const string& hostname);
>>>>>>> 1b19134e
    ~SSSLState();

    int send(const char* buffer, int length);
    int send(const SFastBuffer& buffer);
    bool sendConsume(SFastBuffer& sendBuffer);
<<<<<<< HEAD
    int recv(char* buffer, int length);
    bool recvAppend(SFastBuffer& recvBuffer);

=======
    bool sendAll(const string& buffer);
    int recv(char* buffer, int length);
    bool recvAppend(SFastBuffer& recvBuffer);

    int socket;
>>>>>>> 1b19134e
    mbedtls_entropy_context ec;
    mbedtls_ctr_drbg_context ctr_drbg;
    mbedtls_ssl_config conf;
    mbedtls_ssl_context ssl;
<<<<<<< HEAD
    mbedtls_net_context net_ctx;
=======
>>>>>>> 1b19134e
};<|MERGE_RESOLUTION|>--- conflicted
+++ resolved
@@ -7,43 +7,25 @@
 #include <string>
 
 using namespace std;
-<<<<<<< HEAD
 
 class SFastBuffer;
 
 class SSSLState {
   public:
 
-    SSSLState(const string& hostname = "");
-=======
-class SFastBuffer;
-
-class SSSLState {
-public:
-    SSSLState(int s, const string& hostname);
->>>>>>> 1b19134e
+    SSSLState(const string& hostname);
+    SSSLState(const string& hostname, int socket);
     ~SSSLState();
 
     int send(const char* buffer, int length);
     int send(const SFastBuffer& buffer);
     bool sendConsume(SFastBuffer& sendBuffer);
-<<<<<<< HEAD
     int recv(char* buffer, int length);
     bool recvAppend(SFastBuffer& recvBuffer);
 
-=======
-    bool sendAll(const string& buffer);
-    int recv(char* buffer, int length);
-    bool recvAppend(SFastBuffer& recvBuffer);
-
-    int socket;
->>>>>>> 1b19134e
     mbedtls_entropy_context ec;
     mbedtls_ctr_drbg_context ctr_drbg;
     mbedtls_ssl_config conf;
     mbedtls_ssl_context ssl;
-<<<<<<< HEAD
     mbedtls_net_context net_ctx;
-=======
->>>>>>> 1b19134e
 };