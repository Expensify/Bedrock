#include "libstuff.h"
#include <execinfo.h> // for backtrace*

// Global logging state shared between all threads
atomic<int> _g_SLogMask(LOG_INFO);
atomic<bool> GLOBAL_IS_LIVE{true};

void SLogStackTrace(int level) {
    // If the level isn't set in the log mask, nothing more to do
    if (!(_g_SLogMask & (1 << level))) {
        return;
    }
    // Output the symbols to the log
    void* callstack[100];
    int depth = backtrace(callstack, 100);
    vector<string> stack = SGetCallstack(depth, callstack);
    for (const auto& frame : stack) {
        switch (level) {
        case LOG_DEBUG:
            SDEBUG(frame);
            break;
        case LOG_INFO:
            SINFO(frame);
            break;
        case LOG_NOTICE:
            SHMMM(frame);
            break;
        case LOG_WARNING:
            SWARN(frame);
            break;
        case LOG_ALERT:
            SALERT(frame);
            break;
        case LOG_ERR:
            SERROR(frame);
            break;
        default:
            break;
        }
    }
}

// If the param name is not in this whitelist, we will log <REDACTED> in addLogParams.
static const set<string> PARAMS_WHITELIST = {
    "accountID",
<<<<<<< HEAD
    "authEmail",
=======
    "accountIDs",
>>>>>>> 8a4b014b
    "attendees",
    "bankAccountID",
    "cardData",
    "cardID",
    "clientUpdateID",
    "command",
    "companyName",
    "companyWebsite",
    "Connection",
    "Content-Length",
    "currentTime",
    "domainAccountID",
    "domainName",
    "email",
    "errorMessage",
    "feed",
    "feedCountry",
    "feedID",
    "feedName",
    "field",
    "index",
    "indexName",
    "invoice",
    "isUnique",
    "key",
    "lastIP",
    "logParam",
    "nvpName",
    "policyAccountID",
    "policyID",
    "reportID",
    "requestID",
    "requestTimestamp",
    "secondaryLogin",
    "shouldCompleteOnboarding",
    "shouldDismissHybridAppOnboarding",
    "status",
    "step",
    "timeDiff",
    "token",
    "transactionID",
<<<<<<< HEAD
    "type",
    "userID",
    "secondaryLogin"
=======
    "type"
>>>>>>> 8a4b014b
};

string addLogParams(string&& message, const map<string, string>& params) {
    if (params.empty()) {
        return message;
    }

    message += " ~~";
    for (const auto& [key, value] : params) {
        message += " ";
        string valueToLog = value;
        if (!SContains(PARAMS_WHITELIST, key)) {
            if (!GLOBAL_IS_LIVE) {
                STHROW("500 Log param " + key + " not in the whitelist, either do not log that or add it to PARAMS_WHITELIST if it's not sensitive");
            }
            valueToLog = "<REDACTED>";
        }
        message += key + ": '" + valueToLog + "'";
    }

    return message;
}<|MERGE_RESOLUTION|>--- conflicted
+++ resolved
@@ -43,11 +43,8 @@
 // If the param name is not in this whitelist, we will log <REDACTED> in addLogParams.
 static const set<string> PARAMS_WHITELIST = {
     "accountID",
-<<<<<<< HEAD
     "authEmail",
-=======
     "accountIDs",
->>>>>>> 8a4b014b
     "attendees",
     "bankAccountID",
     "cardData",
@@ -89,13 +86,9 @@
     "timeDiff",
     "token",
     "transactionID",
-<<<<<<< HEAD
     "type",
     "userID",
     "secondaryLogin"
-=======
-    "type"
->>>>>>> 8a4b014b
 };
 
 string addLogParams(string&& message, const map<string, string>& params) {
