--- conflicted
+++ resolved
@@ -59,11 +59,7 @@
     // If we get here, we need to create a socket to return. No need to hold the lock, so it goes out of scope.
     try {
         // TODO: Allow S_socket to take a parsed address instead of redoing all the parsing each time.
-<<<<<<< HEAD
-        return unique_ptr<STCPManager::Socket>(new STCPManager::Socket(host, false));
-=======
         return unique_ptr<STCPManager::Socket>(new STCPManager::Socket(host));
->>>>>>> 1b19134e
     } catch (const SException& exception) {
         return nullptr;
     }
