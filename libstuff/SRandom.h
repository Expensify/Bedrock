--- conflicted
+++ resolved
@@ -10,11 +10,7 @@
   public:
     static uint64_t rand64();
     static uint64_t limitedRand64(uint64_t min, uint64_t max);
-<<<<<<< HEAD
-    static string randStr(unsigned& length);
-=======
-    static string randStr(uint length);
->>>>>>> e4554585
+    static string randStr(unsigned length);
 
   private:
     static mt19937_64 _generator;
