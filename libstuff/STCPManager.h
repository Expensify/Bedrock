#pragma once
#include <atomic>
#include <memory>
#include <mutex>
#include <netinet/in.h>
#include <poll.h>
#include <string>

#include <libstuff/libstuff.h>
#include <libstuff/SFastBuffer.h>

class SSSLState;

using namespace std;

// Convenience base class for managing a series of TCP sockets. This includes filling receive buffers, emptying send
// buffers, completing connections, performing graceful shutdowns, etc.
struct STCPManager {
    // Captures all the state for a single socket
    class Socket {
      public:
        enum State { CONNECTING, CONNECTED, SHUTTINGDOWN, CLOSED };
<<<<<<< HEAD
        Socket(const string& host, bool useSSL = false);
        Socket(int sock = 0, State state_ = CONNECTING, bool useSSL = false);
=======
        Socket(const string& host, bool https = false);
        Socket(int sock = 0, State state_ = CONNECTING, bool https = false);
>>>>>>> 1b19134e
        Socket(Socket&& from);
        virtual ~Socket();
        // Attributes
        int s;
        sockaddr_in addr;
        SFastBuffer recvBuffer;
        atomic<State> state;
        bool connectFailure;
        uint64_t openTime;
        uint64_t lastSendTime;
        uint64_t lastRecvTime;
        SSSLState* ssl;
        void* data;
        virtual bool send(size_t* bytesSentCount = nullptr);
        virtual bool send(const string& buffer, size_t* bytesSentCount = nullptr);
        virtual bool recv();
        void shutdown(State toState = SHUTTINGDOWN);
        uint64_t id;
        string logString;

        bool sendBufferEmpty();
        string sendBufferCopy();
        void setSendBuffer(const string& buffer);

      protected:
        static atomic<uint64_t> socketCount;
        recursive_mutex sendRecvMutex;

        // This is private because it's used by our synchronized send() functions. This requires it to only
        // be accessed through the (also synchronized) wrapper functions above.
        // NOTE: Currently there's no synchronization around `recvBuffer`. It can only be accessed by one thread.
        SFastBuffer sendBuffer;

<<<<<<< HEAD
        // Each socket owns it's own SX509 object to avoid thread-safety issues reading/writing the same certificate in
        // the underlying ssl code. Once assigned, the socket owns this object for it's lifetime and will delete it
        // upon destruction.
        bool _useSSL;
=======
        bool https;
>>>>>>> 1b19134e
    };

    class Port {
      public:
        Port(int _s, const string& _host);
        ~Port();

        // Attributes
        const int s;
        const string host;
    };

    // Updates all managed sockets
    // TODO: Actually explain what these do.
    static void prePoll(fd_map& fdm, Socket& socket);
    static void postPoll(fd_map& fdm, Socket& socket);

    static unique_ptr<Port> openPort(const string& host, int remainingTries = 1);
};<|MERGE_RESOLUTION|>--- conflicted
+++ resolved
@@ -10,6 +10,7 @@
 #include <libstuff/SFastBuffer.h>
 
 class SSSLState;
+class SSSLState;
 
 using namespace std;
 
@@ -20,13 +21,8 @@
     class Socket {
       public:
         enum State { CONNECTING, CONNECTED, SHUTTINGDOWN, CLOSED };
-<<<<<<< HEAD
-        Socket(const string& host, bool useSSL = false);
-        Socket(int sock = 0, State state_ = CONNECTING, bool useSSL = false);
-=======
         Socket(const string& host, bool https = false);
         Socket(int sock = 0, State state_ = CONNECTING, bool https = false);
->>>>>>> 1b19134e
         Socket(Socket&& from);
         virtual ~Socket();
         // Attributes
@@ -60,14 +56,7 @@
         // NOTE: Currently there's no synchronization around `recvBuffer`. It can only be accessed by one thread.
         SFastBuffer sendBuffer;
 
-<<<<<<< HEAD
-        // Each socket owns it's own SX509 object to avoid thread-safety issues reading/writing the same certificate in
-        // the underlying ssl code. Once assigned, the socket owns this object for it's lifetime and will delete it
-        // upon destruction.
-        bool _useSSL;
-=======
         bool https;
->>>>>>> 1b19134e
     };
 
     class Port {
