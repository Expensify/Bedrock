#include "SHTTPSManager.h"
#include "SHTTPSProxySocket.h"
#include "libstuff/STCPManager.h"

#include <BedrockPlugin.h>
#include <BedrockServer.h>
#include <libstuff/libstuff.h>
#include <sqlitecluster/SQLiteNode.h>

const string SStandaloneHTTPSManager::proxyAddressHTTPS = initProxyAddressHTTPS();

string SStandaloneHTTPSManager::initProxyAddressHTTPS() {
    const char* proxyString = getenv("HTTPS_PROXY");
    if (proxyString != nullptr) {
        return proxyString;
    }
    return "";
}

SHTTPSManager::SHTTPSManager(BedrockPlugin& plugin_) : plugin(plugin_)
{
}

SHTTPSManager::SHTTPSManager(BedrockPlugin& plugin_, const string& pem, const string& srvCrt, const string& caCrt)
  : SStandaloneHTTPSManager(pem, srvCrt, caCrt), plugin(plugin_)
{
}

SStandaloneHTTPSManager::SStandaloneHTTPSManager()
{
}

SStandaloneHTTPSManager::SStandaloneHTTPSManager(const string& pem, const string& srvCrt, const string& caCrt)
  : _pem(pem), _srvCrt(srvCrt), _caCrt(caCrt)
{
}

SStandaloneHTTPSManager::~SStandaloneHTTPSManager() {
}

void SStandaloneHTTPSManager::closeTransaction(Transaction* transaction) {
    if (transaction == nullptr) {
        return;
    }

    delete transaction->s;
    transaction->s = nullptr;
    delete transaction;
}

int SStandaloneHTTPSManager::getHTTPResponseCode(const string& methodLine) {
    // This code looks for the first space in the methodLine, and then for the first non-space
    // after that, and *then* parses the response code. If we fail to find such a code, or can't parse it as an
    // integer, we default to 400.
    size_t offset = methodLine.find_first_of(' ', 0);
    offset = methodLine.find_first_not_of(' ', offset);
    if (offset != string::npos) {
        int status = SToInt(methodLine.substr(offset));
        if (status) {
            return status;
        }
    }

    // Default case, return 400
    return 400;
}

void SStandaloneHTTPSManager::prePoll(fd_map& fdm, SStandaloneHTTPSManager::Transaction& transaction) {
    if (!transaction.s || transaction.finished) {
        // If there's no socket, or we're done, skip.
        return;
    }
    STCPManager::prePoll(fdm, *transaction.s);
}

void SStandaloneHTTPSManager::postPoll(fd_map& fdm, SStandaloneHTTPSManager::Transaction& transaction, uint64_t& nextActivity, uint64_t timeoutMS) {
    if (!transaction.s || transaction.finished) {
        // If there's no socket, or we're done, skip. Because we call poll on commands, we may poll transactions that
        // have finished (because commands may finish one transaction but not another), or transactions that have not
        // started yet and have no socket (for instance, Stripe's rate limiting means sockets are built asynchronously
        // after the commands are created).
        //
        // TODO: We may want to be able to time out these transactions regardless, for instance at shutdown. We wont
        // hit the command timeouts in peek and process until there's no outstanding network requests for the command.
        return;
    }
    SAUTOPREFIX(transaction.requestID);

    // Do the postPoll on the socket
    STCPManager::postPoll(fdm, *transaction.s);

    //See if we got a response.
    uint64_t now = STimeNow();

    // The API for `deserialize` returns `0` if no response was deserialized (generally, because the response is incomplete), but
    // there is an unusual case for responses that do not supply a `Content-Length` header. It's impossible to know if these
    // are complete solely based on the content, so these return the size as if the body thus-far were the entire content.
    // This means we have to check if we've hit EOF and closed the socket to know for sure that we've received the entire
    // response in these cases.
    int size = transaction.fullResponse.deserialize(transaction.s->recvBuffer);

    // If there's not a Content-Length, we need to check for the socket being closed.
    bool hasContentLength = transaction.fullResponse.nameValueMap.contains("Content-Length");
    bool completeRequest = size && (hasContentLength || (transaction.s->state == STCPManager::Socket::CLOSED));
    if (completeRequest) {
        // Consume how much we read.
        transaction.s->recvBuffer.consumeFront(size);
        transaction.finished = now;

        // Shut down the socket, we're done with it.
        transaction.s->shutdown(Socket::CLOSED);

        // This is supposed to check for a "200" response, which it does very poorly. It also checks for message
        // content. Why this is the what constitutes a valid response is lost to time. Any well-formed response should
        // be valid here, and this should get cleaned up. However, this requires testing anything that might rely on
        // the existing behavior, which is an exercise for later.
        if (SContains(transaction.fullResponse.methodLine, " 200") || transaction.fullResponse.content.size()) {
            // Pass the transaction down to the subclass.
            _onRecv(&transaction);
        } else {
            // Coercing anything that's not 200 to 500 makes no sense, and should be abandoned with the above.
            SWARN("Message failed: '" << transaction.fullResponse.methodLine << "'");
            transaction.response = 500;
        }
    } else {
        // If we don't have a response, we need to check for a timeout, or a disconnection.
        // The disconnection check is straightforward, we just check the socket state.
        // The timeout is a little less so, because we have two different ways to time out:
        //
        // 1. If it's been more than `timeoutMS` since the last time we sent any data on our socket. This number can
        //    change with each call to this function, because we shorten our timeouts at shutdown to avoid holding up
        //    the whole server on a single stuck network request.
        // 2. If the transaction's timeout (which is likely it's associated command's timeout) has passed.
        if ((transaction.s->state.load() > Socket::CONNECTED) ||
            (now > transaction.s->lastSendTime + timeoutMS * 1000) ||
            (now > transaction.timeoutAt)) {
            SWARN("Connection " << ((transaction.s->state.load() > Socket::CONNECTED) ? "died prematurely" : "timed out"));
            transaction.response = transaction.s->sendBufferEmpty() ? 501 : 500;
        } else {
            // No timeout yet, set nextActivity short enough that it'll catch the next timeout.
            uint64_t remainingUntilTimeoutMS = (timeoutMS * 1000) - (now - transaction.s->lastSendTime);
            uint64_t remainingUntilTimeoutAt = transaction.timeoutAt - now;
            nextActivity = min(nextActivity, min(remainingUntilTimeoutMS, remainingUntilTimeoutAt));
        }
    }
}

SStandaloneHTTPSManager::Transaction::Transaction(SStandaloneHTTPSManager& manager_, const string& requestID) :
    s(nullptr),
    created(STimeNow()),
    finished(0),
    timeoutAt(0),
    response(0),
    manager(manager_),
    sentTime(0),
    requestID(requestID.empty() ? SThreadLogPrefix : requestID)
{
}

SStandaloneHTTPSManager::Transaction::~Transaction() {
    SASSERT(!s);
}

SStandaloneHTTPSManager::Transaction* SStandaloneHTTPSManager::_createErrorTransaction() {
    // Sometimes we have to create transactions without an attempted connect. This could happen if we don't have the
    // host or service id yet.
    SWARN("We had to create an error transaction instead of attempting a real one.");
    Transaction* transaction = new Transaction(*this);
    transaction->response = 503;
    transaction->finished = STimeNow();
    return transaction;
}

SStandaloneHTTPSManager::Transaction* SStandaloneHTTPSManager::_httpsSend(const string& url, const SData& request, bool allowProxy) {
    // Open a connection, optionally using SSL (if the URL is HTTPS). If that doesn't work, then just return a
    // completed transaction with an error response.
    string host, path;
    if (!SParseURI(url, host, path)) {
        return _createErrorTransaction();
    }
    if (!SContains(host, ":")) {
        host += ":443";
    }

    // Create a new transaction. This can throw if `validate` fails. We explicitly do this *before* creating a socket.
    Transaction* transaction = new Transaction(*this);

<<<<<<< HEAD
    Socket* s = nullptr;
    try {
        s = new Socket(host, SStartsWith(url, "https://"));
=======
    // If this is going to be an https transaction, create a certificate and give it to the socket.
    Socket* s = nullptr;
    try {
        // If a proxy is set, and it's allowed to use it, go through the proxy.
        bool isHttps = SStartsWith(url, "https://");
        if (isHttps && allowProxy && proxyAddressHTTPS.size()) {
            string proxyHost, path;
            SParseURI(proxyAddressHTTPS, proxyHost, path);
            SINFO("Proxying " << url << " through " << proxyHost);
            s = new SHTTPSProxySocket(proxyHost, host);
        } else {
            s = new Socket(host, isHttps);
        }
>>>>>>> 1b19134e
    } catch (const SException& exception) {
        delete transaction;
        return _createErrorTransaction();
    }

    transaction->s = s;
    transaction->fullRequest = request;

    // Ship it.
    transaction->s->send(request.serialize());

    // Keep track of the transaction.
    return transaction;
}

bool SStandaloneHTTPSManager::_onRecv(Transaction* transaction)
{
    transaction->response = getHTTPResponseCode(transaction->fullResponse.methodLine);
    return false;
}<|MERGE_RESOLUTION|>--- conflicted
+++ resolved
@@ -185,12 +185,6 @@
     // Create a new transaction. This can throw if `validate` fails. We explicitly do this *before* creating a socket.
     Transaction* transaction = new Transaction(*this);
 
-<<<<<<< HEAD
-    Socket* s = nullptr;
-    try {
-        s = new Socket(host, SStartsWith(url, "https://"));
-=======
-    // If this is going to be an https transaction, create a certificate and give it to the socket.
     Socket* s = nullptr;
     try {
         // If a proxy is set, and it's allowed to use it, go through the proxy.
@@ -203,7 +197,6 @@
         } else {
             s = new Socket(host, isHttps);
         }
->>>>>>> 1b19134e
     } catch (const SException& exception) {
         delete transaction;
         return _createErrorTransaction();
