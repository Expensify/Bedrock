--- conflicted
+++ resolved
@@ -222,15 +222,13 @@
     // The current state of shutdown. Starts as RUNNING.
     atomic<SHUTDOWN_STATE> _shutdownState;
 
-<<<<<<< HEAD
     // Flag indicating whether multi-write is enabled.
     atomic<bool> _multiWriteEnabled;
-=======
+
     // Set this to cause a backup to run when the server shuts down.
     bool _backupOnShutdown;
 
     // Pointer to the control port, so we know which port not to shut down when we close the command ports.
     Port* _controlPort;
     Port* _commandPort;
->>>>>>> 26a665ed
 };