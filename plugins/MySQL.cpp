#include "MySQL.h"

#include <bedrockVersion.h>
#include <libstuff/SQResult.h>

#include <cstring>

#undef SLOGPREFIX
#define SLOGPREFIX "{" << getName() << "} "

const string BedrockPlugin_MySQL::name("MySQL");
const string& BedrockPlugin_MySQL::getName() const {
    return name;
}

MySQLPacket::MySQLPacket() {
    // Initialize
    sequenceID = 0;
}

string MySQLPacket::serialize() {
    // Wrap in a 3-byte header
    uint32_t payloadLength = payload.size();
    string header;
    header.resize(4);
    memcpy(&header[0], &payloadLength, 3);
    header[3] = sequenceID;
    return header + payload;
}

int MySQLPacket::deserialize(const char* packet, const size_t size) {
    // Does it have a header?
    if (size < 4) {
        return 0;
    }

    // Has a header, parse it out
    uint32_t payloadLength = (*(uint32_t*)&packet[0]) & 0x00FFFFFF; // 3 bytes
    sequenceID = (uint8_t)packet[3];

    // Do we have enough data for the full payload?
    if (size < (4 + payloadLength)) {
        return 0;
    }

    // Have the full payload, parse it out
    payload = string(packet + 4, payloadLength);

    // Indicate that we've consumed this full packet
    return 4 + payloadLength;
}

string MySQLPacket::lenEncInt(uint64_t val) {
    // Encode based on the length.
    // **NOTE: The below assume this is running on a "little-endian"
    //         machine, which means the least significant byte comes first
    string out;
    void* valPtr = &val;
    if (val < 251) {
        // Take the last byte
        SAppend(out, valPtr, 1);
    } else if (val < 1 << 16) {
        // Take the last 2 bytes
        out += "\xFC";
        SAppend(out, valPtr, 2);
    } else if (val < 1 << 24) {
        // Take the last 3 bytes
        out += "\xFD";
        SAppend(out, valPtr, 3);
    } else {
        // Take all bytes
        out += "\xFE";
        SAppend(out, valPtr, sizeof(val));
    }
    return out;
}

string MySQLPacket::lenEncStr(const string& str) {
    // Add the length, and then the string
    return lenEncInt(str.size()) + str;
}

string MySQLPacket::serializeHandshake() {
    // Protocol described here:
    // https://dev.mysql.com/doc/internals/en/connection-phase-packets.html#packet-Protocol::Handshake

    // Just hard code the values for now
    MySQLPacket handshake;
    handshake.payload += lenEncInt(10);      // protocol version
    handshake.payload += BedrockPlugin_MySQL::mysqlVersion; // server version
    handshake.payload += lenEncInt(0);       // NULL
    uint32_t connectionID = 1;
    SAppend(handshake.payload, &connectionID, 4); // connection_id
    handshake.payload += "xxxxxxxx"s;     // auth_plugin_data_part_1
    handshake.payload += lenEncInt(0);            // filler

    uint32_t CLIENT_LONG_PASSWORD = 0x00000001;
    uint32_t CLIENT_PROTOCOL_41   = 0x00000200;
    uint32_t CLIENT_PLUGIN_AUTH   = 0x00080000;
    uint32_t capability_flags = CLIENT_LONG_PASSWORD | CLIENT_PROTOCOL_41 | CLIENT_PLUGIN_AUTH;

    uint16_t capability_flags_1 = (const unsigned short)(capability_flags);
    uint16_t capability_flags_2 = (const unsigned short)(capability_flags >> 16);
    SAppend(handshake.payload, &capability_flags_1, 2); // capability_flags_1 (low 2 bytes)

    uint8_t latin1_swedish_ci = 0x08;
    SAppend(handshake.payload, &latin1_swedish_ci, 1); // character_set

    uint16_t SERVER_STATUS_AUTOCOMMIT = 0x0002;
    SAppend(handshake.payload, &SERVER_STATUS_AUTOCOMMIT, 2); // status_flags

    SAppend(handshake.payload, &capability_flags_2, 2); // capability_flags_2 (high 2 bytes)

    // The first byte is the length of the auth_plugin_name string. Followed by 10 NULL
    // characters for the "reserved" field. Since we don't support CLIENT_SECURE_CONNECTION
    // in our capabilities we can skip auth-plugin-data-part-2
    // https://dev.mysql.com/doc/internals/en/client-wants-native-server-wants-old.html
    // (Initial Handshake Packet)
    uint8_t auth_plugin_data[] = {
        0x15, 0x00, 0x00, 0x00, 0x00, 0x00, 0x00, 0x00,
        0x00, 0x00, 0x00 };

    SAppend(handshake.payload, auth_plugin_data, sizeof(auth_plugin_data));

    handshake.payload += "mysql_native_password"s; // auth_plugin_name

    return handshake.serialize();
}

string MySQLPacket::serializeQueryResponse(int sequenceID, const SQResult& result) {
    // Add the response
    string sendBuffer;

    // First the column count
    MySQLPacket columnCount;
    columnCount.sequenceID = ++sequenceID;
    columnCount.payload = lenEncInt(result.headers.size());
    sendBuffer += columnCount.serialize();

    // Add all the columns
    for (const auto& header : result.headers) {
        // Now a column description
        MySQLPacket column;
        column.sequenceID = ++sequenceID;
        column.payload += lenEncStr("def");     // catalog (lenenc_str) -- catalog (always "def")
        column.payload += lenEncStr("unknown"); // schema (lenenc_str) -- schema-name
        column.payload += lenEncStr("unknown"); // table (lenenc_str) -- virtual table-name
        column.payload += lenEncStr("unknown"); // org_table (lenenc_str) -- physical table-name
        column.payload += lenEncStr(header);    // name (lenenc_str) -- virtual column name
        column.payload += lenEncStr(header);    // org_name (lenenc_str) -- physical column name

        uint8_t next_length = 0x0c;
        SAppend(column.payload, &next_length, 1); // next_length (lenenc_int) -- length of the following fields (always 0x0c)

        uint16_t latin1_swedish_ci = 0x08;
        SAppend(column.payload, &latin1_swedish_ci, 2); // character_set (2) -- is the column character set and is defined in Protocol::CharacterSet.

        uint32_t colLength = 1024;
        SAppend(column.payload, &colLength, 4); // column_length (4) -- maximum length of the field

        //uint8_t colType = 0; // Decimal;
        uint8_t colType = 254; // string.
        SAppend(column.payload, &colType, 1); // column_type (1) -- type of the column as defined in Column Type

        uint16_t flags = 0;
        SAppend(column.payload, &flags, 2); // flags (2) -- flags

        uint8_t decimals = 0;
        SAppend(column.payload, &decimals, 1); // decimals (1) -- max shown decimal digits, 0x00 for integers and static strings

        uint16_t filler = 0;
        SAppend(column.payload, &filler, 2); // filler (to pad to 0x0c)

        sendBuffer += column.serialize();
    }

    // EOF packet to signal no more columns
    MySQLPacket eofPacket;
    eofPacket.sequenceID = ++sequenceID;
    SAppend(eofPacket.payload, "\xFE", 1); // EOF
    uint32_t zero = 0;
    SAppend(eofPacket.payload, &zero, 4); // EOF
    sendBuffer += eofPacket.serialize();

    // Add all the rows
    for (const auto& row : result) {
        // Now the row
        MySQLPacket rowPacket;
        rowPacket.sequenceID = ++sequenceID;
        for (const auto& cell : row) {
            rowPacket.payload += lenEncStr(cell);
        }
        SAppend(rowPacket.payload, "\xFE", 1); // EOF
        sendBuffer += rowPacket.serialize();
    }

    // Finish with another EOF packet
    eofPacket.sequenceID = ++sequenceID;
    sendBuffer += eofPacket.serialize();

    // Done!
    return sendBuffer;
}

string MySQLPacket::serializeOK(int sequenceID) {
    // Just fill out the packet
    MySQLPacket ok;
    ok.sequenceID = sequenceID + 1;
    ok.payload += lenEncInt(0); // OK
    ok.payload += lenEncInt(0); // Affected rows
    ok.payload += lenEncInt(0); // Last insert ID

    uint16_t SERVER_STATUS_AUTOCOMMIT = 0x0002;
    SAppend(ok.payload, &SERVER_STATUS_AUTOCOMMIT, 2); // status_flags
    uint16_t WARNING_COUNT = 0x0;
    SAppend(ok.payload, &WARNING_COUNT, 2); // required for protocol 4.1

    ok.payload += "OK";         // Message
    return ok.serialize();
}

string MySQLPacket::serializeERR(int sequenceID, uint16_t code, const string& message) {
    // Fill it with our custom error message
    MySQLPacket err;
    err.sequenceID = sequenceID + 1;
    err.payload += "\xFF";                     // Header of the ERR packet
    SAppend(err.payload, &code, sizeof(code)); // Error code
    err.payload += message;                    // Error message
    return err.serialize();
}

BedrockPlugin_MySQL::BedrockPlugin_MySQL(BedrockServer& s) : BedrockPlugin(s)
{
}

string BedrockPlugin_MySQL::getPort() {
    return server.args.isSet("-mysql.host") ? server.args["-mysql.host"] : "localhost:3306";
}

// This plugin supports no commands.
unique_ptr<BedrockCommand> BedrockPlugin_MySQL::getCommand(SQLiteCommand&& baseCommand) {
    return nullptr;
}

void BedrockPlugin_MySQL::onPortAccept(STCPManager::Socket* s) {
    // Send Protocol::HandshakeV10
    SINFO("Accepted MySQL request from '" << s->addr << "'");
    s->send(MySQLPacket::serializeHandshake());
}

void BedrockPlugin_MySQL::onPortRecv(STCPManager::Socket* s, SData& request) {
    // Get any new MySQL requests
    int packetSize = 0;
    MySQLPacket packet;
    while ((packetSize = packet.deserialize(s->recvBuffer.c_str(), s->recvBuffer.size()))) {
        // Got a packet, process it
        SDEBUG("Received command #" << packet.payload[0] << ", sequenceID #" << (int)packet.sequenceID << " : '" << SToHex(packet.serialize()) << "'");
        s->recvBuffer.consumeFront(packetSize);
        SDEBUG("Packet payload " + packet.payload);
        switch (packet.payload[0]) {
        case 3: { // COM_QUERY
            // Decode the query
            string query = STrim(packet.payload.substr(1, packet.payload.size() - 1));
            if (!SEndsWith(query, ";")) {
                // We translate our query to one we can pass to `DB`, for which this is mandatory.
                query += ";";
            }
            // JDBC Does this.
            if (SStartsWith(query, "/*")) {
                auto index = query.find("*/");
                if (index != query.npos) {
                    query = query.substr(index + 2);
                }
            }
            SINFO("Processing query '" << query << "'");

            // See if it's asking for a global variable
            string regExp = "^(?:(?:SELECT\\s+)?@@(?:\\w+\\.)?|SHOW VARIABLES LIKE ')(\\w+).*$";
            vector<string> matches;
            if (SREMatch(regExp, query, false, false, &matches)) {
                string varName = matches[0];
                // Loop across and look for it
                vector<SQResultRow> rows;
                for (int c = 0; c < MYSQL_NUM_VARIABLES; ++c) {
                    if (SIEquals(g_MySQLVariables[c][0], varName)) {
                        // Found it!
                        SINFO("Returning variable '" << varName << "'='" << g_MySQLVariables[c][1] << "'");
                        SQResultRow row;
                        row.push_back(g_MySQLVariables[c][1]);
                        rows.push_back(row);
                        break;
                    }
                }
                if (rows.empty()) {
                    SHMMM("Couldn't find variable '" << varName << "', returning empty.");
                }
                vector<string> headers = {varName};
                SQResult result(move(rows), move(headers));
                s->send(MySQLPacket::serializeQueryResponse(packet.sequenceID, result));
            } else if (SIEquals(query, "SHOW VARIABLES;")) {
                // Return the variable list
                SINFO("Responding with fake variable list");
                vector<SQResultRow> rows;
                for (int c = 0; c < MYSQL_NUM_VARIABLES; ++c) {
                    SQResultRow row;
                    row.push_back(g_MySQLVariables[c][0]);
                    row.push_back(g_MySQLVariables[c][1]);
                    rows.push_back(row);
                }
                vector<string> headers = {"Variable Name", "Value"};
                SQResult result(move(rows), move(headers));
                s->send(MySQLPacket::serializeQueryResponse(packet.sequenceID, result));
            } else if (SIEquals(query, "SHOW DATABASES;") ||
                       SIEquals(SToUpper(query), "SELECT DATABASE();") ||
                       SIEquals(SToUpper(query), "SELECT * FROM (SELECT DATABASE() AS DATABASE_NAME) A WHERE A.DATABASE_NAME IS NOT NULL;")) {
                // Return a fake "main" database
                SINFO("Responding with fake database list");
                SQResultRow row;
                row.push_back("main");
                vector<SQResultRow> rows = {row};
                vector<string> headers = {"Database"};
                SQResult result(move(rows), move(headers));
                s->send(MySQLPacket::serializeQueryResponse(packet.sequenceID, result));
            } else if (SIEquals(SToUpper(query), "SHOW /*!50002 FULL*/ TABLES;") ||
                       SIEquals(SToUpper(query), "SHOW FULL TABLES;")) {
                SINFO("Getting table list");

                // Transform this into an internal request
                request.methodLine = "Query";
                request["format"] = "json";
                request["sequenceID"] = SToStr(packet.sequenceID);
                request["query"] =
                    "SELECT "
                        "name as Tables_in_main, "
                        "CASE type "
                            "WHEN 'table' THEN 'BASE TABLE' "
                            "WHEN 'view' THEN 'VIEW' "
                        "END as Table_type "
                    "FROM sqlite_master "
                    "WHERE type IN ('table', 'view');";
            } else if (SIEquals(SToUpper(query),
                                "SELECT TABLE_NAME,TABLE_COMMENT,IF(TABLE_TYPE='BASE TABLE', 'TABLE', "
                                "TABLE_TYPE),TABLE_SCHEMA FROM INFORMATION_SCHEMA.TABLES WHERE TABLE_SCHEMA=DATABASE() "
                                "AND ( TABLE_TYPE='BASE TABLE' OR TABLE_TYPE='VIEW' ) AND TABLE_NAME LIKE '%' ORDER BY "
                                "TABLE_SCHEMA, TABLE_NAME;")) {
                // This is the query Alteryx uses to get Table information to display in the GUI, so let's support it.
                // This likely isn't restricted to just Alteryx, becuase it uses a generic ODBC connector from MySQL,
                // but that is the only client we have tested that has sent this query.
                SINFO("Getting table list");

                // Transform this into an internal request
                request.methodLine = "Query";
                request["format"] = "json";
                request["sequenceID"] = SToStr(packet.sequenceID);
                request["query"] =
                    "SELECT "
                        "name as TABLE_NAME, "
                        "'' as TABLE_COMMENT, "
                        "UPPER(type) as TABLE_TYPE, "
                        "'main' as TABLE_SCHEMA "
                    "FROM sqlite_master "
                    "WHERE type IN ('table', 'view') "
                    "ORDER BY TABLE_SCHEMA, TABLE_NAME;";
            } else if (SContains(SToUpper(query), "INFORMATION_SCHEMA.TABLES")) {
                // Handle information_schema.tables queries for table listing
                SINFO("Processing information_schema.tables query for table listing");
                
                // Transform this into an internal request to get table names from sqlite_master
                request.methodLine = "Query";
                request["format"] = "json";
                request["sequenceID"] = SToStr(packet.sequenceID);
                request["query"] = 
                    "SELECT name as name "
                    "FROM sqlite_master "
                    "WHERE type = 'table' "
                    "ORDER BY name;";
            } else if (SContains(SToUpper(query), "INFORMATION_SCHEMA.VIEWS")) {
                // Handle information_schema.views queries for view listing
                SINFO("Processing information_schema.views query for view listing");
                
                // Transform this into an internal request to get view names from sqlite_master
                request.methodLine = "Query";
                request["format"] = "json";
                request["sequenceID"] = SToStr(packet.sequenceID);
                request["query"] = 
                    "SELECT name as name "
                    "FROM sqlite_master "
                    "WHERE type = 'view' "
                    "ORDER BY name;";
            } else if (SContains(SToUpper(query), "INFORMATION_SCHEMA.COLUMNS")) {
                // Handle information_schema.columns queries for column listing
                SINFO("Processing information_schema.columns query for column listing");
                
                // Extract table name from the query using simple string operations
                string tableName;
                string upperQuery = SToUpper(query);
                
                // Find "TABLE_NAME = '" pattern
                size_t pos = upperQuery.find("TABLE_NAME");
                if (pos != string::npos) {
                    // Find the equals sign
                    size_t equalsPos = upperQuery.find("=", pos);
                    if (equalsPos != string::npos) {
                        // Find the opening quote after the equals
                        size_t quoteStart = query.find_first_of("'\"", equalsPos);
                        if (quoteStart != string::npos) {
                            char quoteChar = query[quoteStart];
                            // Find the closing quote
                            size_t quoteEnd = query.find(quoteChar, quoteStart + 1);
                            if (quoteEnd != string::npos) {
                                tableName = query.substr(quoteStart + 1, quoteEnd - quoteStart - 1);
                                SINFO("Extracted table name: '" << tableName << "'");
                            }
                        }
                    }
                }
                
                if (!tableName.empty()) {
                    
                    // Transform this into an internal request to get column info using PRAGMA table_info
                    request.methodLine = "Query";
                    request["format"] = "json";
                    request["sequenceID"] = SToStr(packet.sequenceID);
                    request["query"] = 
                        "SELECT "
                            "'" + tableName + "' as table_name, "
                            "name as column_name, "
                            "type as column_type, "
                            "type as data_type, "
                            "CASE WHEN \"notnull\" = 0 THEN 'YES' ELSE 'NO' END as is_nullable, "
                            "dflt_value as column_default, "
                            "(cid + 1) as ordinal_position, "
                            "NULL as column_comment, "
                            "CASE WHEN pk = 1 THEN 'auto_increment' ELSE NULL END as extra "
                        "FROM pragma_table_info('" + tableName + "') "
                        "ORDER BY cid;";
                } else {
                    // If we can't extract table name, return empty result
                    SINFO("Could not extract table name from columns query, returning empty result");
                    SQResult result;
                    s->send(MySQLPacket::serializeQueryResponse(packet.sequenceID, result));
                }
            } else if (SContains(query, "information_schema")) {
                // Return an empty set for other information_schema queries
                SINFO("Responding with empty result for information_schema query");
                SQResult result;
                s->send(MySQLPacket::serializeQueryResponse(packet.sequenceID, result));
            } else if (SStartsWith(SToUpper(query), "SET ") || SStartsWith(SToUpper(query), "USE ") ||
                       SIEquals(query, "ROLLBACK;")) {
                // Ignore
                SINFO("Responding OK to SET/USE/ROLLBACK query.");
                s->send(MySQLPacket::serializeOK(packet.sequenceID));
            } else if (SIEquals(SToUpper(query), "SELECT $$;")) {
                // Some new clients send this through and expect an OK, non-empty string
                // response or else the client will hang.
                SINFO("Responding OK to $$ query.");
                s->send(MySQLPacket::serializeOK(packet.sequenceID));
            } else if (SREMatch("^SELECT\\s+VERSION\\(\\s*\\)(?:\\s+AS\\s+(\\w+))?\\s*;?$", SToUpper(query), false, false, nullptr)) {
                // Return our fake version - handles SELECT VERSION(); and SELECT VERSION() AS alias;
                SINFO("Responding fake version string");
                SQResultRow row;
                row.push_back(BedrockPlugin_MySQL::mysqlVersion);
                vector<SQResultRow> rows = {row};
                
                // Extract the alias if present, otherwise use default column name
                vector<string> matches;
                string columnName = "version()";
                if (SREMatch("^SELECT\\s+VERSION\\(\\s*\\)(?:\\s+AS\\s+(\\w+))?\\s*;?$", SToUpper(query), false, false, &matches) && matches.size() > 1) {
                    columnName = SToLower(matches[1]); // Use the alias if provided (matches[1] is the captured group)
                }
                
                vector<string> headers = {columnName};
                SQResult result(move(rows), move(headers));
                s->send(MySQLPacket::serializeQueryResponse(packet.sequenceID, result));
<<<<<<< HEAD
            } else if (SREMatch("^SELECT\\s+CONNECTION_ID\\(\\s*\\)(?:\\s+AS\\s+(\\w+))?\\s*;?$", SToUpper(query), false, false, nullptr)) {
=======
            // Add SHOW KEYS() support

            } else if (SREMatch("^SELECT\\s+CONNECTION_ID\\(\\s*\\)(?:\\s+AS\\s+(\\w+))?\\s*;?$", SToUpper(query), false, false, &matches)) {
>>>>>>> 15e7ff60
                // Return connection ID - handles SELECT connection_id(); and SELECT connection_id() AS alias;
                SINFO("Responding with connection ID");
                SQResultRow row;
                row.push_back("1"); // Return a simple connection ID
                vector<SQResultRow> rows = {row};
                
                // Extract the alias if present, otherwise use default column name
<<<<<<< HEAD
                vector<string> matches;
                string columnName = "connection_id()";
                if (SREMatch("^SELECT\\s+CONNECTION_ID\\(\\s*\\)(?:\\s+AS\\s+(\\w+))?\\s*;?$", SToUpper(query), false, false, &matches) && matches.size() > 1) {
                    columnName = SToLower(matches[1]); // Use the alias if provided (matches[1] is the captured group)
=======
                string columnName = "connection_id()";
                if (!matches.empty()) {
                    columnName = SToLower(matches[0]); // Use the alias if provided
>>>>>>> 15e7ff60
                }
                
                vector<string> headers = {columnName};
                SQResult result(move(rows), move(headers));
                s->send(MySQLPacket::serializeQueryResponse(packet.sequenceID, result));
<<<<<<< HEAD
            } else if (SContains(SToUpper(query), "SHOW KEYS FROM")) {
                // Handle SHOW KEYS FROM table queries
                SINFO("Processing SHOW KEYS query for table indexes");
                
                // Extract table name from SHOW KEYS FROM `tableName` or SHOW KEYS FROM tableName
                string upperQuery = SToUpper(query);
                string tableName;
                
                // Look for patterns like "FROM `tablename`" or "FROM tablename"
                size_t fromPos = upperQuery.find("FROM");
                if (fromPos != string::npos) {
                    size_t tableStart = query.find_first_not_of(" \t", fromPos + 4);
                    if (tableStart != string::npos) {
                        size_t tableEnd;
                        if (query[tableStart] == '`') {
                            // Handle backtick-quoted table names like `bankAccounts`
                            tableStart++; // Skip opening backtick
                            tableEnd = query.find('`', tableStart);
                        } else {
                            // Handle unquoted table names
                            tableEnd = query.find_first_of(" \t;", tableStart);
                            if (tableEnd == string::npos) tableEnd = query.length();
                        }
                        
                        if (tableEnd != string::npos && tableEnd > tableStart) {
                            tableName = query.substr(tableStart, tableEnd - tableStart);
                            SINFO("Extracted table name for SHOW KEYS: '" << tableName << "'");
                            
                            // Transform this into an internal request to get primary key info
                            request.methodLine = "Query";
                            request["format"] = "json";
                            request["sequenceID"] = SToStr(packet.sequenceID);
                            request["query"] = 
                                "SELECT "
                                    "'" + tableName + "' as Table_name, "
                                    "0 as Non_unique, "
                                    "'PRIMARY' as Key_name, "
                                    "(cid + 1) as Seq_in_index, "
                                    "name as Column_name, "
                                    "'A' as Collation, "
                                    "NULL as Cardinality, "
                                    "NULL as Sub_part, "
                                    "NULL as Packed, "
                                    "CASE WHEN \"notnull\" = 1 THEN '' ELSE 'YES' END as Null_col, "
                                    "'BTREE' as Index_type, "
                                    "'' as Comment, "
                                    "'' as Index_comment "
                                "FROM pragma_table_info('" + tableName + "') "
                                "WHERE pk = 1 "
                                "ORDER BY cid;";
                        } else {
                            // If we can't extract table name, return empty result
                            SINFO("Could not extract table name from SHOW KEYS query, returning empty result");
                            SQResult result;
                            s->send(MySQLPacket::serializeQueryResponse(packet.sequenceID, result));
                        }
                    } else {
                        // Missing table name
                        SINFO("No table name found in SHOW KEYS query, returning empty result");
                        SQResult result;
                        s->send(MySQLPacket::serializeQueryResponse(packet.sequenceID, result));
                    }
                } else {
                    // Malformed query
                    SINFO("Malformed SHOW KEYS query, returning empty result");
                    SQResult result;
                    s->send(MySQLPacket::serializeQueryResponse(packet.sequenceID, result));
                }
            } else if (SContains(SToUpper(query), "INFORMATION_SCHEMA.KEY_COLUMN_USAGE") && 
                       SContains(SToUpper(query), "INFORMATION_SCHEMA.REFERENTIAL_CONSTRAINTS")) {
                // Handle foreign key constraint queries
                SINFO("Processing information_schema foreign key constraints query");
                
                // Extract table name from the query
                string tableName;
                string upperQuery = SToUpper(query);
                
                // Look for pattern "table_name = 'tablename'" or "cu.table_name = 'tablename'" (case-insensitive)
                vector<string> matches;
                if (SREMatch("(?:\\w+\\.)?table_name\\s*=\\s*['\"]([^'\"]+)['\"]", query, false, true, &matches) && matches.size() > 1) {
                    tableName = matches[1]; // matches[1] is the captured group, matches[0] is the entire match
                    SINFO("Extracted table name for foreign key query: '" << tableName << "'");
                    
                    // Transform this into an internal request to get foreign key info using PRAGMA foreign_key_list
                    request.methodLine = "Query";
                    request["format"] = "json";
                    request["sequenceID"] = SToStr(packet.sequenceID);
                    request["query"] = 
                        "SELECT "
                            "'fk_' || \"table\" || '_' || \"from\" as constraint_name, "
                            "\"from\" as column_name, "
                            "\"table\" as referenced_table_name, "
                            "'FOREIGN' as key_type, "
                            "\"table\" as referenced_table, "
                            "\"to\" as referenced_column, "
                            "CASE WHEN on_update = 'NO ACTION' THEN 'RESTRICT' ELSE on_update END as on_update, "
                            "CASE WHEN on_delete = 'NO ACTION' THEN 'RESTRICT' ELSE on_delete END as on_delete, "
                            "'fk_' || \"table\" || '_' || \"from\" as rc_constraint_name, "
                            "(seq + 1) as ordinal_position "
                        "FROM pragma_foreign_key_list('" + tableName + "') "
                        "ORDER BY \"table\", seq;";
                } else {
                    // If we can't extract table name, return empty result
                    SINFO("Could not extract table name from foreign key query, returning empty result");
                    SQResult result;
                    s->send(MySQLPacket::serializeQueryResponse(packet.sequenceID, result));
                }
=======
>>>>>>> 15e7ff60
            } else {
                // Transform this into an internal request
                request.methodLine = "Query";
                request["format"] = "json";
                request["sequenceID"] = SToStr(packet.sequenceID);
                request["query"] = query;
            }
            break;
        }

        default: { // Say OK to everything else
            // Send OK
            SINFO("Sending OK");
            s->send(MySQLPacket::serializeOK(packet.sequenceID));
            break;
        }
        }
    }
}

void BedrockPlugin_MySQL::onPortRequestComplete(const BedrockCommand& command, STCPManager::Socket* s) {
    // Only one request supported: Query.
    SASSERT(SIEquals(command.request.methodLine, "Query"));
    SASSERT(command.request.isSet("sequenceID"));
    if (SToInt(command.response.methodLine) == 200) {
        // Success!  Were there any results?
        if (command.response.content.empty()) {
            // Just send OK
            s->send(MySQLPacket::serializeOK(command.request.calc("sequenceID")));
        } else {
            // Convert the JSON response from Bedrock::DB into MySQL protocol
            SQResult result;
            SASSERT(command.response.content.empty() || result.deserialize(command.response.content));
            s->send(MySQLPacket::serializeQueryResponse(command.request.calc("sequenceID"), result));
        }
    } else {
        // Failure -- pass along the message
        int64_t errorCode = SToInt64(SBefore(command.response.methodLine, " "));
        string errorMessage = SAfter(command.response.methodLine, " ");
        string sqliteError = command.response["error"];
        s->send(MySQLPacket::serializeERR(command.request.calc("sequenceID"), errorCode, errorMessage + " " + sqliteError));
    }
}

// Define the global variable list to pretend to be MySQL
const char* g_MySQLVariables[MYSQL_NUM_VARIABLES][2] = {
    {"auto_increment_increment", "1"},
    {"auto_increment_offset", "1"},
    {"autocommit", "ON"},
    {"automatic_sp_privileges", "ON"},
    {"back_log", "50"},
    {"basedir", "/rdsdbbin/mysql-5.1.73a.R1/"},
    {"big_tables", "OFF"},
    {"binlog_cache_size", "32768"},
    {"binlog_direct_non_transactional_updates", "OFF"},
    {"binlog_format", "MIXED"},
    {"bulk_insert_buffer_size", "8388608"},
    {"character_set_client", "latin1"},
    {"character_set_connection", "latin1"},
    {"character_set_database", "utf8"},
    {"character_set_filesystem", "binary"},
    {"character_set_results", "latin1"},
    {"character_set_server", "latin1"},
    {"character_set_system", "utf8"},
    {"character_sets_dir", "/rdsdbbin/mysql-5.1.73a.R1/share/mysql/charsets/"},
    {"collation_connection", "latin1_swedish_ci"},
    {"collation_database", "utf8_unicode_ci"},
    {"collation_server", "latin1_swedish_ci"},
    {"completion_type", "0"},
    {"concurrent_insert", "1"},
    {"connect_timeout", "15"},
    {"datadir", "/rdsdbdata/db/"},
    {"date_format", "%Y-%m-%d"},
    {"datetime_format", "%Y-%m-%d %H:%i:%s"},
    {"default_week_format", "0"},
    {"delay_key_write", "ON"},
    {"delayed_insert_limit", "100"},
    {"delayed_insert_timeout", "300"},
    {"delayed_queue_size", "1000"},
    {"div_precision_increment", "4"},
    {"engine_condition_pushdown", "ON"},
    {"error_count", "0"},
    {"event_scheduler", "OFF"},
    {"expire_logs_days", "0"},
    {"flush", "OFF"},
    {"flush_time", "0"},
    {"foreign_key_checks", "ON"},
    {"ft_boolean_syntax", "+ -><()~*:"
                          "&|"},
    {"ft_max_word_len", "84"},
    {"ft_min_word_len", "4"},
    {"ft_query_expansion_limit", "20"},
    {"ft_stopword_file", "(built-in)"},
    {"general_log", "OFF"},
    {"general_log_file", "/rdsdbdata/log/general/mysql-general.log"},
    {"group_concat_max_len", "1024"},
    {"have_community_features", "YES"},
    {"have_compress", "YES"},
    {"have_crypt", "YES"},
    {"have_csv", "YES"},
    {"have_dynamic_loading", "YES"},
    {"have_geometry", "YES"},
    {"have_innodb", "YES"},
    {"have_ndbcluster", "NO"},
    {"have_openssl", "YES"},
    {"have_partitioning", "YES"},
    {"have_query_cache", "YES"},
    {"have_rtree_keys", "YES"},
    {"have_ssl", "YES"},
    {"have_symlink", "YES"},
    {"hostname", "ip-10-178-20-210"},
    {"identity", "0"},
    {"ignore_builtin_innodb", "ON"},
    {"init_connect", ""},
    {"init_file", ""},
    {"init_slave", ""},
    {"innodb_adaptive_flushing", "ON"},
    {"innodb_adaptive_hash_index", "ON"},
    {"innodb_additional_mem_pool_size", "2097152"},
    {"innodb_autoextend_increment", "8"},
    {"innodb_autoinc_lock_mode", "1"},
    {"innodb_buffer_pool_size", "11674845184"},
    {"innodb_change_buffering", "inserts"},
    {"innodb_checksums", "ON"},
    {"innodb_commit_concurrency", "0"},
    {"innodb_concurrency_tickets", "500"},
    {"innodb_data_file_path", "ibdata1:10M:autoextend"},
    {"innodb_data_home_dir", "/rdsdbdata/db/innodb"},
    {"innodb_doublewrite", "ON"},
    {"innodb_fast_shutdown", "1"},
    {"innodb_file_format", "Antelope"},
    {"innodb_file_format_check", "Barracuda"},
    {"innodb_file_per_table", "ON"},
    {"innodb_flush_log_at_trx_commit", "0"},
    {"innodb_flush_method", "O_DIRECT"},
    {"innodb_force_recovery", "0"},
    {"innodb_io_capacity", "200"},
    {"innodb_lock_wait_timeout", "50"},
    {"innodb_locks_unsafe_for_binlog", "OFF"},
    {"innodb_log_buffer_size", "8388608"},
    {"innodb_log_file_size", "134217728"},
    {"innodb_log_files_in_group", "2"},
    {"innodb_log_group_home_dir", "/rdsdbdata/log/innodb"},
    {"innodb_max_dirty_pages_pct", "75"},
    {"innodb_max_purge_lag", "0"},
    {"innodb_mirrored_log_groups", "1"},
    {"innodb_old_blocks_pct", "37"},
    {"innodb_old_blocks_time", "0"},
    {"innodb_open_files", "300"},
    {"innodb_random_read_ahead", "OFF"},
    {"innodb_read_ahead_threshold", "56"},
    {"innodb_read_io_threads", "4"},
    {"innodb_replication_delay", "0"},
    {"innodb_rollback_on_timeout", "OFF"},
    {"innodb_spin_wait_delay", "6"},
    {"innodb_stats_method", "nulls_equal"},
    {"innodb_stats_on_metadata", "ON"},
    {"innodb_stats_sample_pages", "8"},
    {"innodb_strict_mode", "OFF"},
    {"innodb_support_xa", "ON"},
    {"innodb_sync_spin_loops", "30"},
    {"innodb_table_locks", "ON"},
    {"innodb_thread_concurrency", "0"},
    {"innodb_thread_sleep_delay", "10000"},
    {"innodb_use_sys_malloc", "ON"},
    {"innodb_version", "5.1.73"},
    {"innodb_write_io_threads", "4"},
    {"insert_id", "0"},
    {"interactive_timeout", "28800"},
    {"join_buffer_size", "131072"},
    {"keep_files_on_create", "OFF"},
    {"key_buffer_size", "16777216"},
    {"key_cache_age_threshold", "300"},
    {"key_cache_block_size", "1024"},
    {"key_cache_division_limit", "100"},
    {"language", "/rdsdbbin/mysql/share/mysql/english/"},
    {"large_files_support", "ON"},
    {"large_page_size", "0"},
    {"large_pages", "OFF"},
    {"last_insert_id", "0"},
    {"lc_time_names", "en_US"},
    {"license", "GPL"},
    {"local_infile", "ON"},
    {"locked_in_memory", "OFF"},
    {"log", "OFF"},
    {"log_bin", "ON"},
    {"log_bin_trust_function_creators", "ON"},
    {"log_bin_trust_routine_creators", "ON"},
    {"log_error", "/rdsdbdata/log/error/mysql-error.log"},
    {"log_output", "TABLE"},
    {"log_queries_not_using_indexes", "OFF"},
    {"log_slave_updates", "OFF"},
    {"log_slow_queries", "ON"},
    {"log_warnings", "1"},
    {"long_query_time", "10.000000"},
    {"low_priority_updates", "OFF"},
    {"lower_case_file_system", "OFF"},
    {"lower_case_table_names", "0"},
    {"max_allowed_packet", "5242880"},
    {"max_binlog_cache_size", "18446744073709547520"},
    {"max_binlog_size", "134217728"},
    {"max_connect_errors", "1000000000"},
    {"max_connections", "1500"},
    {"max_delayed_threads", "20"},
    {"max_error_count", "64"},
    {"max_heap_table_size", "16777216"},
    {"max_insert_delayed_threads", "20"},
    {"max_join_size", "18446744073709551615"},
    {"max_length_for_sort_data", "1024"},
    {"max_long_data_size", "5242880"},
    {"max_prepared_stmt_count", "16382"},
    {"max_relay_log_size", "0"},
    {"max_seeks_for_key", "18446744073709551615"},
    {"max_sort_length", "1024"},
    {"max_sp_recursion_depth", "0"},
    {"max_tmp_tables", "32"},
    {"max_user_connections", "600"},
    {"max_write_lock_count", "18446744073709551615"},
    {"min_examined_row_limit", "0"},
    {"multi_range_count", "256"},
    {"myisam_data_pointer_size", "6"},
    {"myisam_max_sort_file_size", "9223372036853727232"},
    {"myisam_mmap_size", "18446744073709551615"},
    {"myisam_recover_options", "OFF"},
    {"myisam_repair_threads", "1"},
    {"myisam_sort_buffer_size", "8388608"},
    {"myisam_stats_method", "nulls_unequal"},
    {"myisam_use_mmap", "OFF"},
    {"net_buffer_length", "16384"},
    {"net_read_timeout", "30"},
    {"net_retry_count", "10"},
    {"net_write_timeout", "60"},
    {"new", "OFF"},
    {"old", "OFF"},
    {"old_alter_table", "OFF"},
    {"old_passwords", "OFF"},
    {"open_files_limit", "65535"},
    {"optimizer_prune_level", "1"},
    {"optimizer_search_depth", "62"},
    {"optimizer_switch", "index_merge=on,index_merge_union=on,index_merge_sort_union=on,index_merge_intersection=on"},
    {"pid_file", "/rdsdbdata/log/mysql-3306.pid"},
    {"plugin_dir", "/rdsdbbin/mysql/lib/mysql/plugin"},
    {"port", "3306"},
    {"preload_buffer_size", "32768"},
    {"profiling", "OFF"},
    {"profiling_history_size", "15"},
    {"protocol_version", "10"},
    {"pseudo_thread_id", "26810995"},
    {"query_alloc_block_size", "8192"},
    {"query_cache_limit", "1048576"},
    {"query_cache_min_res_unit", "4096"},
    {"query_cache_size", "0"},
    {"query_cache_type", "ON"},
    {"query_cache_wlock_invalidate", "OFF"},
    {"query_prealloc_size", "8192"},
    {"rand_seed1", ""},
    {"rand_seed2", ""},
    {"range_alloc_block_size", "4096"},
    {"read_buffer_size", "262144"},
    {"read_only", "OFF"},
    {"read_rnd_buffer_size", "524288"},
    {"relay_log", "/rdsdbdata/log/relaylog/relaylog"},
    {"relay_log_index", ""},
    {"relay_log_info_file", "relay-log.info"},
    {"relay_log_purge", "ON"},
    {"relay_log_space_limit", "0"},
    {"report_host", ""},
    {"report_password", ""},
    {"report_port", "3306"},
    {"report_user", ""},
    {"rpl_recovery_rank", "0"},
    {"secure_auth", "OFF"},
    {"secure_file_priv", "/tmp/"},
    {"server_id", "973870556"},
    {"skip_external_locking", "ON"},
    {"skip_name_resolve", "OFF"},
    {"skip_networking", "OFF"},
    {"skip_show_database", "OFF"},
    {"slave_compressed_protocol", "OFF"},
    {"slave_exec_mode", "STRICT"},
    {"slave_load_tmpdir", "/rdsdbdata/tmp"},
    {"slave_max_allowed_packet", "1073741824"},
    {"slave_net_timeout", "3600"},
    {"slave_skip_errors", "OFF"},
    {"slave_transaction_retries", "10"},
    {"slow_launch_time", "2"},
    {"slow_query_log", "ON"},
    {"slow_query_log_file", "/rdsdbdata/log/slowquery/mysql-slowquery.log"},
    {"socket", "/tmp/mysql.sock"},
    {"sort_buffer_size", "2097144"},
    {"sql_auto_is_null", "ON"},
    {"sql_big_selects", "ON"},
    {"sql_big_tables", "OFF"},
    {"sql_buffer_result", "OFF"},
    {"sql_log_bin", "ON"},
    {"sql_log_off", "OFF"},
    {"sql_log_update", "ON"},
    {"sql_low_priority_updates", "OFF"},
    {"sql_max_join_size", "18446744073709551615"},
    {"sql_mode", ""},
    {"sql_notes", "ON"},
    {"sql_quote_show_create", "ON"},
    {"sql_safe_updates", "OFF"},
    {"sql_select_limit", "18446744073709551615"},
    {"sql_slave_skip_counter", ""},
    {"sql_warnings", "OFF"},
    {"ssl_ca", "/rdsdbdata/rds-metadata/ca-cert.pem"},
    {"ssl_capath", ""},
    {"ssl_cert", "/rdsdbdata/rds-metadata/server-cert.pem"},
    {"ssl_cipher", "EXP1024-RC4-SHA:EXP1024-DES-CBC-SHA:AES256-SHA:AES128-SHA:DES-CBC3-SHA:DES-CBC-SHA:EXP-DES-CBC-SHA:"
                   "EXP-RC2-CBC-MD5:RC4-SHA:RC4-MD5:EXP-RC4-MD5:NULL-SHA:NULL-MD5:DES-CBC3-MD5:DES-CBC-MD5:EXP-RC2-CBC-"
                   "MD5:RC2-CBC-MD5:EXP-RC4-MD5:RC4-MD5:KRB5-DES-CBC3-MD5:KRB5-DES-CBC3-SHA:ADH-DES-CBC3-SHA:EDH-RSA-"
                   "DES-CBC3-SHA:EDH-DSS-DES-CBC3-SHA:ADH-AES256-SHA:DHE-RSA-AES256-SHA:DHE-DSS-AES256-SHA:ADH-AES128-"
                   "SHA:DHE-RSA-AES128-SHA:DHE-DSS-AES128-SHA:EXP-KRB5-RC4-MD5:EXP-KRB5-RC2-CBC-MD5:EXP-KRB5-DES-CBC-"
                   "MD5:KRB5-RC4-MD5:KRB5-DES-CBC-MD5:ADH-RC4-MD5:EXP-ADH-RC4-MD5:DHE-DSS-RC4-SHA:EXP1024-DHE-DSS-RC4-"
                   "SHA:EXP1024-DHE-DSS-DES-CBC-SHA:EXP-KRB5-RC4-SHA:EXP-KRB5-RC2-CBC-SHA:EXP-KRB5-DES-CBC-SHA:KRB5-"
                   "RC4-SHA:KRB5-DES-CBC-SHA:ADH-DES-CBC-SHA:EXP-ADH-DES-CBC-SHA:EDH-RSA-DES-CBC-SHA:EXP-EDH-RSA-DES-"
                   "CBC-SHA:EDH-DSS-DES-CBC-SHA:EXP-EDH-DSS-DES-CBC-SHA"},
    {"ssl_key", "/rdsdbdata/rds-metadata/server-key.pem"},
    {"storage_engine", "InnoDB"},
    {"sync_binlog", "0"},
    {"sync_frm", "ON"},
    {"system_time_zone", "UTC"},
    {"table_definition_cache", "256"},
    {"table_lock_wait_timeout", "50"},
    {"table_open_cache", "96"},
    {"table_type", "InnoDB"},
    {"thread_cache_size", "0"},
    {"thread_handling", "one-thread-per-connection"},
    {"thread_stack", "196608"},
    {"time_format", "%H:%i:%s"},
    {"time_zone", "UTC"},
    {"timed_mutexes", "OFF"},
    {"timestamp", "1454813864"},
    {"tmp_table_size", "16777216"},
    {"tmpdir", "/rdsdbdata/tmp"},
    {"transaction_alloc_block_size", "8192"},
    {"transaction_prealloc_size", "4096"},
    {"tx_isolation", "REPEATABLE-READ"},
    {"unique_checks", "ON"},
    {"updatable_views_with_limit", "YES"},
    {"version", BedrockPlugin_MySQL::mysqlVersion},
    {"version_comment", VERSION},
    {"version_compile_machine", "x86_64"},
    {"version_compile_os", "unknown-linux-gnu"},
    {"wait_timeout", "28800"},
    {"warning_count", "0"},
};<|MERGE_RESOLUTION|>--- conflicted
+++ resolved
@@ -472,13 +472,7 @@
                 vector<string> headers = {columnName};
                 SQResult result(move(rows), move(headers));
                 s->send(MySQLPacket::serializeQueryResponse(packet.sequenceID, result));
-<<<<<<< HEAD
-            } else if (SREMatch("^SELECT\\s+CONNECTION_ID\\(\\s*\\)(?:\\s+AS\\s+(\\w+))?\\s*;?$", SToUpper(query), false, false, nullptr)) {
-=======
-            // Add SHOW KEYS() support
-
             } else if (SREMatch("^SELECT\\s+CONNECTION_ID\\(\\s*\\)(?:\\s+AS\\s+(\\w+))?\\s*;?$", SToUpper(query), false, false, &matches)) {
->>>>>>> 15e7ff60
                 // Return connection ID - handles SELECT connection_id(); and SELECT connection_id() AS alias;
                 SINFO("Responding with connection ID");
                 SQResultRow row;
@@ -486,22 +480,14 @@
                 vector<SQResultRow> rows = {row};
                 
                 // Extract the alias if present, otherwise use default column name
-<<<<<<< HEAD
-                vector<string> matches;
-                string columnName = "connection_id()";
-                if (SREMatch("^SELECT\\s+CONNECTION_ID\\(\\s*\\)(?:\\s+AS\\s+(\\w+))?\\s*;?$", SToUpper(query), false, false, &matches) && matches.size() > 1) {
-                    columnName = SToLower(matches[1]); // Use the alias if provided (matches[1] is the captured group)
-=======
                 string columnName = "connection_id()";
                 if (!matches.empty()) {
                     columnName = SToLower(matches[0]); // Use the alias if provided
->>>>>>> 15e7ff60
                 }
                 
                 vector<string> headers = {columnName};
                 SQResult result(move(rows), move(headers));
                 s->send(MySQLPacket::serializeQueryResponse(packet.sequenceID, result));
-<<<<<<< HEAD
             } else if (SContains(SToUpper(query), "SHOW KEYS FROM")) {
                 // Handle SHOW KEYS FROM table queries
                 SINFO("Processing SHOW KEYS query for table indexes");
@@ -570,7 +556,7 @@
                     SQResult result;
                     s->send(MySQLPacket::serializeQueryResponse(packet.sequenceID, result));
                 }
-            } else if (SContains(SToUpper(query), "INFORMATION_SCHEMA.KEY_COLUMN_USAGE") && 
+            } else if (SContains(SToUpper(query), "INFORMATION_SCHEMA.KEY_COLUMN_USAGE") &&
                        SContains(SToUpper(query), "INFORMATION_SCHEMA.REFERENTIAL_CONSTRAINTS")) {
                 // Handle foreign key constraint queries
                 SINFO("Processing information_schema foreign key constraints query");
@@ -609,8 +595,6 @@
                     SQResult result;
                     s->send(MySQLPacket::serializeQueryResponse(packet.sequenceID, result));
                 }
-=======
->>>>>>> 15e7ff60
             } else {
                 // Transform this into an internal request
                 request.methodLine = "Query";
