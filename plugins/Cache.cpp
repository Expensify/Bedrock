--- conflicted
+++ resolved
@@ -62,15 +62,11 @@
     }
 }
 
-<<<<<<< HEAD
-string BedrockPlugin_Cache::LRUMap::popLRU() {
-=======
 // ==========================================================================
 // This returns a pair which is made of up of the LRU item in the cache and
 // a bool of whether or not the cache was empty when we tried to pop. If the
 // cache is empty, the LRU item will be an empty string and the bool will be false.
 pair<string, bool> BedrockPlugin_Cache::LRUMap::popLRU() {
->>>>>>> e5d96c62
     // Make sure we're not empty
     lock_guard<decltype(_mutex)> lock(_mutex);
     if (empty()) {
@@ -85,14 +81,7 @@
     return make_pair(nameCopy, true);
 }
 
-<<<<<<< HEAD
 int64_t BedrockPlugin_Cache::initCacheSize(string cacheString) {
-=======
-// ==========================================================================
-BedrockPlugin_Cache::BedrockPlugin_Cache(BedrockServer& s)
-    : BedrockPlugin(s), _maxCacheSize(0)
-{
->>>>>>> e5d96c62
     // Check the configuration
     const string& maxCache = SToUpper(cacheString);
     int64_t maxCacheSize = SToInt64(maxCache);
@@ -268,12 +257,8 @@
         while (SToInt64(db.read("SELECT size FROM cacheSize;")) + contentSize > plugin._maxCacheSize) {
             // Find the least recently used (LRU) item if there is one.  (If the server was recently restarted,
             // its LRU might not be fully populated.)
-<<<<<<< HEAD
-            const string& name = (plugin._lruMap.empty() ? db.read("SELECT name FROM cache LIMIT 1") : plugin._lruMap.popLRU());
-=======
-            auto popResult = _lruMap.popLRU();
+            auto popResult = plugin._lruMap.popLRU();
             const string& name = (popResult.second ? popResult.first : db.read("SELECT name FROM cache LIMIT 1"));
->>>>>>> e5d96c62
             SASSERT(!name.empty());
 
             // Delete it
