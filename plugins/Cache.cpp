#include "Cache.h"
#include "BedrockServer.h"

const string BedrockPlugin_Cache::name("Cache");
const string& BedrockPlugin_Cache::getName() const {
    return name;
}

BedrockCacheCommand::BedrockCacheCommand(SQLiteCommand&& baseCommand, BedrockPlugin_Cache* plugin) :
  BedrockCommand(move(baseCommand), plugin)
{
}

const set<string, STableComp> BedrockPlugin_Cache::supportedRequestVerbs = {
    "ReadCache",
    "WriteCache",
};

unique_ptr<BedrockCommand> BedrockPlugin_Cache::getCommand(SQLiteCommand&& baseCommand) {
    if (supportedRequestVerbs.count(baseCommand.request.getVerb())) {
        return make_unique<BedrockCacheCommand>(move(baseCommand), this);
    }
    return nullptr;
}

BedrockPlugin_Cache::LRUMap::LRUMap() {
    // Initialize
}

BedrockPlugin_Cache::LRUMap::~LRUMap() {
    // Just delete all the entries
    while (!empty()) {
        // Pop it off
        popLRU();
    }
}

bool BedrockPlugin_Cache::LRUMap::empty() {
    // Both the map and list are the same size, so check either
    lock_guard<decltype(_mutex)> lock(_mutex);
    return _lruList.empty();
}

void BedrockPlugin_Cache::LRUMap::pushMRU(const string& name) {
    // See if if it's already there
    lock_guard<decltype(_mutex)> lock(_mutex);
    map<string, Entry*>::iterator mapIt = _lruMap.find(name);
    if (mapIt == _lruMap.end()) {
        // Not in the map -- add a new entry
        Entry* entry = new Entry;
        entry->name = name;

        // Insert into the map and list, retaining iterators to both
        entry->mapIt = _lruMap.insert(std::pair<string, Entry*>(name, entry)).first;
        entry->listIt = _lruList.insert(_lruList.end(), entry);
    } else {
        // Already in the map, just move to the end of the list
        Entry* entry = mapIt->second;
        _lruList.erase(entry->listIt);
        entry->listIt = _lruList.insert(_lruList.end(), entry);
    }
}

// ==========================================================================
// This returns a pair which is made of up of the LRU item in the cache and
// a bool of whether or not the cache was empty when we tried to pop. If the
// cache is empty, the LRU item will be an empty string and the bool will be false.
pair<string, bool> BedrockPlugin_Cache::LRUMap::popLRU() {
    // Make sure we're not empty
    lock_guard<decltype(_mutex)> lock(_mutex);
    if (empty()) {
        return make_pair("", false);
    }
    // Take the first item off the list
    Entry* entry = _lruList.front();
    _lruList.erase(entry->listIt);
    _lruMap.erase(entry->mapIt);
    string nameCopy = entry->name;
    delete entry;
    return make_pair(nameCopy, true);
}

<<<<<<< HEAD
// ==========================================================================
BedrockPlugin_Cache::BedrockPlugin_Cache(BedrockServer& s)
    : BedrockPlugin(s), _maxCacheSize(0)
{
=======
int64_t BedrockPlugin_Cache::initCacheSize(string cacheString) {
>>>>>>> fc65725a
    // Check the configuration
    const string& maxCache = SToUpper(cacheString);
    int64_t maxCacheSize = SToInt64(maxCache);
    if (SEndsWith(maxCache, "KB"))
        maxCacheSize *= 1024;
    if (SEndsWith(maxCache, "MB"))
        maxCacheSize *= 1024 * 1024;
    if (SEndsWith(maxCache, "GB"))
        maxCacheSize *= 1024 * 1024 * 1024;
    if (!maxCacheSize) {
        // Provide a default
        SINFO("No -cache.max specified, defaulting to 16GB");
        maxCacheSize = (int64_t)16 * 1024 * 1024 * 1024;
    }
    SASSERT(maxCacheSize > 0);
    SINFO("Initializing cache with maximum size of " << maxCacheSize << " bytes");
    return maxCacheSize;
}

BedrockPlugin_Cache::BedrockPlugin_Cache(BedrockServer& s)
    : BedrockPlugin(s), _maxCacheSize(initCacheSize(server.args["-cache.max"]))
{
}

BedrockPlugin_Cache::~BedrockPlugin_Cache() {
    // Nothing to clean up
}

#undef SLOGPREFIX
#define SLOGPREFIX "{" << getName() << "} "

void BedrockPlugin_Cache::upgradeDatabase(SQLite& db) {
    // Create or verify the cache table
    bool ignore;
    while (!db.verifyTable("cache", "CREATE TABLE cache ( "
                                    "name  TEXT NOT NULL PRIMARY KEY, "
                                    "value BLOB NOT NULL ) ",
                           ignore)) {
        // Drop and rebuild the table
        SASSERT(db.write("DROP TABLE cache;"));
    }

    // Add a one row, one column table to keep track of the current size of the cache
    SASSERT(db.verifyTable("cacheSize", "CREATE TABLE cacheSize ( size INTEGER )", ignore));
    SQResult result;
    SASSERT(db.read("SELECT * FROM cacheSize;", result));
    if (result.empty()) {
        // Insert the first (and only) row into the cache
        SASSERT(db.write("INSERT INTO cacheSize VALUES ( 0 );"));
    }

    // Add the triggers to track the cache size.  (Enable recursive triggers so
    // INSERT OR REPLACE triggers a delete when replacing.)
    SASSERT(db.write("PRAGMA recursive_triggers = 1;"));
    SASSERT(db.write("CREATE TRIGGER IF NOT EXISTS cacheOnInsert AFTER INSERT ON cache "
                     "BEGIN "
                     "UPDATE cacheSize SET size = size + LENGTH( NEW.value ); "
                     "END;"));
    SASSERT(db.write("CREATE TRIGGER IF NOT EXISTS cacheOnUpdate AFTER UPDATE ON cache "
                     "BEGIN "
                     "UPDATE cacheSize SET size = size - LENGTH( OLD.value ) + LENGTH( NEW.value ); "
                     "END;"));
    SASSERT(db.write("CREATE TRIGGER IF NOT EXISTS cacheOnDelete AFTER DELETE ON cache "
                     "BEGIN "
                     "UPDATE cacheSize SET size = size - LENGTH( OLD.value ); "
                     "END;"));
}

bool BedrockCacheCommand::peek(SQLite& db) {
    if (SIEquals(request.getVerb(), "ReadCache")) {
        // - ReadCache( name )
        //
        //     Looks up the cached value corresponding to a name, if any.
        //
        //     Parameters:
        //     - name - name pattern with which to search the cache (in GLOB syntax)
        //
        //     Returns:
        //     - 200 - OK
        //         . name  - name matched (as a header)
        //         . value - raw value associated with that name (in the body of the response)
        //     - 404 - No cache found
        //
        BedrockPlugin::verifyAttributeSize(request, "name", 1, BedrockPlugin::MAX_SIZE_SMALL);
        const string& name = request["name"];
<<<<<<< HEAD
        command.crashIdentifyingValues.insert("name");
=======
        crashIdentifyingValues.insert("name");
>>>>>>> fc65725a

        // Get the list
        SQResult result;
        if (!db.read("SELECT name, value "
                     "FROM cache "
                     "WHERE name GLOB " +
                         SQ(name) + " "
                                    "LIMIT 1;",
                     result)) {
            STHROW("502 Query failed");
        }

        // If we didn't get any results, respond failure
        if (result.empty()) {
            // No results
            STHROW("404 No match found");
        } else {
            // Return that item
            SASSERT(result[0].size() == 2);
            response["name"] = result[0][0];
            response.content = result[0][1];

            // Update the LRU Map
            plugin()._lruMap.pushMRU(response["name"]);
            return true;
        }
    }

    // Didn't recognize this command
    return false;
}

void BedrockCacheCommand::process(SQLite& db) {
    if (SIEquals(request.getVerb(), "WriteCache")) {
        // - WriteCache( name, value, [invalidateName] )
        //
        //     Records a named value into the cache, overwriting any other value
        //     with the same name.  Also, optionally invalidates other
        //     cache entries matching a pattern.
        //
        //     Note: For convenience, the value can either be provided as a
        //     header, or in the content body of the request.
        //
        //     Parameters:
        //     - name           - An arbitrary string identifier (case insensitive)
        //     - value          - Raw data to associate with this name, as a request header (1MB max) or content body
        //     (64MB max)
        //     - invalidateName - A name pattern to erase from the cache (optional)
        //
        BedrockPlugin::verifyAttributeSize(request, "name", 1, BedrockPlugin::MAX_SIZE_SMALL);
        const string& valueHeader = request["value"];
        const string& name = request["name"];
<<<<<<< HEAD
        command.crashIdentifyingValues.insert("name");
        command.crashIdentifyingValues.insert("value");
=======
        crashIdentifyingValues.insert("name");
        crashIdentifyingValues.insert("value");
>>>>>>> fc65725a

        if (!valueHeader.empty()) {
            // Value is provided via the header -- make sure it's not too long
            if (valueHeader.size() > BedrockPlugin::MAX_SIZE_BLOB) {
                STHROW("402 Value too large, 1MB max -- use content body");
            }
        } else if (!request.content.empty()) {
            // Value is provided via the body -- make sure it's not too long
            if (request.content.size() > 64 * 1024 * 1024) {
                STHROW("402 Content too large, 64MB max");
            }
        } else {
            // No value provided
            STHROW("402 Missing value header or content body");
        }

        // Make sure we're not trying to cache something larger than the cache itself
        int64_t contentSize = valueHeader.empty() ? request.content.size() : valueHeader.size();
        if (contentSize > plugin()._maxCacheSize) {
            // Just refuse
            STHROW("402 Content larger than the cache itself");
        }

        // Optionally invalidate other entries in the cache at the same time.
        // Note that we will leave these items in the lruMap in memory, but
        // that's non-harmful.
        if (!request["invalidateName"].empty()) {
            if (!db.write("DELETE FROM cache WHERE name GLOB " + SQ(request["invalidateName"]) + ";"))
                STHROW("502 Query failed (invalidating)");
        }

        // Clear out room for the new object
        while (SToInt64(db.read("SELECT size FROM cacheSize;")) + contentSize > plugin()._maxCacheSize) {
            // Find the least recently used (LRU) item if there is one.  (If the server was recently restarted,
            // its LRU might not be fully populated.)
<<<<<<< HEAD
            auto popResult = _lruMap.popLRU();
=======
            auto popResult = plugin()._lruMap.popLRU();
>>>>>>> fc65725a
            const string& name = (popResult.second ? popResult.first : db.read("SELECT name FROM cache LIMIT 1"));
            SASSERT(!name.empty());

            // Delete it
            if (!db.write("DELETE FROM cache WHERE name=" + SQ(name) + ";")) {
                STHROW("502 Query failed (deleting)");
            }
        }

        // Insert the new entry
        const string& safeValue = SQ(valueHeader.empty() ? request.content : valueHeader);
        if (!db.write("INSERT OR REPLACE INTO cache ( name, value ) "
                      "VALUES( " +
                      SQ(name) + ", " + safeValue + " );")) {
                          STHROW("502 Query failed (inserting)");
                      }

        // Writing is a form of "use", so this is the new MRU.  Note that we're
        // adding it to the MRU, even before we commit.  So if this transaction
        // gets rolled back for any reason, the MRU will have a record for a
        // name that isn't in the database.  But that is fine.
        plugin()._lruMap.pushMRU(name);
        return;
    }
<<<<<<< HEAD

    // Didn't recognize this command
    return false;
=======
>>>>>>> fc65725a
}<|MERGE_RESOLUTION|>--- conflicted
+++ resolved
@@ -80,14 +80,7 @@
     return make_pair(nameCopy, true);
 }
 
-<<<<<<< HEAD
-// ==========================================================================
-BedrockPlugin_Cache::BedrockPlugin_Cache(BedrockServer& s)
-    : BedrockPlugin(s), _maxCacheSize(0)
-{
-=======
 int64_t BedrockPlugin_Cache::initCacheSize(string cacheString) {
->>>>>>> fc65725a
     // Check the configuration
     const string& maxCache = SToUpper(cacheString);
     int64_t maxCacheSize = SToInt64(maxCache);
@@ -173,11 +166,7 @@
         //
         BedrockPlugin::verifyAttributeSize(request, "name", 1, BedrockPlugin::MAX_SIZE_SMALL);
         const string& name = request["name"];
-<<<<<<< HEAD
-        command.crashIdentifyingValues.insert("name");
-=======
         crashIdentifyingValues.insert("name");
->>>>>>> fc65725a
 
         // Get the list
         SQResult result;
@@ -230,13 +219,8 @@
         BedrockPlugin::verifyAttributeSize(request, "name", 1, BedrockPlugin::MAX_SIZE_SMALL);
         const string& valueHeader = request["value"];
         const string& name = request["name"];
-<<<<<<< HEAD
-        command.crashIdentifyingValues.insert("name");
-        command.crashIdentifyingValues.insert("value");
-=======
         crashIdentifyingValues.insert("name");
         crashIdentifyingValues.insert("value");
->>>>>>> fc65725a
 
         if (!valueHeader.empty()) {
             // Value is provided via the header -- make sure it's not too long
@@ -272,11 +256,7 @@
         while (SToInt64(db.read("SELECT size FROM cacheSize;")) + contentSize > plugin()._maxCacheSize) {
             // Find the least recently used (LRU) item if there is one.  (If the server was recently restarted,
             // its LRU might not be fully populated.)
-<<<<<<< HEAD
-            auto popResult = _lruMap.popLRU();
-=======
             auto popResult = plugin()._lruMap.popLRU();
->>>>>>> fc65725a
             const string& name = (popResult.second ? popResult.first : db.read("SELECT name FROM cache LIMIT 1"));
             SASSERT(!name.empty());
 
@@ -301,10 +281,4 @@
         plugin()._lruMap.pushMRU(name);
         return;
     }
-<<<<<<< HEAD
-
-    // Didn't recognize this command
-    return false;
-=======
->>>>>>> fc65725a
 }