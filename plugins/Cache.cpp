--- conflicted
+++ resolved
@@ -162,7 +162,7 @@
         //
         BedrockPlugin::verifyAttributeSize(request, "name", 1, BedrockPlugin::MAX_SIZE_SMALL);
         const string& name = request["name"];
-        command.crashIdentifyingValues.insert("name");
+        crashIdentifyingValues.insert("name");
 
         // Get the list
         SQResult result;
@@ -215,8 +215,8 @@
         BedrockPlugin::verifyAttributeSize(request, "name", 1, BedrockPlugin::MAX_SIZE_SMALL);
         const string& valueHeader = request["value"];
         const string& name = request["name"];
-        command.crashIdentifyingValues.insert("name");
-        command.crashIdentifyingValues.insert("value");
+        crashIdentifyingValues.insert("name");
+        crashIdentifyingValues.insert("value");
 
         if (!valueHeader.empty()) {
             // Value is provided via the header -- make sure it's not too long
@@ -274,10 +274,4 @@
         plugin._lruMap.pushMRU(name);
         return;
     }
-<<<<<<< HEAD
-=======
-
-    // Didn't recognize this command
-    return false;
->>>>>>> f29f6363
 }