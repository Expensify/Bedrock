#include "Jobs.h"

#undef SLOGPREFIX
#define SLOGPREFIX "{" << getName() << "} "

#define JOBS_DEFAULT_PRIORITY 500

// ==========================================================================
void BedrockPlugin_Jobs::upgradeDatabase(SQLite& db) {
    // Create or verify the jobs table
    bool ignore;
    if (!db.verifyTable("jobs", "CREATE TABLE jobs ( "
                                   "created     TIMESTAMP NOT NULL, "
                                   "jobID       INTEGER NOT NULL PRIMARY KEY AUTOINCREMENT, "
                                   "state       TEXT NOT NULL, "
                                   "name        TEXT NOT NULL, "
                                   "nextRun     TIMESTAMP NOT NULL, "
                                   "lastRun     TIMESTAMP, "
                                   "repeat      TEXT NOT NULL, "
                                   "data        TEXT NOT NULL, "
                                   "priority    INTEGER NOT NULL DEFAULT " + SToStr(JOBS_DEFAULT_PRIORITY) + ", "
                                   "parentJobID INTEGER NOT NULL DEFAULT 0, "
                                   "retryAfter  TEXT NOT NULL DEFAULT \"\" )",
                        ignore))
    {
        SASSERT(db.write("ALTER TABLE jobs ADD COLUMN retryAfter TEXT NOT NULL DEFAULT \"\";"));
    }

    // These indexes are not used by the Bedrock::Jobs plugin, but provided for easy analysis
    // using the Bedrock::DB plugin.
    SASSERT(db.write("CREATE INDEX IF NOT EXISTS jobsState    ON jobs ( state    );"));
    SASSERT(db.write("CREATE INDEX IF NOT EXISTS jobsName     ON jobs ( name     );"));
    SASSERT(db.write("CREATE INDEX IF NOT EXISTS jobsNextRun  ON jobs ( nextRun  );"));
    SASSERT(db.write("CREATE INDEX IF NOT EXISTS jobsLastRun  ON jobs ( lastRun  );"));
    SASSERT(db.write("CREATE INDEX IF NOT EXISTS jobsPriority ON jobs ( priority );"));
    SASSERT(db.write("CREATE INDEX IF NOT EXISTS jobsParentJobIDState ON jobs ( parentJobID, state );"));

    // This index is used to optimize the Bedrock::Jobs::GetJob call.
    SASSERT(db.write(
        "CREATE INDEX IF NOT EXISTS jobsStatePriorityNextRunName ON jobs ( state, priority, nextRun, name );"));
}

// ==========================================================================
bool BedrockPlugin_Jobs::peekCommand(SQLite& db, BedrockCommand& command) {
    // Pull out some helpful variables
    SData& request = command.request;
    SData& response = command.response;
    STable& content = command.jsonContent;
    const string& requestVerb = request.getVerb();

    // ----------------------------------------------------------------------
    if (SIEquals(requestVerb, "GetJob") || SIEquals(requestVerb, "GetJobs")) {
        // - GetJob( name )
        // - GetJobs( name, numResults )
        //
        //     Atomically dequeues one or more jobs, if available.
        //
        //     Parameters:
        //     - name - name pattern of jobs to match
        //     - numResults - maximum number of jobs to dequeue
        //     - connection - (optional) If "wait" will pause up to "timeout" for a match
        //     - timeout - (optional) maximum time (in ms) to wait, default forever
        //
        //     Returns:
        //     - 200 - OK
        //         . GetJob
        //           o jobID - unique ID of the job
        //           o name  - name of the actual job matched
        //           o data  - JSON data associated with this job
        //         . GetJobs
        //           o jobs - Array of JSON objects, each matching the result of GetJob
        //     - 303 - Timeout
        //     - 404 - No jobs found
        //
        verifyAttributeSize(request, "name", 1, MAX_SIZE_SMALL);
        if (SIEquals(requestVerb, "GetJobs") != request.isSet("numResults")) {
            if (SIEquals(requestVerb, "GetJobs")) {
                throw "402 Missing numResults";
            } else {
                throw "402 Cannot use numResults with GetJob; try GetJobs";
            }
        }

        // Get the list
        SQResult result;
        const string& name = request["name"];
        if (!db.read("SELECT 1 "
                     "FROM jobs "
                     "WHERE state in ('QUEUED', 'RUNQUEUED') "
                     "  AND " + SCURRENT_TIMESTAMP() + ">=nextRun "
                     "  AND name GLOB " + SQ(name) + " "
                     "LIMIT 1;",
                     result)) {
            throw "502 Query failed";
        }

        // If we didn't get any results, just return an empty list
        if (result.empty() || SToInt(result[0][0]) == 0) {
            // Did the caller set "Connection: wait"?  If so, put a "hold"
            // on this request -- we'll clear the hold when we get a new
            // job.
            if (SIEquals(request["Connection"], "wait")) {
                // Place a hold on this request waiting for new jobs in this
                // state.
                SINFO("No results found and 'Connection: wait'; placing request on hold until we get a new job "
                      "matching name '"
                      << request["name"] << "'");
                request["HeldBy"] = "Jobs:" + name;
                response.clear(); // Clear default response so we don't accidentally think we're done
                return false;     // Not processed
            } else {
                // Don't hold, just respond with no results
                throw "404 No job found";
            }
        }

        // Looks like there might be results -- queue this for processing
        SINFO("Found results, but waiting for processCommand to update");
        return false;
    }

    // ----------------------------------------------------------------------
    else if (SIEquals(requestVerb, "QueryJob")) {
        // - QueryJob( jobID )
        //
        //     Returns all known information about a given job.
        //
        //     Parameters:
        //     - jobID - Identifier of the job to query
        //
        //     Returns:
        //     - 200 - OK
        //         . created - creation time of this job
        //         . jobID - unique ID of the job
        //         . state - One of QUEUED, RUNNING, FINISHED
        //         . name  - name of the actual job matched
        //         . nextRun - timestamp of next scheduled run
        //         . lastRun - timestamp it was last run
        //         . repeat - recurring description
        //         . data - JSON data associated with this job
        //     - 404 - No jobs found
        //
        verifyAttributeInt64(request, "jobID", 1);

        // Verify there is a job like this
        SQResult result;
        if (!db.read("SELECT created, jobID, state, name, nextRun, lastRun, repeat, data "
                     "FROM jobs "
                     "WHERE jobID=" + SQ(request.calc64("jobID")) + ";",
                     result)) {
            throw "502 Select failed";
        }
        if (result.empty()) {
            throw "404 No job with this jobID";
        }
        content["created"] = result[0][0];
        content["jobID"] = result[0][1];
        content["state"] = result[0][2];
        content["name"] = result[0][3];
        content["nextRun"] = result[0][4];
        content["lastRun"] = result[0][5];
        content["repeat"] = result[0][6];
        content["data"] = result[0][7];
        return true; // Successfully processed
    }

    // ----------------------------------------------------------------------
    else if (SIEquals(request.methodLine, "CreateJob") || SIEquals(request.methodLine, "CreateJobs")) {
        list<STable> jsonJobs;
        if (SIEquals(request.methodLine, "CreateJob")) {
            verifyAttributeSize(request, "name", 1, MAX_SIZE_SMALL);
            jsonJobs.push_back(request.nameValueMap);
        } else {
            list<string> multipleJobs;
            multipleJobs = SParseJSONArray(request["jobs"]);
            if (multipleJobs.empty()) {
                throw "401 Invalid JSON";
            }

            for (auto& job : multipleJobs) {
                STable jobObject = SParseJSONObject(job);
                if (jobObject.empty()) {
                    throw "401 Invalid JSON";
                }

                // Verify that name is present for every job
                if (!SContains(job, "name")) {
                    throw "402 Missing name";
                }

                jsonJobs.push_back(jobObject);
            }
        }

        for (auto& job : jsonJobs) {
            // If no priority set, set it
            int64_t priority = SContains(job, "priority") ? SToInt(job["priority"]) : JOBS_DEFAULT_PRIORITY;

            // We'd initially intended for any value to be allowable here, but for
            // performance reasons, we currently will only allow specific values to
            // try and keep queries fast. If you pass an invalid value, we'll throw
            // here so that the caller can know that he did something wrong rather
            // than having his job sit unprocessed in the queue forever. Hopefully
            // we can remove this restriction in the future.
            if (priority != 0 && priority != 500 && priority != 1000) {
                throw "402 Invalid priority value";
            }

            // Throw if data is not a valid JSON object, otherwise UPDATE query will fail.
            if (SContains(job, "data") && SParseJSONObject(job["data"]).empty()) {
                throw "402 Data is not a valid JSON Object";
            }

            // Recurring auto-retrying jobs open the doors to a whole new world of potential bugs
            // so we're intentionally not adding support for them them yet
            if (SContains(job, "repeat") && SContains(job, "retryAfter")) {
                throw "402 Recurring auto-retrying jobs are not supported";
            }

            // Validate retryAfter
            if (SContains(job, "retryAfter") && job["retryAfter"] != "" && !_isValidSQLiteDateModifier(job["retryAfter"])){
                throw "402 Malformed retryAfter";
            }

            // Throw if retryAfter was passed for unique job
            if (SContains(job, "retryAfter") && job["retryAfter"] != "" && SContains(job, "unique") && job["unique"] == "true") {
                throw "405 Unique jobs can't be retried";
            }

            // Validate that the parentJobID exists and is in the right state if one was passed.
            // Also verify that the parent job doesn't have a retryAfter set.
            int64_t parentJobID = SContains(job, "parentJobID") ? SToInt(job["parentJobID"]) : 0;
            if (parentJobID) {
                SINFO("parentJobID passed, checking existing job with ID " << parentJobID);
                SQResult result;
                if (!db.read("SELECT state, retryAfter FROM jobs WHERE jobID=" + SQ(parentJobID) + ";", result)) {
                    throw "502 Select failed";
                }
                if (result.empty()) {
                    throw "404 parentJobID does not exist";
                }
                if (result[0][1] != "") {
                    throw "402 Auto-retrying parents cannot have children";
                }
                if (!SIEquals(result[0][0], "RUNNING") && !SIEquals(result[0][0], "PAUSED")) {
                    SWARN("Trying to create child job with parent jobID#" << parentJobID << ", but parent isn't RUNNING or PAUSED (" << result[0][0] << ")");
                    throw "405 Can only create child job when parent is RUNNING or PAUSED";
                }
            }

            // Verify unique, but only do so when creating a single job using CreateJob
            if (SIEquals(request.methodLine, "CreateJob") && SContains(job, "unique") && job["unique"] == "true") {
                SQResult result;
                SINFO("Unique flag was passed, checking existing job with name " << job["name"]);
                if (!db.read("SELECT jobID, data "
                             "FROM jobs "
                             "WHERE name=" + SQ(job["name"]) + ";",
                             result)) {
                    throw "502 Select failed";
                }

                // If there's no job or the existing job doesn't match the data we've been passed, escalate to master.
                if (!result.empty() && ((job["data"].empty() && result[0][1] == "{}") || (!job["data"].empty() && result[0][1] == job["data"]))) {
                    // Return early, no need to pass to master, there are no more jobs to create.
                    SINFO("Job already existed and unique flag was passed, reusing existing job " << result[0][0]);
                    content["jobID"] = result[0][0];
                    return true;
                }
            }
        }
        return false;
    }

    // ----------------------------------------------------------------------
    else if (SIEquals(request.methodLine, "CancelJob")) {
        // - CancelJob(jobID)
        //
        //     Cancel a QUEUED, RUNQUEUED, FAILED job from a sibling.
        //
        //     Parameters:
        //     - jobID  - ID of the job to cancel
        //
        //     Returns:
        //     - 200 - OK
        //     - 402 - Cannot cancel jobs that are running
        //
        verifyAttributeInt64(request, "jobID", 1);
        int64_t jobID = request.calc64("jobID");

        SQResult result;
        if (!db.read("SELECT j.state, GROUP_CONCAT(jj.jobID) "
                     "FROM jobs j "
                     "LEFT JOIN jobs jj ON jj.parentJobID = j.jobID "
                     "WHERE j.jobID=" + SQ(jobID) + " "
                     "GROUP BY j.jobID;",
                     result)) {
            throw "502 Select failed";
        }

        // Verify the job exists
        if (result.empty()) {
            throw "404 No job with this jobID";
        }

        // If the job has any children, we are using the command in the wrong way
        if (!result[0][1].empty()) {
            throw "404 Invalid jobID - Cannot cancel a job with children";
        }

        // Don't process the command if the job has finished or it's already running.
        if (result[0][0] == "FINISHED" || result[0][0] == "RUNNING") {
            SINFO("CancelJob called on a " << result[0][0] << " state, skipping");
            return true; // Done
        }

        // Verify that we are not trying to cancel a PAUSED job.
        if (result[0][0] == "PAUSED") {
            SALERT("Trying to cancel a job " << request["jobID"] << " that is PAUSED");
            return true; // Done
        }

        return false; // Need to process command
    }

    // Didn't recognize this command
    return false;
}

// ==========================================================================
bool BedrockPlugin_Jobs::processCommand(SQLite& db, BedrockCommand& command) {
    // Pull out some helpful variables
    SData& request = command.request;
    SData& response = command.response;
    STable& content = command.jsonContent;
    const string& requestVerb = request.getVerb();

    // ----------------------------------------------------------------------
    if (SIEquals(request.methodLine, "CreateJob") || SIEquals(request.methodLine, "CreateJobs")) {
        // - CreateJob( name, [data], [firstRun], [repeat], [priority], [unique], [parentJobID], [retryAfter] )
        //
        //     Creates a "job" for future processing by a worker.
        //
        //     Parameters:
        //     - name  - An arbitrary string identifier (case insensitive)
        //     - data  - A JSON object describing work to be done (optional)
        //     - firstRun - A "YYYY-MM-DD HH:MM:SS" datetime of when this job should next execute (optional)
        //     - repeat - A description of how to repeat (optional)
        //     - priority - High priorities go first (optional, default 500)
        //     - unique - if true, it will check that no other job with this name already exists, if it does it will
        //                return that jobID
        //     - parentJobID - The ID of the parent job (optional)
        //     - retryAfter - Amount of auto-retries before marking job as failed (optional)
        //
        //     Returns:
        //     - jobID - Unique identifier of this job
        //
        // - CreateJobs (jobs)
        //
        //     Creates a list of jobs.
        //
        //     Parameters:
        //     - jobs (json array):
        //          - name  - An arbitrary string identifier (case insensitive)
        //          - data  - A JSON object describing work to be done (optional)
        //          - firstRun - A "YYYY-MM-DD HH:MM:SS" datetime of when this job should next execute (optional)
        //          - repeat - A description of how to repeat (optional)
        //          - priority - High priorities go first (optional, default 500)
        //          - unique - if true, it will check that no other job with this name already exists, if it does it will
        //                     return that jobID
        //          - parentJobID - The ID of the parent job (optional)
        //          - retryAfter - Amount of auto-retries before marking job as failed (optional)
        //
        //     Returns:
        //     - jobIDs - array with the unique identifier of the jobs
        //

        list<STable> jsonJobs;
        if (SIEquals(request.methodLine, "CreateJob")) {
            jsonJobs.push_back(request.nameValueMap);
        } else {
            list<string> multipleJobs;
            multipleJobs = SParseJSONArray(request["jobs"]);
            if (multipleJobs.empty()) {
                throw "401 Invalid JSON";
            }

            for (auto& job : multipleJobs) {
                STable jobObject = SParseJSONObject(job);
                if (jobObject.empty()) {
                    throw "401 Invalid JSON";
                }

                jsonJobs.push_back(jobObject);
            }
        }

        list<string> jobIDs;
        for (auto& job : jsonJobs) {
            // If unique flag was passed and the job exist in the DB, then we can finish the command without escalating to
            // master.
            uint64_t updateJobID = 0;
            if (SContains(job, "unique") && job["unique"] == "true") {
                SQResult result;
                SINFO("Unique flag was passed, checking existing job with name " << job["name"]);
                if (!db.read("SELECT jobID, data "
                             "FROM jobs "
                             "WHERE name=" + SQ(job["name"]) + ";",
                             result)) {
                    throw "502 Select failed";
                }

                // If we got a result, and it's data is the same as passed, we won't change anything.
                if (!result.empty() && ((job["data"].empty() && result[0][1] == "{}") || (!job["data"].empty() && result[0][1] == job["data"]))) {
                    SINFO("Job already existed with matching data, and unique flag was passed, reusing existing job "
                          << result[0][0]);

                    // If we are calling CreateJob, return early, there are no more jobs to create.
                    if (SIEquals(request.methodLine, "CreateJob")) {
                        content["jobID"] = result[0][0];
                        return true;
                    }

                    // Append new jobID to list of created jobs.
                    jobIDs.push_back(result[0][0]);
                    continue;
                }

                // If we found a job, but the data was different, we'll need to update it.
                if (!result.empty()) {
                    updateJobID = SToInt64(result[0][0]);
                }
            }

            // If no "firstRun" was provided, use right now
            const string& safeFirstRun = !SContains(job, "firstRun") || job["firstRun"].empty() ? SCURRENT_TIMESTAMP() : SQ(job["firstRun"]);

            // If no data was provided, use an empty object
            const string& safeData = !SContains(job, "data") || job["data"].empty() ? SQ("{}") : SQ(job["data"]);

            // If a repeat is provided, validate it
            if (SContains(job, "repeat")) {
                if (job["repeat"].empty()) {
                    SWARN("Repeat is set in CreateJob, but is set to the empty string. Job Name: "
                          << job["name"] << ", removing attribute.");
                    job.erase("repeat");
                } else if (!_validateRepeat(job["repeat"])) {
                    throw "402 Malformed repeat";
                }
            }

            // If no priority set, set it
            int64_t priority = SContains(job, "priority") ? SToInt(job["priority"]) : JOBS_DEFAULT_PRIORITY;

            // We'd initially intended for any value to be allowable here, but for
            // performance reasons, we currently will only allow specific values to
            // try and keep queries fast. If you pass an invalid value, we'll throw
            // here so that the caller can know that he did something wrong rather
            // than having his job sit unprocessed in the queue forever. Hopefully
            // we can remove this restriction in the future.
            if (priority != 0 && priority != 500 && priority != 1000) {
                throw "402 Invalid priority value";
            }

            // Validate that the parentJobID exists and is in the right state if one was passed.
            int64_t parentJobID = SContains(job, "parentJobID") ? SToInt(job["parentJobID"]) : 0;
            if (parentJobID) {
                SQResult result;
                if (!db.read("SELECT state, parentJobID FROM jobs WHERE jobID=" + SQ(parentJobID) + ";", result)) {
                    throw "502 Select failed";
                }
                if (result.empty()) {
                    throw "404 parentJobID does not exist";
                }
                if (!SIEquals(result[0][0], "RUNNING") && !SIEquals(result[0][0], "PAUSED")) {
                    SWARN("Trying to create child job with parent jobID#" << parentJobID << ", but parent isn't RUNNING or PAUSED (" << result[0][0] << ")");
                    throw "405 Can only create child job when parent is RUNNING or PAUSED";
                }

                // Prevent jobs from creating grandchildren
                if (!SIEquals(result[0][1], "0")) {
                    SWARN("Trying to create grandchild job with parent jobID#" << parentJobID);
                    throw "405 Cannot create grandchildren";
                }
            }

            // Are we creating a new job, or updating an existing job?
            if (updateJobID) {
                // Update the existing job.
                if(!db.write("UPDATE jobs SET "
                               "repeat   = " + SQ(SToUpper(job["repeat"])) + ", " +
                               "data     = JSON_PATCH(data, " + safeData + "), " +
                               "priority = " + SQ(priority) + " " +
                             "WHERE jobID = " + SQ(updateJobID) + ";"))
                {
                    throw "502 update query failed";
                }

                // If we are calling CreateJob, return early, there are no more jobs to create.
                if (SIEquals(request.methodLine, "CreateJob")) {
                    content["jobID"] = SToStr(updateJobID);
                    return true;
                }

                // Append new jobID to list of created jobs.
                jobIDs.push_back(SToStr(updateJobID));
            } else {
                // Normal jobs start out in the QUEUED state, meaning they are ready to run immediately.
                // Child jobs normally start out in the PAUSED state, and are switched to QUEUED when the parent
                // finishes itself (and itself becomes PAUSED).  However, if the parent is already PAUSED when
                // the child is created (indicating a child is creating a sibling) then the new child starts
                // in the QUEUED state.
                auto initialState = "QUEUED";
                if (parentJobID) {
                    auto parentState = db.read("SELECT state FROM jobs WHERE jobID=" + SQ(parentJobID) + ";");
                    if (SIEquals(parentState, "RUNNING")) {
                        initialState = "PAUSED";
                    }
                }

                // If no data was provided, use an empty object
                const string& safeRetryAfter = SContains(job, "retryAfter") && !job["retryAfter"].empty() ? SQ(job["retryAfter"]) : SQ("");

                // Create this new job
                if (!db.write("INSERT INTO jobs ( created, state, name, nextRun, repeat, data, priority, parentJobID, retryAfter ) "
                         "VALUES( " +
                            SCURRENT_TIMESTAMP() + ", " +
                            SQ(initialState) + ", " +
                            SQ(job["name"]) + ", " +
                            safeFirstRun + ", " +
                            SQ(SToUpper(job["repeat"])) + ", " +
                            safeData + ", " +
                            SQ(priority) + ", " +
                            SQ(parentJobID) + ", " +
                            safeRetryAfter + " " +
                         " );"))
                {
                    throw "502 insert query failed";
                }

                // Return the new jobID
                const int64_t lastInsertRowID = db.getLastInsertRowID();
                const int64_t maxJobID = SToInt64(db.read("SELECT MAX(jobID) FROM jobs;"));
                if (lastInsertRowID != maxJobID) {
                    SALERT("We might be returning the wrong jobID maxJobID=" << maxJobID
                                                                             << " lastInsertRowID=" << lastInsertRowID);
                }

                if (SIEquals(request.methodLine, "CreateJob")) {
                    content["jobID"] = SToStr(lastInsertRowID);
                    return true;
                }

                // Append new jobID to list of created jobs.
                jobIDs.push_back(SToStr(lastInsertRowID));
            }
        }

        content["jobIDs"] = SComposeJSONArray(jobIDs);

        // Release workers waiting on this state
        // TODO: No "HeldBy" anymore. If a plugin wants to hold a command, it should own it until it's done.
        // node->clearCommandHolds("Jobs:" + request["name"]);

        return true; // Successfully processed
    }

    // ----------------------------------------------------------------------
    else if (SIEquals(requestVerb, "GetJob") || SIEquals(requestVerb, "GetJobs")) {
        // If we're here it's because peekCommand found some data; re-execute
        // the query for real now.  However, this time we will order by
        // priority.  We do this as three separate queries so we only have one
        // unbounded column in each query.  Additionally, we wrap each inner
        // query in a "SELECT *" such that we can have an "ORDER BY" and
        // "LIMIT" *before* we UNION ALL them together.  Looks gnarly, but it
        // works!
        SQResult result;
        const string& name = request["name"];
        string safeNumResults = SQ(max(request.calc("numResults"),1));
        string selectQuery =
            "SELECT jobID, name, data, parentJobID, retryAfter FROM ( "
                "SELECT * FROM ("
                    "SELECT jobID, name, data, priority, parentJobID, retryAfter "
                    "FROM jobs "
                    "WHERE state IN ('QUEUED', 'RUNQUEUED') "
                    "  AND priority=1000"
                    "  AND " + SCURRENT_TIMESTAMP() + ">=nextRun "
                    "  AND name GLOB " + SQ(name) + " "
                    "ORDER BY nextRun ASC, jobID ASC LIMIT " + safeNumResults +
                ") "
            "UNION ALL "
                "SELECT * FROM ("
                    "SELECT jobID, name, data, priority, parentJobID, retryAfter "
                    "FROM jobs "
                    "WHERE state IN ('QUEUED', 'RUNQUEUED') "
                    "  AND priority=500"
                    "  AND " + SCURRENT_TIMESTAMP() + ">=nextRun "
                    "  AND name GLOB " + SQ(name) + " "
                    "ORDER BY nextRun ASC, jobID ASC LIMIT " + safeNumResults +
                ") "
            "UNION ALL "
                "SELECT * FROM ("
                    "SELECT jobID, name, data, priority, parentJobID, retryAfter "
                    "FROM jobs "
                    "WHERE state IN ('QUEUED', 'RUNQUEUED') "
                    "  AND priority=0"
                    "  AND " + SCURRENT_TIMESTAMP() + ">=nextRun "
                    "  AND name GLOB " + SQ(name) + " "
                    "ORDER BY nextRun ASC, jobID ASC LIMIT " + safeNumResults +
                ") "
            ") "
            "ORDER BY priority DESC "
            "LIMIT " + safeNumResults + ";";
        if (!db.read(selectQuery, result)) {
            throw "502 Query failed";
        }

        // Are there any results?
        if (result.empty()) {
            // Ah, there were before, but aren't now -- nothing found
            // **FIXME: If "Connection: wait" should re-apply the hold.  However, this is super edge
            //          as we could only get here if the job somehow got consumed between the peek
            //          and process -- which could happen during heavy load.  But it'd just return
            //          no results (which is correct) faster than it would otherwise time out.  Either
            //          way the worker will likely just loop, so it doesn't really matter.
            throw "404 No job found";
        }

        // There should only be at most one result if GetJob
        SASSERT(!SIEquals(requestVerb, "GetJob") || result.size()<=1);

<<<<<<< HEAD
        // Prepare to update the rows
        string updateQuery = "UPDATE jobs SET state='RUNNING', lastRun=" + SCURRENT_TIMESTAMP() + " WHERE jobID IN (";
=======
        // Prepare to update the rows, while also creating all the child objects
        list<string> nonRetriableJobs;
        list<STable> retriableJobs;
>>>>>>> ddb6f5c8
        list<string> jobList;
        for (size_t c=0; c<result.size(); ++c) {
            SASSERT(result[c].size() == 5); // jobID, name, data, parentJobID, retryAfter

            // Add this object to our output
            STable job;
            SINFO("Returning jobID " << result[c][0] << " from " << requestVerb);
            job["jobID"] = result[c][0];
            job["name"] = result[c][1];
            job["data"] = result[c][2];
            int64_t parentJobID = SToInt64(result[c][3]);

            if (parentJobID) {
                // Has a parent job, add the parent data
                job["parentJobID"] = SToStr(parentJobID);;
                job["parentData"] = db.read("SELECT data FROM jobs WHERE jobID=" + SQ(parentJobID) + ";");
            }

            // Add jobID to the respective list depending on if retryAfter is set
            if (result[c][4] != "") {
                STable job;
                job["jobID"] = result[c][0];
                job["retryAfter"] = result[c][4];
                retriableJobs.push_back(job);
            } else {
                nonRetriableJobs.push_back(result[c][0]);

                // Only non-retryable jobs can have children so see if this job has any
                // FINISHED/CANCELLED child jobs, indicating it is being resumed
                SQResult childJobs;
                if (!db.read("SELECT jobID, data, state FROM jobs WHERE parentJobID=" + result[c][0] + " AND state IN ('FINISHED', 'CANCELLED');", childJobs)) {
                    throw "502 Failed to select finished child jobs";
                }

                if (!childJobs.empty()) {
                    // Add associative arrays of all children depending on their states
                    list<string> finishedChildJobArray;
                    list<string> cancelledChildJobArray;
                    for (auto row : childJobs.rows) {
                        STable childJob;
                        childJob["jobID"] = row[0];
                        childJob["data"] = row[1];

                        if (row[2] ==  "FINISHED") {
                            finishedChildJobArray.push_back(SComposeJSONObject(childJob));
                        } else {
                            cancelledChildJobArray.push_back(SComposeJSONObject(childJob));
                        }
                    }
                    job["finishedChildJobs"] = SComposeJSONArray(finishedChildJobArray);
                    job["cancelledChildJobs"] = SComposeJSONArray(cancelledChildJobArray);
                }
            }

            jobList.push_back(SComposeJSONObject(job));
        }

        // Update jobs without retryAfter
        if (!nonRetriableJobs.empty()) {
            SINFO("Updating jobs without retryAfter " << SComposeList(nonRetriableJobs));
            string updateQuery = "UPDATE jobs "
                                 "SET state='RUNNING', "
                                     "lastRun=" + SCURRENT_TIMESTAMP() + " "
                                 "WHERE jobID IN (" + SQList(nonRetriableJobs) + ");";
            if (!db.write(updateQuery)) {
                throw "502 Update failed";
            }
        }

        // Update jobs with retryAfter
        if (!retriableJobs.empty()) {
            SINFO("Updating jobs with retryAfter");
            for (auto job : retriableJobs) {
                string updateQuery = "UPDATE jobs "
                                     "SET state='RUNQUEUED', "
                                         "lastRun=" + SCURRENT_TIMESTAMP() + ", "
                                         "nextRun=DATETIME(" + SCURRENT_TIMESTAMP() + ", " + SQ(job["retryAfter"]) + ") "
                                     "WHERE jobID = " + SQ(job["jobID"]) + ";";
                if (!db.write(updateQuery)) {
                    throw "502 Update failed";
                }
            }
        }

        // Format the results as is appropriate for what was requested
        if (SIEquals(requestVerb, "GetJob")) {
            // Single response
            SASSERT(jobList.size() == 1);
            response.content = jobList.front();
        } else {
            // Multiple responses
            SASSERT(SIEquals(requestVerb, "GetJobs"));
            content["jobs"] = SComposeJSONArray(jobList);
        }
        return true; // Successfully processed
    }

    // ----------------------------------------------------------------------
    else if (SIEquals(requestVerb, "UpdateJob")) {
        // - UpdateJob( jobID, data, [repeat] )
        //
        //     Atomically updates the data associated with a job.
        //
        //     Parameters:
        //     - jobID - ID of the job to delete
        //     - data  - A JSON object describing work to be done
        //     - repeat - A description of how to repeat (optional)
        //
        verifyAttributeInt64(request, "jobID", 1);
        verifyAttributeSize(request, "data", 1, MAX_SIZE_BLOB);

        // If a repeat is provided, validate it
        if (request.isSet("repeat")) {
            if (request["repeat"].empty()) {
                SWARN("Repeat is set in UpdateJob, but is set to the empty string. jobID: "
                      << request["jobID"] << ", removing attribute.");
                request.erase("repeat");
            } else if (!_validateRepeat(request["repeat"])) {
                throw "402 Malformed repeat";
            }
        }

        // Verify there is a job like this
        SQResult result;
        if (!db.read("SELECT jobID, nextRun, lastRun "
                     "FROM jobs "
                     "WHERE jobID=" + SQ(request.calc64("jobID")) + ";",
                     result)) {
            throw "502 Select failed";
        }
        if (result.empty() || !SToInt(result[0][0])) {
            throw "404 No job with this jobID";
        }

        const string& nextRun = result[0][1];
        const string& lastRun = result[0][2];

        // Are we rescheduling?
        const string& newNextRun = request.isSet("repeat") ? _constructNextRunDATETIME(nextRun, lastRun, request["repeat"]) : "";

        // Update the data
        if (!db.write("UPDATE jobs "
                      "SET data=" +
                      SQ(request["data"]) + " " +
                      (request.isSet("repeat") ? ", repeat=" + SQ(SToUpper(request["repeat"])) : "") +
                      (!newNextRun.empty() ? ", nextRun=" + newNextRun : "") +
                          "WHERE jobID=" +
                      SQ(request.calc64("jobID")) + ";")) {
            throw "502 Update failed";
        }
        return true; // Successfully processed
    }

    // ----------------------------------------------------------------------
    else if (SIEquals(requestVerb, "RetryJob") || SIEquals(requestVerb, "FinishJob")) {
        // - RetryJob( jobID, [delay], [nextRun], [name], [data] )
        //
        //     Re-queues a RUNNING job.
        //     The nextRun logic for the job is decided in the following way
        //      - If the job is configured to "repeat" it will schedule
        //     the job for the next repeat time.
        //     - Else, if "nextRun" is set, it will schedule the job to run at that time
        //     - Else, if "delay" is set, it will schedule the job to run in "delay" seconds
        //
        //     Optionally, the job name can be updated, meaning that you can move the job to
        //     a different queue.  I.e, you can change the name from "foo" to "bar"
        //
<<<<<<< HEAD
=======
        //     Re-queues a RUNNING job for "delay" seconds in the future,
        //     unless the job is configured to "repeat" in which case it will
        //     just schedule for the next repeat time.
>>>>>>> ddb6f5c8
        //     Use this when a job was only partially completed but
        //     interrupted in a non-fatal way.
        //
        //     Parameters:
        //     - jobID   - ID of the job to requeue
        //     - delay   - Number of seconds to wait before retrying
        //     - nextRun - datetime of next scheduled run
        //     - name    - An arbitrary string identifier (case insensitive)
        //     - data    - Data to associate with this job
        //
        // - FinishJob( jobID, [data] )
        //
        //     Finishes a job.  If it's set to recur, reschedules it. If
        //     not recurring, deletes it.
        //
        //     Parameters:
        //     - jobID  - ID of the job to finish
        //     - data   - Data to associate with this finsihed job
        //
        verifyAttributeInt64(request, "jobID", 1);
        int64_t jobID = request.calc64("jobID");

        // Verify there is a job like this and it's running
        SQResult result;
        if (!db.read("SELECT state, nextRun, lastRun, repeat, parentJobID "
                     "FROM jobs "
                     "WHERE jobID=" + SQ(jobID) + ";",
                     result)) {
            throw "502 Select failed";
        }
        if (result.empty()) {
            throw "404 No job with this jobID";
        }

        const string& state = result[0][0];
        const string& nextRun = result[0][1];
        const string& lastRun = result[0][2];
        string repeat = result[0][3];
        int64_t parentJobID = SToInt(result[0][4]);

        // Make sure we're finishing a job that's actually running
<<<<<<< HEAD
        if (state != "RUNNING") {
            SWARN("Trying to finish/retry job#" << jobID << ", but isn't RUNNING (" << state << ")");
            throw "405 Can only retry/finish RUNNING jobs";
=======
        if (state != "RUNNING" && state != "RUNQUEUED") {
            SWARN("Trying to finish job#" << jobID << ", but isn't RUNNING or RUNQUEUED (" << state << ")");
            throw "405 Can only retry/finish RUNNING and RUNQUEUED jobs";
>>>>>>> ddb6f5c8
        }

        // If we have a parent, make sure it is PAUSED.  This is to just
        // double-check that child jobs aren't somehow running in parallel to
        // the parent.
        if (parentJobID) {
            auto parentState = db.read("SELECT state FROM jobs WHERE jobID=" + SQ(parentJobID) + ";");
            if (!SIEquals(parentState, "PAUSED")) {
                SWARN("Trying to finish/retry job#" << jobID << ", but parent isn't PAUSED (" << parentState << ")");
                throw "405 Can only retry/finish child job when parent is PAUSED";
            }
        }

        // Delete any FINISHED/CANCELLED child jobs, but leave any PAUSED children alone (as those will signal that
        // we just want to re-PAUSE this job so those new children can run)
        if (!db.write("DELETE FROM jobs WHERE parentJobID=" + SQ(jobID) + " AND state IN ('FINISHED', 'CANCELLED');")) {
            throw "502 Failed deleting finished/cancelled child jobs";
        }

        // If we've been asked to update the data, let's do that
        auto data = request["data"];
        if (!data.empty()) {
            if (!db.write("UPDATE jobs SET data=" + SQ(data) + " WHERE jobID=" + SQ(jobID) + ";")) {
                throw "502 Failed to update job data";
            }
        }

        // If we are finishing a job that has child jobs, set its state to paused.
        if (SIEquals(requestVerb, "FinishJob") && _hasPendingChildJobs(db, jobID)) {
            // Update the parent job to PAUSED
            SINFO("Job has child jobs, PAUSING parent, QUEUING children");
            if (!db.write("UPDATE jobs SET state='PAUSED' WHERE jobID=" + SQ(jobID) + ";")) {
                throw "502 Parent update failed";
            }

            // Also un-pause any child jobs such that they can run
            if (!db.write("UPDATE jobs SET state='QUEUED' "
                          "WHERE state='PAUSED' "
                            "AND parentJobID=" + SQ(jobID) + ";")) {
                throw "502 Child update failed";
            }

            // All done processing this command
            return true;
        }

        // If this is RetryJob and we want to update the name, let's do that
        const string& name = request["name"];
        if (!name.empty() && SIEquals(requestVerb, "RetryJob")) {
            if (!db.write("UPDATE jobs SET name=" + SQ(name) + " WHERE jobID=" + SQ(jobID) + ";")) {
                throw "502 Failed to update job name";
            }
        }

        string safeNewNextRun = "";
        // If this is set to repeat, get the nextRun value
        if (!repeat.empty()) {
            safeNewNextRun = _constructNextRunDATETIME(nextRun, lastRun, repeat);
        } else if (SIEquals(requestVerb, "RetryJob")) {
            const string& newNextRun = request["nextRun"];

            if (newNextRun.empty()) {
                SINFO("nextRun isn't set, using delay");
                int64_t delay = request.calc64("delay");
                if (delay < 0) {
                    throw "402 Must specify a non-negative delay when retrying";
                }
                repeat = "FINISHED, +" + SToStr(delay) + " SECONDS";
                safeNewNextRun = _constructNextRunDATETIME(nextRun, lastRun, repeat);
                if (safeNewNextRun.empty()) {
                    throw "402 Malformed repeat";
                }
            } else {
                safeNewNextRun = SQ(newNextRun);
            }
        }

        // The job is set to be rescheduled.
        if (!safeNewNextRun.empty()) {
            // The "nextRun" at this point is still
            // storing the last time this job was *scheduled* to be run;
            // lastRun contains when it was *actually* run.
            SINFO("Rescheduling job#" << jobID << ": " << safeNewNextRun);

            // Update this job
            if (!db.write("UPDATE jobs SET nextRun=" + safeNewNextRun + ", state='QUEUED' WHERE jobID=" + SQ(jobID) + ";")) {
                throw "502 Update failed";
            }
        } else {
            // We are done with this job.  What do we do with it?
            SASSERT(!SIEquals(requestVerb, "RetryJob"));
            if (parentJobID) {
                // This is a child job.  Mark it as finished.
                if (!db.write("UPDATE jobs SET state='FINISHED' WHERE jobID=" + SQ(jobID) + ";")) {
                    throw "502 Failed to mark job as FINISHED";
                }

                // Resume the parent if this is the last pending child
                if (!_hasPendingChildJobs(db, parentJobID)) {
                    SINFO("Job has parentJobID: " + SToStr(parentJobID) +
                          " and no other pending children, resuming parent job");
                    if (!db.write("UPDATE jobs SET state='QUEUED' where jobID=" + SQ(parentJobID) + ";")) {
                        throw "502 Update failed";
                    }
                }
            } else {
                // This is a standalone (not a child) job; delete it.
                if (!db.write("DELETE FROM jobs WHERE jobID=" + SQ(jobID) + ";")) {
                    throw "502 Delete failed";
                }

                // At this point, all child jobs should already be deleted, but
                // let's double check.
                if (!db.read("SELECT 1 FROM jobs WHERE parentJobID=" + SQ(jobID) + " LIMIT 1;").empty()) {
                    SWARN("Child jobs still exist when deleting parent job, ignoring.");
                }
            }
        }

        // Successfully processed
        return true;
    }
    // ----------------------------------------------------------------------
    else if (SIEquals(request.methodLine, "CancelJob")) {
        // - CancelJob (jobID)
        //
        //     Cancel a QUEUED, RUNQUEUED, FAILED job from a sibling.
        //
        //     Parameters:
        //     - jobID  - ID of the job to cancel
        //
        int64_t jobID = request.calc64("jobID");

        // Cancel the job
        if (!db.write("UPDATE jobs SET state='CANCELLED' WHERE jobID=" + SQ(jobID) + ";")) {
            throw "502 Failed to update job data";
        }

        // All done processing this command
        return true;
    }

    // ----------------------------------------------------------------------

    else if (SIEquals(requestVerb, "FailJob")) {
        // - FailJob( jobID, [data] )
        //
        //     Fails a job.
        //
        //     Parameters:
        //     - jobID - ID of the job to fail
        //     - data  - Data to associate with this failed job
        //
        verifyAttributeInt64(request, "jobID", 1);

        // Verify there is a job like this and it's running
        SQResult result;
        if (!db.read("SELECT state, nextRun, lastRun, repeat "
                     "FROM jobs "
                     "WHERE jobID=" + SQ(request.calc64("jobID")) + ";",
                     result)) {
            throw "502 Select failed";
        }
        if (result.empty()) {
            throw "404 No job with this jobID";
        }
        const string& state = result[0][0];

        // Make sure we're failing a job that's actually running
        if (state != "RUNNING") {
            SWARN("Trying to fail job#" << request["jobID"] << ", but isn't RUNNING (" << state << ")");
            throw "405 Can only fail RUNNING jobs";
        }

        // Are we updating the data too?
        list<string> updateList;
        if (request.isSet("data")) {
            // Update the data too
            updateList.push_back("data=" + SQ(request["data"]));
        }

        // Not repeating; just finish
        updateList.push_back("state='FAILED'");

        // Update this job
        if (!db.write("UPDATE jobs SET " + SComposeList(updateList) + "WHERE jobID=" + SQ(request.calc64("jobID")) + ";")) {
            throw "502 Fail failed";
        }

        // Successfully processed
        return true;
    }

    // ----------------------------------------------------------------------

    else if (SIEquals(requestVerb, "DeleteJob")) {
        // - DeleteJob( jobID )
        //
        //     Deletes a given job.
        //
        //     Parameters:
        //     - jobID - ID of the job to delete
        //
        verifyAttributeInt64(request, "jobID", 1);

        // Verify there is a job like this and it's not running
        SQResult result;
        if (!db.read("SELECT state "
                     "FROM jobs "
                     "WHERE jobID=" + SQ(request.calc64("jobID")) + ";",
                     result)) {
            throw "502 Select failed";
        }
        if (result.empty()) {
            throw "404 No job with this jobID";
        }
        if (result[0][0] == "RUNNING") {
            throw "405 Can't delete a RUNNING job";
        }

        // Delete the job
        if (!db.write("DELETE FROM jobs "
                      "WHERE jobID=" +
                      SQ(request.calc64("jobID")) + ";")) {
            throw "502 Delete failed";
        }

        // Successfully processed
        return true;
    }

    // Didn't recognize this command
    return false;
}

// Under this line we don't know the "node", so remove from the log prefix
#undef SLOGPREFIX
#define SLOGPREFIX "{" << getName() << "} "

// ==========================================================================
string BedrockPlugin_Jobs::_constructNextRunDATETIME(const string& lastScheduled, const string& lastRun,
                                                     const string& repeat) {
    // Some "canned" times for convenience
    if (SIEquals(repeat, "HOURLY"))
        return "STRFTIME( '%Y-%m-%d %H:00:00', DATETIME( " + SCURRENT_TIMESTAMP() + ", '+1 HOUR' ) )";
    if (SIEquals(repeat, "DAILY"))
        return "DATETIME( " + SCURRENT_TIMESTAMP() + ", '+1 DAY', 'START OF DAY'  )";
    if (SIEquals(repeat, "WEEKLY"))
        return "DATETIME( " + SCURRENT_TIMESTAMP() + ", '+1 DAY', 'WEEKDAY 0', 'START OF DAY' )";

    // Not canned, split the advanced repeat into its parts
    list<string> parts = SParseList(SToUpper(repeat));
    if (parts.size() < 2) {
        SWARN("Syntax error, failed parsing repeat '" << repeat << "': too short.");
        return "";
    }

    // Make sure the first part indicates the base (eg, what we are modifying)
    list<string> safeParts;
    string base = parts.front();
    parts.pop_front();
    if (base == "SCHEDULED") {
        safeParts.push_back(SQ(lastScheduled));
    } else if (base == "STARTED") {
        safeParts.push_back(SQ(lastRun));
    } else if (base == "FINISHED") {
        safeParts.push_back(SCURRENT_TIMESTAMP());
    } else {
        SWARN("Syntax error, failed parsing repeat '" << repeat << "': missing base (" << base << ")");
        return "";
    }

    for (const string& part : parts) {
        // Validate the sqlite date modifiers
        if (!_isValidSQLiteDateModifier(part)){
            SWARN("Syntax error, failed parsing repeat "+part);
            return "";
        }

        safeParts.push_back(SQ(part));
    }

    // Combine the parts together and return the full DATETIME statement
    return "DATETIME( " + SComposeList(safeParts) + " )";
}

// ==========================================================================

bool BedrockPlugin_Jobs::_hasPendingChildJobs(SQLite& db, int64_t jobID) {
    // Returns true if there are any children of this jobID in a "pending" (eg,
    // running or yet to run) state
    SQResult result;
    if (!db.read("SELECT 1 "
                 "FROM jobs "
                 "WHERE parentJobID = " + SQ(jobID) + " " +
                 " AND state IN ('QUEUED', 'RUNQUEUED', 'RUNNING', 'PAUSED') "
                 "LIMIT 1;",
                 result)) {
        throw "502 Select failed";
    }
    return !result.empty();
}

bool BedrockPlugin_Jobs::_isValidSQLiteDateModifier(const string& modifier) {
    // See: https://www.sqlite.org/lang_datefunc.html
    list<string> parts = SParseList(SToUpper(modifier));
    for (const string& part : parts) {
        // Simple regexp validation
        if (SREMatch("^(\\+|-)\\d{1,3} (YEAR|MONTH|DAY|HOUR|MINUTE|SECOND)S?$", part)) {
            continue;
        }
        if (SREMatch("^START OF (DAY|MONTH|YEAR)$", part)) {
            continue;
        }
        if (SREMatch("^WEEKDAY [0-6]$", part)) {
            continue;
        }

        // Couldn't match this part to any valid syntax
        SINFO("Syntax error, failed parsing date modifier '" << modifier << "' on part '" << part << "'");
        return false;
    }

    // Matched all parts, valid syntax
    return true;
}<|MERGE_RESOLUTION|>--- conflicted
+++ resolved
@@ -628,14 +628,10 @@
         // There should only be at most one result if GetJob
         SASSERT(!SIEquals(requestVerb, "GetJob") || result.size()<=1);
 
-<<<<<<< HEAD
-        // Prepare to update the rows
+        // Prepare to update the rows, while also creating all the child objects
         string updateQuery = "UPDATE jobs SET state='RUNNING', lastRun=" + SCURRENT_TIMESTAMP() + " WHERE jobID IN (";
-=======
-        // Prepare to update the rows, while also creating all the child objects
         list<string> nonRetriableJobs;
         list<STable> retriableJobs;
->>>>>>> ddb6f5c8
         list<string> jobList;
         for (size_t c=0; c<result.size(); ++c) {
             SASSERT(result[c].size() == 5); // jobID, name, data, parentJobID, retryAfter
@@ -803,12 +799,6 @@
         //     Optionally, the job name can be updated, meaning that you can move the job to
         //     a different queue.  I.e, you can change the name from "foo" to "bar"
         //
-<<<<<<< HEAD
-=======
-        //     Re-queues a RUNNING job for "delay" seconds in the future,
-        //     unless the job is configured to "repeat" in which case it will
-        //     just schedule for the next repeat time.
->>>>>>> ddb6f5c8
         //     Use this when a job was only partially completed but
         //     interrupted in a non-fatal way.
         //
@@ -850,15 +840,9 @@
         int64_t parentJobID = SToInt(result[0][4]);
 
         // Make sure we're finishing a job that's actually running
-<<<<<<< HEAD
-        if (state != "RUNNING") {
-            SWARN("Trying to finish/retry job#" << jobID << ", but isn't RUNNING (" << state << ")");
-            throw "405 Can only retry/finish RUNNING jobs";
-=======
         if (state != "RUNNING" && state != "RUNQUEUED") {
             SWARN("Trying to finish job#" << jobID << ", but isn't RUNNING or RUNQUEUED (" << state << ")");
             throw "405 Can only retry/finish RUNNING and RUNQUEUED jobs";
->>>>>>> ddb6f5c8
         }
 
         // If we have a parent, make sure it is PAUSED.  This is to just
