--- conflicted
+++ resolved
@@ -1310,11 +1310,7 @@
     return !result.empty();
 }
 
-<<<<<<< HEAD
-void BedrockPlugin_Jobs::_validatePriority(const int64_t priority) {
-=======
 void BedrockJobsCommand::_validatePriority(const int64_t priority) {
->>>>>>> fc65725a
     // We'd initially intended for any value to be allowable here, but for
     // performance reasons, we currently will only allow specific values to
     // try and keep queries fast. If you pass an invalid value, we'll throw
@@ -1326,15 +1322,8 @@
     }
 }
 
-<<<<<<< HEAD
-
-void BedrockPlugin_Jobs::handleFailedReply(const BedrockCommand& command) {
-    if (SIEquals(command.request.methodLine, "GetJob") || SIEquals(command.request.methodLine, "GetJobs")) {
-
-=======
 void BedrockJobsCommand::handleFailedReply() {
     if (SIEquals(request.methodLine, "GetJob") || SIEquals(request.methodLine, "GetJobs")) {
->>>>>>> fc65725a
         list<string> jobIDs;
         if (SIEquals(request.methodLine, "GetJob")) {
             STable jobJSON = SParseJSONObject(response.content);
