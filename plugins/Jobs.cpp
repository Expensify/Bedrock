#include "Jobs.h"

#undef SLOGPREFIX
#define SLOGPREFIX "{" << getName() << "} "

#define JOBS_DEFAULT_PRIORITY 500

// ==========================================================================
void BedrockPlugin_Jobs::upgradeDatabase(SQLite& db) {
    // Create or verify the jobs table
    bool ignore;
    if (!db.verifyTable("jobs", "CREATE TABLE jobs ( "
                                   "created     TIMESTAMP NOT NULL, "
                                   "jobID       INTEGER NOT NULL PRIMARY KEY AUTOINCREMENT, "
                                   "state       TEXT NOT NULL, "
                                   "name        TEXT NOT NULL, "
                                   "nextRun     TIMESTAMP NOT NULL, "
                                   "lastRun     TIMESTAMP, "
                                   "repeat      TEXT NOT NULL, "
                                   "data        TEXT NOT NULL, "
                                   "priority    INTEGER NOT NULL DEFAULT " + SToStr(JOBS_DEFAULT_PRIORITY) + ", "
                                   "parentJobID INTEGER NOT NULL DEFAULT 0, "
                                   "retryAfter  TEXT NOT NULL DEFAULT \"\" )",
                        ignore))
    {
        SASSERT(db.write("ALTER TABLE jobs ADD COLUMN retryAfter TEXT NOT NULL DEFAULT \"\";"));
    }

    // These indexes are not used by the Bedrock::Jobs plugin, but provided for easy analysis
    // using the Bedrock::DB plugin.
    SASSERT(db.write("CREATE INDEX IF NOT EXISTS jobsState    ON jobs ( state    );"));
    SASSERT(db.write("CREATE INDEX IF NOT EXISTS jobsName     ON jobs ( name     );"));
    SASSERT(db.write("CREATE INDEX IF NOT EXISTS jobsNextRun  ON jobs ( nextRun  );"));
    SASSERT(db.write("CREATE INDEX IF NOT EXISTS jobsLastRun  ON jobs ( lastRun  );"));
    SASSERT(db.write("CREATE INDEX IF NOT EXISTS jobsPriority ON jobs ( priority );"));
    SASSERT(db.write("CREATE INDEX IF NOT EXISTS jobsParentJobIDState ON jobs ( parentJobID, state );"));

    // This index is used to optimize the Bedrock::Jobs::GetJob call.
    SASSERT(db.write(
        "CREATE INDEX IF NOT EXISTS jobsStatePriorityNextRunName ON jobs ( state, priority, nextRun, name );"));
}

// ==========================================================================
bool BedrockPlugin_Jobs::peekCommand(SQLite& db, BedrockCommand& command) {
    // Pull out some helpful variables
    SData& request = command.request;
    SData& response = command.response;
    STable& content = command.jsonContent;
    const string& requestVerb = request.getVerb();

    // ----------------------------------------------------------------------
    if (SIEquals(requestVerb, "GetJob") || SIEquals(requestVerb, "GetJobs")) {
        // - GetJob( name )
        // - GetJobs( name, numResults )
        //
        //     Atomically dequeues one or more jobs, if available.
        //
        //     Parameters:
        //     - name - name pattern of jobs to match
        //     - numResults - maximum number of jobs to dequeue
        //     - connection - (optional) If "wait" will pause up to "timeout" for a match
        //     - timeout - (optional) maximum time (in ms) to wait, default forever
        //
        //     Returns:
        //     - 200 - OK
        //         . GetJob
        //           o jobID - unique ID of the job
        //           o name  - name of the actual job matched
        //           o data  - JSON data associated with this job
        //         . GetJobs
        //           o jobs - Array of JSON objects, each matching the result of GetJob
        //     - 303 - Timeout
        //     - 404 - No jobs found
        //
        verifyAttributeSize(request, "name", 1, MAX_SIZE_SMALL);
        if (SIEquals(requestVerb, "GetJobs") != request.isSet("numResults")) {
            if (SIEquals(requestVerb, "GetJobs")) {
                throw "402 Missing numResults";
            } else {
                throw "402 Cannot use numResults with GetJob; try GetJobs";
            }
        }

        // Get the list
        SQResult result;
        const string& name = request["name"];
        if (!db.read("SELECT 1 "
                     "FROM jobs "
                     "WHERE state='QUEUED' "
                     "  AND " + SCURRENT_TIMESTAMP() + ">=nextRun "
                     "  AND name GLOB " + SQ(name) + " "
                     "LIMIT 1;",
                     result)) {
            throw "502 Query failed";
        }

        // If we didn't get any results, just return an empty list
        if (result.empty() || SToInt(result[0][0]) == 0) {
            // Did the caller set "Connection: wait"?  If so, put a "hold"
            // on this request -- we'll clear the hold when we get a new
            // job.
            if (SIEquals(request["Connection"], "wait")) {
                // Place a hold on this request waiting for new jobs in this
                // state.
                SINFO("No results found and 'Connection: wait'; placing request on hold until we get a new job "
                      "matching name '"
                      << request["name"] << "'");
                request["HeldBy"] = "Jobs:" + name;
                response.clear(); // Clear default response so we don't accidentally think we're done
                return false;     // Not processed
            } else {
                // Don't hold, just respond with no results
                throw "404 No job found";
            }
        }

        // Looks like there might be results -- queue this for processing
        SINFO("Found results, but waiting for processCommand to update");
        return false;
    }

    // ----------------------------------------------------------------------
    else if (SIEquals(requestVerb, "QueryJob")) {
        // - QueryJob( jobID )
        //
        //     Returns all known information about a given job.
        //
        //     Parameters:
        //     - jobID - Identifier of the job to query
        //
        //     Returns:
        //     - 200 - OK
        //         . created - creation time of this job
        //         . jobID - unique ID of the job
        //         . state - One of QUEUED, RUNNING, FINISHED
        //         . name  - name of the actual job matched
        //         . nextRun - timestamp of next scheduled run
        //         . lastRun - timestamp it was last run
        //         . repeat - recurring description
        //         . data - JSON data associated with this job
        //     - 404 - No jobs found
        //
        verifyAttributeInt64(request, "jobID", 1);

        // Verify there is a job like this
        SQResult result;
        if (!db.read("SELECT created, jobID, state, name, nextRun, lastRun, repeat, data "
                     "FROM jobs "
                     "WHERE jobID=" + SQ(request.calc64("jobID")) + ";",
                     result)) {
            throw "502 Select failed";
        }
        if (result.empty()) {
            throw "404 No job with this jobID";
        }
        content["created"] = result[0][0];
        content["jobID"] = result[0][1];
        content["state"] = result[0][2];
        content["name"] = result[0][3];
        content["nextRun"] = result[0][4];
        content["lastRun"] = result[0][5];
        content["repeat"] = result[0][6];
        content["data"] = result[0][7];
        return true; // Successfully processed
    }

    // ----------------------------------------------------------------------
    else if (SIEquals(request.methodLine, "CreateJob") || SIEquals(request.methodLine, "CreateJobs")) {
        list<STable> jsonJobs;
        if (SIEquals(request.methodLine, "CreateJob")) {
            verifyAttributeSize(request, "name", 1, MAX_SIZE_SMALL);
            jsonJobs.push_back(request.nameValueMap);
        } else {
            list<string> multipleJobs;
            multipleJobs = SParseJSONArray(request["jobs"]);
            if (multipleJobs.empty()) {
                throw "401 Invalid JSON";
            }

            for (auto& job : multipleJobs) {
                STable jobObject = SParseJSONObject(job);
                if (jobObject.empty()) {
                    throw "401 Invalid JSON";
                }

                // Verify that name is present for every job
                if (!SContains(job, "name")) {
                    throw "402 Missing name";
                }

                jsonJobs.push_back(jobObject);
            }
        }

        for (auto& job : jsonJobs) {
            // If no priority set, set it
            int64_t priority = SContains(job, "priority") ? SToInt(job["priority"]) : JOBS_DEFAULT_PRIORITY;

            // We'd initially intended for any value to be allowable here, but for
            // performance reasons, we currently will only allow specific values to
            // try and keep queries fast. If you pass an invalid value, we'll throw
            // here so that the caller can know that he did something wrong rather
            // than having his job sit unprocessed in the queue forever. Hopefully
            // we can remove this restriction in the future.
            if (priority != 0 && priority != 500 && priority != 1000) {
                throw "402 Invalid priority value";
            }

            // Throw if data is not a valid JSON object, otherwise UPDATE query will fail.
            if (SContains(job, "data") && SParseJSONObject(job["data"]).empty()) {
                throw "402 Data is not a valid JSON Object";
            }

            // Validate that the parentJobID exists and is in the right state if one was passed.
            int64_t parentJobID = SContains(job, "parentJobID") ? SToInt(job["parentJobID"]) : 0;
            if (parentJobID) {
                SQResult result;
                if (!db.read("SELECT state FROM jobs WHERE jobID=" + SQ(parentJobID) + ";", result)) {
                    throw "502 Select failed";
                }
                if (result.empty()) {
                    throw "404 parentJobID does not exist";
                }
                if (!SIEquals(result[0][0], "RUNNING") && !SIEquals(result[0][0], "PAUSED")) {
                    SWARN("Trying to create child job with parent jobID#" << parentJobID << ", but parent isn't RUNNING or PAUSED (" << result[0][0] << ")");
                    throw "405 Can only create child job when parent is RUNNING or PAUSED";
                }
            }

            // Verify unique
            SQResult result;
            SINFO("Unique flag was passed, checking existing job with name " << job["name"]);
            if (!db.read("SELECT jobID, data "
                         "FROM jobs "
                         "WHERE name=" + SQ(job["name"]) + ";",
                         result)) {
                throw "502 Select failed";
            }

            // If there's no job or the existing job doesn't match the data we've been passed, escalate to master.
            if (!result.empty() && result[0][1] == job["data"]){
                // If we are calling CreateJob, return early, there are no more jobs to create.
                if (SIEquals(request.methodLine, "CreateJob")) {
                    SINFO("Job already existed and unique flag was passed, reusing existing job " << result[0][0]);
                    content["jobID"] = result[0][0];
                    return true;
                }
            }
        }
        return false;
    }

    // ----------------------------------------------------------------------
    else if (SIEquals(request.methodLine, "CancelJob")) {
        // - CancelJob(jobID)
        //
        //     Cancel a QUEUED, RUNQUEUED, FAILED job from a sibling.
        //
        //     Parameters:
        //     - jobID  - ID of the job to cancel
        //
        //     Returns:
        //     - 200 - OK
        //     - 402 - Cannot cancel jobs that are running
        //
        verifyAttributeInt64(request, "jobID", 1);
        int64_t jobID = request.calc64("jobID");

        SQResult result;
        if (!db.read("SELECT j.state, GROUP_CONCAT(jj.jobID) "
                     "FROM jobs j "
                     "LEFT JOIN jobs jj ON jj.parentJobID = j.jobID "
                     "WHERE j.jobID=" + SQ(jobID) + ";",
                     result)) {
            throw "502 Select failed";
        }

        // Verify the job exists
        if (result.empty()) {
            throw "404 No job with this jobID";
        }

        // If the job has any children, we are using the command in the wrong way
        if (!result[0][1].empty()) {
            throw "404 Invalid jobID - Cannot cancel a job with children";
        }

        // Don't process the command if the job has finished or it's already running.
        if (result[0][0] == "FINISHED" || result[0][0] == "RUNNING") {
            SINFO("CancelJob called on a " << result[0][0] << " state, skipping");
            return true; // Done
        }

        // Verify that we are not trying to cancel a PAUSED job.
        if (result[0][0] == "PAUSED") {
            SALERT("Trying to cancel a job " << request["jobID"] << " that is PAUSED");
            return true; // Done
        }

        return false; // Need to process command
    }

    // Didn't recognize this command
    return false;
}

// ==========================================================================
bool BedrockPlugin_Jobs::processCommand(SQLite& db, BedrockCommand& command) {
    // Pull out some helpful variables
    SData& request = command.request;
    SData& response = command.response;
    STable& content = command.jsonContent;
    const string& requestVerb = request.getVerb();

    // ----------------------------------------------------------------------
    if (SIEquals(request.methodLine, "CreateJob") || SIEquals(request.methodLine, "CreateJobs")) {
        // - CreateJob( name, [data], [firstRun], [repeat], [priority], [unique], [parentJobID] )
        //
        //     Creates a "job" for future processing by a worker.
        //
        //     Parameters:
        //     - name  - An arbitrary string identifier (case insensitive)
        //     - data  - A JSON object describing work to be done (optional)
        //     - firstRun - A "YYYY-MM-DD HH:MM:SS" datetime of when this job should next execute (optional)
        //     - repeat - A description of how to repeat (optional)
        //     - priority - High priorities go first (optional, default 500)
        //     - unique - if true, it will check that no other job with this name already exists, if it does it will
        //                return that jobID
        //     - parentJobID - The ID of the parent job (optional)
        //
        //     Returns:
        //     - jobID - Unique identifier of this job
        //
        // - CreateJobs (jobs)
        //
        //     Creates a list of jobs.
        //
        //     Parameters:
        //     - jobs (json array):
        //          - name  - An arbitrary string identifier (case insensitive)
        //          - data  - A JSON object describing work to be done (optional)
        //          - firstRun - A "YYYY-MM-DD HH:MM:SS" datetime of when this job should next execute (optional)
        //          - repeat - A description of how to repeat (optional)
        //          - priority - High priorities go first (optional, default 500)
        //          - unique - if true, it will check that no other job with this name already exists, if it does it will
        //                     return that jobID
        //          - parentJobID - The ID of the parent job (optional)
        //
        //     Returns:
        //     - jobIDs - array with the unique identifier of the jobs
        //

        list<STable> jsonJobs;
        if (SIEquals(request.methodLine, "CreateJob")) {
            jsonJobs.push_back(request.nameValueMap);
        } else {
            list<string> multipleJobs;
            multipleJobs = SParseJSONArray(request["jobs"]);
            if (multipleJobs.empty()) {
                throw "401 Invalid JSON";
            }

            for (auto& job : multipleJobs) {
                STable jobObject = SParseJSONObject(job);
                if (jobObject.empty()) {
                    throw "401 Invalid JSON";
                }

                jsonJobs.push_back(jobObject);
            }
        }

        list<string> jobIDs;
        for (auto& job : jsonJobs) {
            // If unique flag was passed and the job exist in the DB, then we can finish the command without escalating to
            // master.
            uint64_t updateJobID = 0;
            if (SContains(job, "unique") && job["unique"] == "true") {
                SQResult result;
                SINFO("Unique flag was passed, checking existing job with name " << job["name"]);
                if (!db.read("SELECT jobID, data "
                             "FROM jobs "
                             "WHERE name=" + SQ(job["name"]) + ";",
                             result)) {
                    throw "502 Select failed";
                }

                // If we got a result, and it's data is the same as passed, we won't change anything.
                if (!result.empty() && result[0][1] == job["data"]) {
                    SINFO("Job already existed with matching data, and unique flag was passed, reusing existing job "
                          << result[0][0]);

                    // If we are calling CreateJob, return early, there are no more jobs to create.
                    if (SIEquals(request.methodLine, "CreateJob")) {
                        content["jobID"] = result[0][0];
                        return true;
                    }

                    // Append new jobID to list of created jobs.
                    jobIDs.push_back(result[0][0]);
                    continue;
                }

                // If we found a job, but the data was different, we'll need to update it.
                if (!result.empty()) {
                    updateJobID = SToInt64(result[0][0]);
                }
            }

            // If no "firstRun" was provided, use right now
            const string& safeFirstRun = !SContains(job, "firstRun") || job["firstRun"].empty() ? SCURRENT_TIMESTAMP() : SQ(job["firstRun"]);

            // If no data was provided, use an empty object
            const string& safeData = !SContains(job, "data") || job["data"].empty() ? SQ("{}") : SQ(job["data"]);

            // If a repeat is provided, validate it
            if (SContains(job, "repeat")) {
                if (job["repeat"].empty()) {
                    SWARN("Repeat is set in CreateJob, but is set to the empty string. Job Name: "
                          << job["name"] << ", removing attribute.");
                    job.erase("repeat");
                } else if (!_validateRepeat(job["repeat"])) {
                    throw "402 Malformed repeat";
                }
            }
<<<<<<< HEAD
            
            // Prevent jobs from creating grandchildren when children are still PAUSED.
            // If we don't do this, we can create jobs that will be QUEUED and therefore can end up being run
            // at the same time as their parents.
            auto children = db.read("SELECT * FROM jobs WHERE parentJobID=" + SQ(parentJobID) + ";");
            if (SIEquals(parentState, "PAUSED") && children.empty()) {
                SWARN("Trying to create grandchild job with parent jobID#" << parentJobID << ", but job is still not QUEUED because its parent is running itself");
                throw "405 Cannot create grandchildren while grandfather is RUNNING and parent is PAUSED";
            }
        }
=======
>>>>>>> 9ac8db36

            // If no priority set, set it
            int64_t priority = SContains(job, "priority") ? SToInt(job["priority"]) : JOBS_DEFAULT_PRIORITY;

            // We'd initially intended for any value to be allowable here, but for
            // performance reasons, we currently will only allow specific values to
            // try and keep queries fast. If you pass an invalid value, we'll throw
            // here so that the caller can know that he did something wrong rather
            // than having his job sit unprocessed in the queue forever. Hopefully
            // we can remove this restriction in the future.
            if (priority != 0 && priority != 500 && priority != 1000) {
                throw "402 Invalid priority value";
            }

            // Validate that the parentJobID exists and is in the right state if one was passed.
            int64_t parentJobID = SContains(job, "parentJobID") ? SToInt(job["parentJobID"]) : 0;
            if (parentJobID) {
                SQResult result;
                if (!db.read("SELECT state FROM jobs WHERE jobID=" + SQ(parentJobID) + ";", result)) {
                    throw "502 Select failed";
                }
                if (result.empty()) {
                    throw "404 parentJobID does not exist";
                }
                if (!SIEquals(result[0][0], "RUNNING") && !SIEquals(result[0][0], "PAUSED")) {
                    SWARN("Trying to create child job with parent jobID#" << parentJobID << ", but parent isn't RUNNING or PAUSED (" << result[0][0] << ")");
                    throw "405 Can only create child job when parent is RUNNING or PAUSED";
                }
            }

            // Are we creating a new job, or updating an existing job?
            if (updateJobID) {
                // Update the existing job.
                if(!db.write("UPDATE JOBS SET "
                               "repeat   = " + SQ(SToUpper(job["repeat"])) + ", " +
                               "data     = JSON_PATCH(data, " + safeData + "), " +
                               "priority = " + SQ(priority) + " " +
                             "WHERE jobID = " + SQ(updateJobID) + ";"))
                {
                    throw "502 update query failed";
                }

                // If we are calling CreateJob, return early, there are no more jobs to create.
                if (SIEquals(request.methodLine, "CreateJob")) {
                    content["jobID"] = SToStr(updateJobID);
                    return true;
                }

                // Append new jobID to list of created jobs.
                jobIDs.push_back(SToStr(updateJobID));
            } else {
                // Normal jobs start out in the QUEUED state, meaning they are ready to run immediately.
                // Child jobs normally start out in the PAUSED state, and are switched to QUEUED when the parent
                // finishes itself (and itself becomes PAUSED).  However, if the parent is already PAUSED when
                // the child is created (indicating a child is creating a sibling) then the new child starts
                // in the QUEUED state.
                auto initialState = "QUEUED";
                if (parentJobID) {
                    auto parentState = db.read("SELECT state FROM jobs WHERE jobID=" + SQ(parentJobID) + ";");
                    if (SIEquals(parentState, "RUNNING")) {
                        initialState = "PAUSED";
                    }
                }

                // Create this new job
                if (!db.write("INSERT INTO jobs ( created, state, name, nextRun, repeat, data, priority, parentJobID ) "
                         "VALUES( " +
                            SCURRENT_TIMESTAMP() + ", " +
                            SQ(initialState) + ", " +
                            SQ(job["name"]) + ", " +
                            safeFirstRun + ", " +
                            SQ(SToUpper(job["repeat"])) + ", " +
                            safeData + ", " +
                            SQ(priority) + ", " +
                            SQ(parentJobID) + " " +
                         " );"))
                {
                    throw "502 insert query failed";
                }

                // Return the new jobID
                const int64_t lastInsertRowID = db.getLastInsertRowID();
                const int64_t maxJobID = SToInt64(db.read("SELECT MAX(jobID) FROM jobs;"));
                if (lastInsertRowID != maxJobID) {
                    SALERT("We might be returning the wrong jobID maxJobID=" << maxJobID
                                                                             << " lastInsertRowID=" << lastInsertRowID);
                }

                if (SIEquals(request.methodLine, "CreateJob")) {
                    content["jobID"] = SToStr(lastInsertRowID);
                    return true;
                }

                // Append new jobID to list of created jobs.
                jobIDs.push_back(SToStr(lastInsertRowID));            
            }
        }

        content["jobIDs"] = SComposeJSONArray(jobIDs);

        // Release workers waiting on this state
        // TODO: No "HeldBy" anymore. If a plugin wants to hold a command, it should own it until it's done.
        // node->clearCommandHolds("Jobs:" + request["name"]);

        return true; // Successfully processed
    }

    // ----------------------------------------------------------------------
    else if (SIEquals(requestVerb, "GetJob") || SIEquals(requestVerb, "GetJobs")) {
        // If we're here it's because peekCommand found some data; re-execute
        // the query for real now.  However, this time we will order by
        // priority.  We do this as three separate queries so we only have one
        // unbounded column in each query.  Additionally, we wrap each inner
        // query in a "SELECT *" such that we can have an "ORDER BY" and
        // "LIMIT" *before* we UNION ALL them together.  Looks gnarly, but it
        // works!
        SQResult result;
        const string& name = request["name"];
        string safeNumResults = SQ(max(request.calc("numResults"),1)); 
        string selectQuery =
            "SELECT jobID, name, data, parentJobID FROM ( "
                "SELECT * FROM ("
                    "SELECT jobID, name, data, priority, parentJobID "
                    "FROM jobs "
                    "WHERE state='QUEUED' "
                    "  AND priority=1000"
                    "  AND " + SCURRENT_TIMESTAMP() + ">=nextRun "
                    "  AND name GLOB " + SQ(name) + " "
                    "ORDER BY nextRun ASC LIMIT " + safeNumResults +
                ") "
            "UNION ALL "
                "SELECT * FROM ("
                    "SELECT jobID, name, data, priority, parentJobID "
                    "FROM jobs "
                    "WHERE state='QUEUED' "
                    "  AND priority=500"
                    "  AND " + SCURRENT_TIMESTAMP() + ">=nextRun "
                    "  AND name GLOB " + SQ(name) + " "
                    "ORDER BY nextRun ASC LIMIT " + safeNumResults +
                ") "
            "UNION ALL "
                "SELECT * FROM ("
                    "SELECT jobID, name, data, priority, parentJobID "
                    "FROM jobs "
                    "WHERE state='QUEUED' "
                    "  AND priority=0"
                    "  AND " + SCURRENT_TIMESTAMP() + ">=nextRun "
                    "  AND name GLOB " + SQ(name) + " "
                    "ORDER BY nextRun ASC LIMIT " + safeNumResults +
                ") "
            ") "
            "ORDER BY priority DESC "
            "LIMIT " + safeNumResults + ";";
        if (!db.read(selectQuery, result)) {
            throw "502 Query failed";
        }

        // Are there any results?
        if (result.empty()) {
            // Ah, there were before, but aren't now -- nothing found
            // **FIXME: If "Connection: wait" should re-apply the hold.  However, this is super edge
            //          as we could only get here if the job somehow got consumed between the peek
            //          and process -- which could happen during heavy load.  But it'd just return
            //          no results (which is correct) faster than it would otherwise time out.  Either
            //          way the worker will likely just loop, so it doesn't really matter.
            throw "404 No job found";
        }

        // There should only be at most one result if GetJob
        SASSERT(!SIEquals(requestVerb, "GetJob") || result.size()<=1);

        // Prepare to update the rows, while also creating all the expense objects
        string updateQuery = "UPDATE jobs SET state='RUNNING', lastRun=" + SCURRENT_TIMESTAMP() + " WHERE jobID IN (";
        list<string> jobList;
        for (size_t c=0; c<result.size(); ++c) {
            // Add to the set, with a comma separator if necessary
            SASSERT(result[c].size() == 4);
            updateQuery += (c ? ", " : "") + result[c][0];

            // See if this job has any FINISHED child jobs, indicating it is being resumed
            SQResult finishedChildJobs;
            if (!db.read("SELECT jobID, data FROM jobs WHERE parentJobID=" + result[c][0] + " AND state='FINISHED';", finishedChildJobs)) {
                throw "502 Failed to select finished child jobs";
            }

            // Add this object to our output
            STable job;
            job["jobID"] = result[c][0];
            job["name"] = result[c][1];
            job["data"] = result[c][2];
            int64_t parentJobID = SToInt64(result[c][3]);
            if (parentJobID) {
                // Has a parent job, add the parent data
                job["parentJobID"] = SToStr(parentJobID);;
                job["parentData"] = db.read("SELECT data FROM jobs WHERE jobID=" + SQ(parentJobID) + ";");
            }
            if (!finishedChildJobs.empty()) {
                // Add an associative array of all children
                list<string> finishedChildJobArray;
                for (auto row : finishedChildJobs.rows) {
                    STable finishedChildJob;
                    finishedChildJob["jobID"] = row[0];
                    finishedChildJob["data"] = row[1];
                    finishedChildJobArray.push_back(SComposeJSONObject(finishedChildJob));
                }
                job["finishedChildJobs"] = SComposeJSONArray(finishedChildJobArray);
            }
            jobList.push_back(SComposeJSONObject(job));
        }
        updateQuery += ");";
        if (!db.write(updateQuery)) {
            throw "502 Update failed";
        }

        // Format the results as is appropriate for what was requested
        if (SIEquals(requestVerb, "GetJob")) {
            // Single response
            SASSERT(jobList.size() == 1);
            response.content = jobList.front();
        } else {
            // Multiple responses
            SASSERT(SIEquals(requestVerb, "GetJobs"));
            content["jobs"] = SComposeJSONArray(jobList);
        }
        return true; // Successfully processed
    }

    // ----------------------------------------------------------------------
    else if (SIEquals(requestVerb, "UpdateJob")) {
        // - UpdateJob( jobID, data, [repeat] )
        //
        //     Atomically updates the data associated with a job.
        //
        //     Parameters:
        //     - jobID - ID of the job to delete
        //     - data  - A JSON object describing work to be done
        //     - repeat - A description of how to repeat (optional)
        //
        verifyAttributeInt64(request, "jobID", 1);
        verifyAttributeSize(request, "data", 1, MAX_SIZE_BLOB);

        // If a repeat is provided, validate it
        if (request.isSet("repeat")) {
            if (request["repeat"].empty()) {
                SWARN("Repeat is set in UpdateJob, but is set to the empty string. jobID: "
                      << request["jobID"] << ", removing attribute.");
                request.erase("repeat");
            } else if (!_validateRepeat(request["repeat"])) {
                throw "402 Malformed repeat";
            }
        }

        // Verify there is a job like this
        SQResult result;
        if (!db.read("SELECT jobID, nextRun, lastRun "
                     "FROM jobs "
                     "WHERE jobID=" + SQ(request.calc64("jobID")) + ";",
                     result)) {
            throw "502 Select failed";
        }
        if (result.empty() || !SToInt(result[0][0])) {
            throw "404 No job with this jobID";
        }

        const string& nextRun = result[0][1];
        const string& lastRun = result[0][2];

        // Are we rescheduling?
        const string& newNextRun = request.isSet("repeat") ? _constructNextRunDATETIME(nextRun, lastRun, request["repeat"]) : "";

        // Update the data
        if (!db.write("UPDATE jobs "
                      "SET data=" +
                      SQ(request["data"]) + " " +
                      (request.isSet("repeat") ? ", repeat=" + SQ(SToUpper(request["repeat"])) : "") +
                      (!newNextRun.empty() ? ", nextRun=" + newNextRun : "") +
                          "WHERE jobID=" +
                      SQ(request.calc64("jobID")) + ";")) {
            throw "502 Update failed";
        }
        return true; // Successfully processed
    }

    // ----------------------------------------------------------------------
    else if (SIEquals(requestVerb, "RetryJob") || SIEquals(requestVerb, "FinishJob")) {
        // - RetryJob( jobID, delay, [data] )
        //
        //     Re-queues a RUNNING job for "delay" seconds in the future,
        //     unless the job is configured to "repeat" in which it will
        //     just schedule for the next repeat time.
        //     Use this when a job was only partially completed but
        //     interrupted in a non-fatal way.
        //
        //     Parameters:
        //     - jobID  - ID of the job to retry
        //     - delay  - Number of seconds to wait before retrying
        //     - data   - Data to associate with this finsihed job
        //
        // - FinishJob( jobID, [data] )
        //
        //     Finishes a job.  If it's set to recur, reschedules it. If
        //     not recurring, deletes it.
        //
        //     Parameters:
        //     - jobID  - ID of the job to finish
        //     - data   - Data to associate with this finsihed job
        //
        verifyAttributeInt64(request, "jobID", 1);
        int64_t jobID = request.calc64("jobID");

        // Verify there is a job like this and it's running
        SQResult result;
        if (!db.read("SELECT state, nextRun, lastRun, repeat, parentJobID "
                     "FROM jobs "
                     "WHERE jobID=" + SQ(jobID) + ";",
                     result)) {
            throw "502 Select failed";
        }
        if (result.empty()) {
            throw "404 No job with this jobID";
        }
        const string& state = result[0][0];
        const string& nextRun = result[0][1];
        const string& lastRun = result[0][2];
        string repeat = result[0][3];
        int64_t parentJobID = SToInt(result[0][4]);

        // Make sure we're finishing a job that's actually running
        if (state != "RUNNING") {
            SWARN("Trying to finish job#" << jobID << ", but isn't RUNNING (" << state << ")");
            throw "405 Can only retry/finish RUNNING jobs";
        }

        // If we have a parent, make sure it is PAUSED.  This is to just
        // double-check that child jobs aren't somehow running in parallel to
        // the parent.
        if (parentJobID) {
            auto parentState = db.read("SELECT state FROM jobs WHERE jobID=" + SQ(parentJobID) + ";");
            if (!SIEquals(parentState, "PAUSED")) {
                SWARN("Trying to finish job#" << jobID << ", but parent isn't PAUSED (" << parentState << ")");
                throw "405 Can only retry/finish child job when parent is PAUSED";
            }
        }

        // Delete any FINISHED/CANCELLED child jobs, but leave any PAUSED children alone (as those will signal that
        // we just want to re-PAUSE this job so those new children can run)
        if (!db.write("DELETE FROM jobs WHERE parentJobID=" + SQ(jobID) + " AND state IN ('FINISHED', 'CANCELLED');")) {
            throw "502 Failed deleting finished/cancelled child jobs";
        }

        // If we've been asked to update the data, let's do that
        auto data = request["data"];
        if (!data.empty()) {
            if (!db.write("UPDATE jobs SET data=" + SQ(data) + " WHERE jobID=" + SQ(jobID) + ";")) {
                throw "502 Failed to update job data";
            }
        }

        // If we are finishing a job that has child jobs, set its state to paused.
        if (SIEquals(requestVerb, "FinishJob") && _hasPendingChildJobs(db, jobID)) {
            // Update the parent job to PAUSED
            SINFO("Job has child jobs, PAUSING parent, QUEUING children");
            if (!db.write("UPDATE jobs SET state='PAUSED' WHERE jobID=" + SQ(jobID) + ";")) {
                throw "502 Parent update failed";
            }

            // Also un-pause any child jobs such that they can run
            if (!db.write("UPDATE jobs SET state='QUEUED' "
                          "WHERE state='PAUSED' "
                            "AND parentJobID=" + SQ(jobID) + ";")) {
                throw "502 Child update failed";
            }

            // All done processing this command
            return true;
        }

        // If we're doing RetryJob and there isn't a repeat, construct one with the delay
        if (repeat.empty() && SIEquals(requestVerb, "RetryJob")) {
            // Make sure there is a delay
            int64_t delay = request.calc64("delay");
            if (delay < 0) {
                throw "402 Must specify a non-negative delay when retrying";
            }
            repeat = "FINISHED, +" + SToStr(delay) + " SECONDS";
        }

        // Are we rescheduling?
        if (!repeat.empty()) {
            // Configured to repeat.  The "nextRun" at this point is still
            // storing the last time this job was *scheduled* to be run;
            // lastRun contains when it was *actually* run.
            const string& lastScheduled = nextRun;
            const string& newNextRun = _constructNextRunDATETIME(lastScheduled, lastRun, repeat);
            if (newNextRun.empty()) {
                throw "402 Malformed repeat";
            }
            SINFO("Rescheduling job#" << jobID << ": " << newNextRun);

            // Update this job
            if (!db.write("UPDATE jobs SET nextRun=" + newNextRun + ", state='QUEUED' WHERE jobID=" + SQ(jobID) + ";")) {
                throw "502 Update failed";
            }
        } else {
            // We are done with this job.  What do we do with it?
            SASSERT(!SIEquals(requestVerb, "RetryJob"));
            if (parentJobID) {
                // This is a child job.  Mark it as finished.
                if (!db.write("UPDATE jobs SET state='FINISHED' WHERE jobID=" + SQ(jobID) + ";")) {
                    throw "502 Failed to mark job as FINISHED";
                }

                // Resume the parent if this is the last pending child
                if (!_hasPendingChildJobs(db, parentJobID)) {
                    SINFO("Job has parentJobID: " + SToStr(parentJobID) +
                          " and no other pending children, resuming parent job");
                    if (!db.write("UPDATE jobs SET state = 'QUEUED' where jobID=" + SQ(parentJobID) + ";")) {
                        throw "502 Update failed";
                    }
                }
            } else {
                // This is a standalone (not a child) job; delete it.
                if (!db.write("DELETE FROM jobs WHERE jobID=" + SQ(jobID) + ";")) {
                    throw "502 Delete failed";
                }

                // At this point, all child jobs should already be deleted, but
                // let's double check.
                if (!db.read("SELECT 1 FROM jobs WHERE parentJobID=" + SQ(jobID) + " LIMIT 1;").empty()) {
                    SWARN("Child jobs still exist when deleting parent job, ignoring.");
                }
            }
        }

        // Successfully processed
        return true;
    }
    // ----------------------------------------------------------------------
    else if (SIEquals(request.methodLine, "CancelJob")) {
        // - CancelJob (jobID)
        //
        //     Cancel a QUEUED, RUNQUEUED, FAILED job from a sibling.
        //
        //     Parameters:
        //     - jobID  - ID of the job to cancel
        //
        int64_t jobID = request.calc64("jobID");

        // Cancel the job
        if (!db.write("UPDATE jobs SET state='CANCELLED' WHERE jobID=" + SQ(jobID) + ";")) {
            throw "502 Failed to update job data";
        }

        // All done processing this command
        return true;
    }

    // ----------------------------------------------------------------------

    else if (SIEquals(requestVerb, "FailJob")) {
        // - FailJob( jobID, [data] )
        //
        //     Fails a job.
        //
        //     Parameters:
        //     - jobID - ID of the job to fail
        //     - data  - Data to associate with this failed job
        //
        verifyAttributeInt64(request, "jobID", 1);

        // Verify there is a job like this and it's running
        SQResult result;
        if (!db.read("SELECT state, nextRun, lastRun, repeat "
                     "FROM jobs "
                     "WHERE jobID=" + SQ(request.calc64("jobID")) + ";",
                     result)) {
            throw "502 Select failed";
        }
        if (result.empty()) {
            throw "404 No job with this jobID";
        }
        const string& state = result[0][0];

        // Make sure we're failing a job that's actually running
        if (state != "RUNNING") {
            SWARN("Trying to fail job#" << request["jobID"] << ", but isn't RUNNING (" << state << ")");
            throw "405 Can only fail RUNNING jobs";
        }

        // Are we updating the data too?
        list<string> updateList;
        if (request.isSet("data")) {
            // Update the data too
            updateList.push_back("data=" + SQ(request["data"]));
        }

        // Not repeating; just finish
        updateList.push_back("state='FAILED'");

        // Update this job
        if (!db.write("UPDATE jobs SET " + SComposeList(updateList) + "WHERE jobID=" + SQ(request.calc64("jobID")) + ";")) {
            throw "502 Fail failed";
        }

        // Successfully processed
        return true;
    }

    // ----------------------------------------------------------------------

    else if (SIEquals(requestVerb, "DeleteJob")) {
        // - DeleteJob( jobID )
        //
        //     Deletes a given job.
        //
        //     Parameters:
        //     - jobID - ID of the job to delete
        //
        verifyAttributeInt64(request, "jobID", 1);

        // Verify there is a job like this and it's not running
        SQResult result;
        if (!db.read("SELECT state "
                     "FROM jobs "
                     "WHERE jobID=" + SQ(request.calc64("jobID")) + ";",
                     result)) {
            throw "502 Select failed";
        }
        if (result.empty()) {
            throw "404 No job with this jobID";
        }
        if (result[0][0] == "RUNNING") {
            throw "405 Can't delete a RUNNING job";
        }

        // Delete the job
        if (!db.write("DELETE FROM jobs "
                      "WHERE jobID=" +
                      SQ(request.calc64("jobID")) + ";")) {
            throw "502 Delete failed";
        }

        // Successfully processed
        return true;
    }

    // Didn't recognize this command
    return false;
}

// Under this line we don't know the "node", so remove from the log prefix
#undef SLOGPREFIX
#define SLOGPREFIX "{" << getName() << "} "

// ==========================================================================
string BedrockPlugin_Jobs::_constructNextRunDATETIME(const string& lastScheduled, const string& lastRun,
                                                     const string& repeat) {
    // Some "canned" times for convenience
    if (SIEquals(repeat, "HOURLY"))
        return "STRFTIME( '%Y-%m-%d %H:00:00', DATETIME( " + SCURRENT_TIMESTAMP() + ", '+1 HOUR' ) )";
    if (SIEquals(repeat, "DAILY"))
        return "DATETIME( " + SCURRENT_TIMESTAMP() + ", '+1 DAY', 'START OF DAY'  )";
    if (SIEquals(repeat, "WEEKLY"))
        return "DATETIME( " + SCURRENT_TIMESTAMP() + ", '+1 DAY', 'WEEKDAY 0', 'START OF DAY' )";

    // Not canned, split the advanced repeat into its parts
    list<string> parts = SParseList(SToUpper(repeat));
    if (parts.size() < 2) {
        SWARN("Syntax error, failed parsing repeat '" << repeat << "': too short.");
        return "";
    }

    // Make sure the first part indicates the base (eg, what we are modifying)
    list<string> safeParts;
    string base = parts.front();
    parts.pop_front();
    if (base == "SCHEDULED") {
        safeParts.push_back(SQ(lastScheduled));
    } else if (base == "STARTED") {
        safeParts.push_back(SQ(lastRun));
    } else if (base == "FINISHED") {
        safeParts.push_back(SCURRENT_TIMESTAMP());
    } else {
        SWARN("Syntax error, failed parsing repeat '" << repeat << "': missing base (" << base << ")");
        return "";
    }

    // Validate the sqlite date modifiers
    // See: https://www.sqlite.org/lang_datefunc.html
    for (const string& part : parts) {
        // Simple regexp validation
        if (SREMatch("^(\\+|-)\\d{1,3} (YEAR|MONTH|DAY|HOUR|MINUTE|SECOND)S?$", part)) {
            safeParts.push_back(SQ(part));
        } else if (SREMatch("^START OF (DAY|MONTH|YEAR)$", part)) {
            safeParts.push_back(SQ(part));
        } else if (SREMatch("^WEEKDAY [0-6]$", part)) {
            safeParts.push_back(SQ(part));
        } else {
            // Malformed part
            SWARN("Syntax error, failed parsing repeat '" << repeat << "' on part '" << part << "'");
            return "";
        }
    }

    // Combine the parts together and return the full DATETIME statement
    return "DATETIME( " + SComposeList(safeParts) + " )";
}

// ==========================================================================

bool BedrockPlugin_Jobs::_hasPendingChildJobs(SQLite& db, int64_t jobID) {
    // Returns true if there are any children of this jobID in a "pending" (eg,
    // running or yet to run) state
    SQResult result;
    if (!db.read("SELECT 1 "
                 "FROM jobs "
                 "WHERE parentJobID = " + SQ(jobID) + " " +
                 "  AND state IN ('QUEUED', 'RUNNING', 'PAUSED') "
                 "LIMIT 1;",
                 result)) {
        throw "502 Select failed";
    }
    return !result.empty();
}
<|MERGE_RESOLUTION|>--- conflicted
+++ resolved
@@ -423,19 +423,6 @@
                     throw "402 Malformed repeat";
                 }
             }
-<<<<<<< HEAD
-            
-            // Prevent jobs from creating grandchildren when children are still PAUSED.
-            // If we don't do this, we can create jobs that will be QUEUED and therefore can end up being run
-            // at the same time as their parents.
-            auto children = db.read("SELECT * FROM jobs WHERE parentJobID=" + SQ(parentJobID) + ";");
-            if (SIEquals(parentState, "PAUSED") && children.empty()) {
-                SWARN("Trying to create grandchild job with parent jobID#" << parentJobID << ", but job is still not QUEUED because its parent is running itself");
-                throw "405 Cannot create grandchildren while grandfather is RUNNING and parent is PAUSED";
-            }
-        }
-=======
->>>>>>> 9ac8db36
 
             // If no priority set, set it
             int64_t priority = SContains(job, "priority") ? SToInt(job["priority"]) : JOBS_DEFAULT_PRIORITY;
@@ -463,6 +450,15 @@
                 if (!SIEquals(result[0][0], "RUNNING") && !SIEquals(result[0][0], "PAUSED")) {
                     SWARN("Trying to create child job with parent jobID#" << parentJobID << ", but parent isn't RUNNING or PAUSED (" << result[0][0] << ")");
                     throw "405 Can only create child job when parent is RUNNING or PAUSED";
+                }
+              
+                // Prevent jobs from creating grandchildren when children are still PAUSED.
+                // If we don't do this, we can create jobs that will be QUEUED and therefore can end up being run
+                // at the same time as their parents.
+                auto children = db.read("SELECT * FROM jobs WHERE parentJobID=" + SQ(parentJobID) + ";");
+                if (SIEquals(parentState, "PAUSED") && children.empty()) {
+                    SWARN("Trying to create grandchild job with parent jobID#" << parentJobID << ", but job is still not QUEUED because its parent is running itself");
+                    throw "405 Cannot create grandchildren while grandfather is RUNNING and parent is PAUSED";
                 }
             }
 
