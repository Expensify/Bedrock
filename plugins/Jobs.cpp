#include "Jobs.h"

#undef SLOGPREFIX
#define SLOGPREFIX "{" << getName() << "} "

#define JOBS_DEFAULT_PRIORITY 500

// ==========================================================================
void BedrockPlugin_Jobs::upgradeDatabase(SQLite& db) {
    // Create or verify the jobs table
    bool ignore;
    if (!db.verifyTable("jobs", "CREATE TABLE jobs ( "
                                   "created     TIMESTAMP NOT NULL, "
                                   "jobID       INTEGER NOT NULL PRIMARY KEY AUTOINCREMENT, "
                                   "state       TEXT NOT NULL, "
                                   "name        TEXT NOT NULL, "
                                   "nextRun     TIMESTAMP NOT NULL, "
                                   "lastRun     TIMESTAMP, "
                                   "repeat      TEXT NOT NULL, "
                                   "data        TEXT NOT NULL, "
                                   "priority    INTEGER NOT NULL DEFAULT " + SToStr(JOBS_DEFAULT_PRIORITY) + ", "
                                   "parentJobID INTEGER NOT NULL DEFAULT 0, "
                                   "retryAfter  TEXT NOT NULL DEFAULT \"\" )",
                        ignore))
    {
        SASSERT(db.write("ALTER TABLE jobs ADD COLUMN retryAfter TEXT NOT NULL DEFAULT \"\";"));
    }

    // These indexes are not used by the Bedrock::Jobs plugin, but provided for easy analysis
    // using the Bedrock::DB plugin.
    SASSERT(db.write("CREATE INDEX IF NOT EXISTS jobsState    ON jobs ( state    );"));
    SASSERT(db.write("CREATE INDEX IF NOT EXISTS jobsName     ON jobs ( name     );"));
    SASSERT(db.write("CREATE INDEX IF NOT EXISTS jobsNextRun  ON jobs ( nextRun  );"));
    SASSERT(db.write("CREATE INDEX IF NOT EXISTS jobsLastRun  ON jobs ( lastRun  );"));
    SASSERT(db.write("CREATE INDEX IF NOT EXISTS jobsPriority ON jobs ( priority );"));
    SASSERT(db.write("CREATE INDEX IF NOT EXISTS jobsParentJobIDState ON jobs ( parentJobID, state );"));

    // This index is used to optimize the Bedrock::Jobs::GetJob call.
    SASSERT(db.write(
        "CREATE INDEX IF NOT EXISTS jobsStatePriorityNextRunName ON jobs ( state, priority, nextRun, name );"));
}

// ==========================================================================
bool BedrockPlugin_Jobs::peekCommand(SQLite& db, BedrockCommand& command) {
    // Pull out some helpful variables
    SData& request = command.request;
    SData& response = command.response;
    STable& content = command.jsonContent;
    const string& requestVerb = request.getVerb();

    // ----------------------------------------------------------------------
    if (SIEquals(requestVerb, "GetJob") || SIEquals(requestVerb, "GetJobs")) {
        // - GetJob( name )
        // - GetJobs( name, numResults )
        //
        //     Atomically dequeues one or more jobs, if available.
        //
        //     Parameters:
        //     - name - name pattern of jobs to match
        //     - numResults - maximum number of jobs to dequeue
        //     - connection - (optional) If "wait" will pause up to "timeout" for a match
        //     - timeout - (optional) maximum time (in ms) to wait, default forever
        //
        //     Returns:
        //     - 200 - OK
        //         . GetJob
        //           o jobID - unique ID of the job
        //           o name  - name of the actual job matched
        //           o data  - JSON data associated with this job
        //         . GetJobs
        //           o jobs - Array of JSON objects, each matching the result of GetJob
        //     - 303 - Timeout
        //     - 404 - No jobs found
        //
        verifyAttributeSize(request, "name", 1, MAX_SIZE_SMALL);
        if (SIEquals(requestVerb, "GetJobs") != request.isSet("numResults")) {
            if (SIEquals(requestVerb, "GetJobs")) {
                STHROW("402 Missing numResults");
            } else {
                STHROW("402 Cannot use numResults with GetJob; try GetJobs");
            }
        }

        // Get the list
        SQResult result;
        const string& name = request["name"];
        if (!db.read("SELECT 1 "
                     "FROM jobs "
                     "WHERE state in ('QUEUED', 'RUNQUEUED') "
                     "  AND " + SCURRENT_TIMESTAMP() + ">=nextRun "
                     "  AND name GLOB " + SQ(name) + " "
                     "LIMIT 1;",
                     result)) {
            STHROW("502 Query failed");
        }

        // If we didn't get any results, just return an empty list
        if (result.empty() || SToInt(result[0][0]) == 0) {
            // Did the caller set "Connection: wait"?  If so, put a "hold"
            // on this request -- we'll clear the hold when we get a new
            // job.
            if (SIEquals(request["Connection"], "wait")) {
                // Place a hold on this request waiting for new jobs in this
                // state.
                SINFO("No results found and 'Connection: wait'; placing request on hold until we get a new job "
                      "matching name '"
                      << request["name"] << "'");
                request["HeldBy"] = "Jobs:" + name;
                response.clear(); // Clear default response so we don't accidentally think we're done
                return false;     // Not processed
            } else {
                // Don't hold, just respond with no results
                STHROW("404 No job found");
            }
        }

        // Looks like there might be results -- queue this for processing
        SINFO("Found results, but waiting for processCommand to update");
        return false;
    }

    // ----------------------------------------------------------------------
    else if (SIEquals(requestVerb, "QueryJob")) {
        // - QueryJob( jobID )
        //
        //     Returns all known information about a given job.
        //
        //     Parameters:
        //     - jobID - Identifier of the job to query
        //
        //     Returns:
        //     - 200 - OK
        //         . created - creation time of this job
        //         . jobID - unique ID of the job
        //         . state - One of QUEUED, RUNNING, FINISHED
        //         . name  - name of the actual job matched
        //         . nextRun - timestamp of next scheduled run
        //         . lastRun - timestamp it was last run
        //         . repeat - recurring description
        //         . data - JSON data associated with this job
        //     - 404 - No jobs found
        //
        verifyAttributeInt64(request, "jobID", 1);

        // Verify there is a job like this
        SQResult result;
        if (!db.read("SELECT created, jobID, state, name, nextRun, lastRun, repeat, data "
                     "FROM jobs "
                     "WHERE jobID=" + SQ(request.calc64("jobID")) + ";",
                     result)) {
            STHROW("502 Select failed");
        }
        if (result.empty()) {
            STHROW("404 No job with this jobID");
        }
        content["created"] = result[0][0];
        content["jobID"] = result[0][1];
        content["state"] = result[0][2];
        content["name"] = result[0][3];
        content["nextRun"] = result[0][4];
        content["lastRun"] = result[0][5];
        content["repeat"] = result[0][6];
        content["data"] = result[0][7];
        return true; // Successfully processed
    }

    // ----------------------------------------------------------------------
    else if (SIEquals(request.methodLine, "CreateJob") || SIEquals(request.methodLine, "CreateJobs")) {
        list<STable> jsonJobs;
        if (SIEquals(request.methodLine, "CreateJob")) {
            verifyAttributeSize(request, "name", 1, MAX_SIZE_SMALL);
            jsonJobs.push_back(request.nameValueMap);
        } else {
            list<string> multipleJobs;
            multipleJobs = SParseJSONArray(request["jobs"]);
            if (multipleJobs.empty()) {
                STHROW("401 Invalid JSON");
            }

            for (auto& job : multipleJobs) {
                STable jobObject = SParseJSONObject(job);
                if (jobObject.empty()) {
                    STHROW("401 Invalid JSON");
                }

                // Verify that name is present for every job
                if (!SContains(job, "name")) {
                    STHROW("402 Missing name");
                }

                jsonJobs.push_back(jobObject);
            }
        }

        for (auto& job : jsonJobs) {
            // If no priority set, set it
            int64_t priority = SContains(job, "priority") ? SToInt(job["priority"]) : JOBS_DEFAULT_PRIORITY;

            // We'd initially intended for any value to be allowable here, but for
            // performance reasons, we currently will only allow specific values to
            // try and keep queries fast. If you pass an invalid value, we'll throw
            // here so that the caller can know that he did something wrong rather
            // than having his job sit unprocessed in the queue forever. Hopefully
            // we can remove this restriction in the future.
            if (priority != 0 && priority != 500 && priority != 1000) {
                STHROW("402 Invalid priority value");
            }

            // Throw if data is not a valid JSON object, otherwise UPDATE query will fail.
            if (SContains(job, "data") && SParseJSONObject(job["data"]).empty()) {
                STHROW("402 Data is not a valid JSON Object");
            }

            // Recurring auto-retrying jobs open the doors to a whole new world of potential bugs
            // so we're intentionally not adding support for them them yet
            if (SContains(job, "repeat") && SContains(job, "retryAfter")) {
                throw "402 Recurring auto-retrying jobs are not supported";
            }

            // Validate retryAfter
            if (SContains(job, "retryAfter") && job["retryAfter"] != "" && !_isValidSQLiteDateModifier(job["retryAfter"])){
                throw "402 Malformed retryAfter";
            }

            // Throw if retryAfter was passed for unique job
            if (SContains(job, "retryAfter") && job["retryAfter"] != "" && SContains(job, "unique") && job["unique"] == "true") {
                throw "405 Unique jobs can't be retried";
            }

            // Validate that the parentJobID exists and is in the right state if one was passed.
            // Also verify that the parent job doesn't have a retryAfter set.
            int64_t parentJobID = SContains(job, "parentJobID") ? SToInt(job["parentJobID"]) : 0;
            if (parentJobID) {
                SINFO("parentJobID passed, checking existing job with ID " << parentJobID);
                SQResult result;
<<<<<<< HEAD
                if (!db.read("SELECT state FROM jobs WHERE jobID=" + SQ(parentJobID) + ";", result)) {
                    STHROW("502 Select failed");
=======
                if (!db.read("SELECT state, retryAfter FROM jobs WHERE jobID=" + SQ(parentJobID) + ";", result)) {
                    throw "502 Select failed";
>>>>>>> ddb6f5c8
                }
                if (result.empty()) {
                    STHROW("404 parentJobID does not exist");
                }
                if (result[0][1] != "") {
                    throw "402 Auto-retrying parents cannot have children";
                }
                if (!SIEquals(result[0][0], "RUNNING") && !SIEquals(result[0][0], "PAUSED")) {
                    SWARN("Trying to create child job with parent jobID#" << parentJobID << ", but parent isn't RUNNING or PAUSED (" << result[0][0] << ")");
                    STHROW("405 Can only create child job when parent is RUNNING or PAUSED");
                }
            }

            // Verify unique, but only do so when creating a single job using CreateJob
            if (SIEquals(request.methodLine, "CreateJob") && SContains(job, "unique") && job["unique"] == "true") {
                SQResult result;
                SINFO("Unique flag was passed, checking existing job with name " << job["name"]);
                if (!db.read("SELECT jobID, data "
                             "FROM jobs "
                             "WHERE name=" + SQ(job["name"]) + ";",
                             result)) {
                    STHROW("502 Select failed");
                }

                // If there's no job or the existing job doesn't match the data we've been passed, escalate to master.
                if (!result.empty() && ((job["data"].empty() && result[0][1] == "{}") || (!job["data"].empty() && result[0][1] == job["data"]))) {
                    // Return early, no need to pass to master, there are no more jobs to create.
                    SINFO("Job already existed and unique flag was passed, reusing existing job " << result[0][0]);
                    content["jobID"] = result[0][0];
                    return true;
                }
            }
        }
        return false;
    }

    // ----------------------------------------------------------------------
    else if (SIEquals(request.methodLine, "CancelJob")) {
        // - CancelJob(jobID)
        //
        //     Cancel a QUEUED, RUNQUEUED, FAILED job from a sibling.
        //
        //     Parameters:
        //     - jobID  - ID of the job to cancel
        //
        //     Returns:
        //     - 200 - OK
        //     - 402 - Cannot cancel jobs that are running
        //
        verifyAttributeInt64(request, "jobID", 1);
        int64_t jobID = request.calc64("jobID");

        SQResult result;
        if (!db.read("SELECT j.state, GROUP_CONCAT(jj.jobID) "
                     "FROM jobs j "
                     "LEFT JOIN jobs jj ON jj.parentJobID = j.jobID "
                     "WHERE j.jobID=" + SQ(jobID) + " "
                     "GROUP BY j.jobID;",
                     result)) {
            STHROW("502 Select failed");
        }

        // Verify the job exists
        if (result.empty()) {
            STHROW("404 No job with this jobID");
        }

        // If the job has any children, we are using the command in the wrong way
        if (!result[0][1].empty()) {
            STHROW("404 Invalid jobID - Cannot cancel a job with children");
        }

        // Don't process the command if the job has finished or it's already running.
        if (result[0][0] == "FINISHED" || result[0][0] == "RUNNING") {
            SINFO("CancelJob called on a " << result[0][0] << " state, skipping");
            return true; // Done
        }

        // Verify that we are not trying to cancel a PAUSED job.
        if (result[0][0] == "PAUSED") {
            SALERT("Trying to cancel a job " << request["jobID"] << " that is PAUSED");
            return true; // Done
        }

        return false; // Need to process command
    }

    // Didn't recognize this command
    return false;
}

// ==========================================================================
bool BedrockPlugin_Jobs::processCommand(SQLite& db, BedrockCommand& command) {
    // Pull out some helpful variables
    SData& request = command.request;
    SData& response = command.response;
    STable& content = command.jsonContent;
    const string& requestVerb = request.getVerb();

    // ----------------------------------------------------------------------
    if (SIEquals(request.methodLine, "CreateJob") || SIEquals(request.methodLine, "CreateJobs")) {
        // - CreateJob( name, [data], [firstRun], [repeat], [priority], [unique], [parentJobID], [retryAfter] )
        //
        //     Creates a "job" for future processing by a worker.
        //
        //     Parameters:
        //     - name  - An arbitrary string identifier (case insensitive)
        //     - data  - A JSON object describing work to be done (optional)
        //     - firstRun - A "YYYY-MM-DD HH:MM:SS" datetime of when this job should next execute (optional)
        //     - repeat - A description of how to repeat (optional)
        //     - priority - High priorities go first (optional, default 500)
        //     - unique - if true, it will check that no other job with this name already exists, if it does it will
        //                return that jobID
        //     - parentJobID - The ID of the parent job (optional)
        //     - retryAfter - Amount of auto-retries before marking job as failed (optional)
        //
        //     Returns:
        //     - jobID - Unique identifier of this job
        //
        // - CreateJobs (jobs)
        //
        //     Creates a list of jobs.
        //
        //     Parameters:
        //     - jobs (json array):
        //          - name  - An arbitrary string identifier (case insensitive)
        //          - data  - A JSON object describing work to be done (optional)
        //          - firstRun - A "YYYY-MM-DD HH:MM:SS" datetime of when this job should next execute (optional)
        //          - repeat - A description of how to repeat (optional)
        //          - priority - High priorities go first (optional, default 500)
        //          - unique - if true, it will check that no other job with this name already exists, if it does it will
        //                     return that jobID
        //          - parentJobID - The ID of the parent job (optional)
        //          - retryAfter - Amount of auto-retries before marking job as failed (optional)
        //
        //     Returns:
        //     - jobIDs - array with the unique identifier of the jobs
        //

        list<STable> jsonJobs;
        if (SIEquals(request.methodLine, "CreateJob")) {
            jsonJobs.push_back(request.nameValueMap);
        } else {
            list<string> multipleJobs;
            multipleJobs = SParseJSONArray(request["jobs"]);
            if (multipleJobs.empty()) {
                STHROW("401 Invalid JSON");
            }

            for (auto& job : multipleJobs) {
                STable jobObject = SParseJSONObject(job);
                if (jobObject.empty()) {
                    STHROW("401 Invalid JSON");
                }

                jsonJobs.push_back(jobObject);
            }
        }

        list<string> jobIDs;
        for (auto& job : jsonJobs) {
            // If unique flag was passed and the job exist in the DB, then we can finish the command without escalating to
            // master.
            uint64_t updateJobID = 0;
            if (SContains(job, "unique") && job["unique"] == "true") {
                SQResult result;
                SINFO("Unique flag was passed, checking existing job with name " << job["name"]);
                if (!db.read("SELECT jobID, data "
                             "FROM jobs "
                             "WHERE name=" + SQ(job["name"]) + ";",
                             result)) {
                    STHROW("502 Select failed");
                }

                // If we got a result, and it's data is the same as passed, we won't change anything.
                if (!result.empty() && ((job["data"].empty() && result[0][1] == "{}") || (!job["data"].empty() && result[0][1] == job["data"]))) {
                    SINFO("Job already existed with matching data, and unique flag was passed, reusing existing job "
                          << result[0][0]);

                    // If we are calling CreateJob, return early, there are no more jobs to create.
                    if (SIEquals(request.methodLine, "CreateJob")) {
                        content["jobID"] = result[0][0];
                        return true;
                    }

                    // Append new jobID to list of created jobs.
                    jobIDs.push_back(result[0][0]);
                    continue;
                }

                // If we found a job, but the data was different, we'll need to update it.
                if (!result.empty()) {
                    updateJobID = SToInt64(result[0][0]);
                }
            }

            // If no "firstRun" was provided, use right now
            const string& safeFirstRun = !SContains(job, "firstRun") || job["firstRun"].empty() ? SCURRENT_TIMESTAMP() : SQ(job["firstRun"]);

            // If no data was provided, use an empty object
            const string& safeData = !SContains(job, "data") || job["data"].empty() ? SQ("{}") : SQ(job["data"]);

            // If a repeat is provided, validate it
            if (SContains(job, "repeat")) {
                if (job["repeat"].empty()) {
                    SWARN("Repeat is set in CreateJob, but is set to the empty string. Job Name: "
                          << job["name"] << ", removing attribute.");
                    job.erase("repeat");
                } else if (!_validateRepeat(job["repeat"])) {
                    STHROW("402 Malformed repeat");
                }
            }

            // If no priority set, set it
            int64_t priority = SContains(job, "priority") ? SToInt(job["priority"]) : JOBS_DEFAULT_PRIORITY;

            // We'd initially intended for any value to be allowable here, but for
            // performance reasons, we currently will only allow specific values to
            // try and keep queries fast. If you pass an invalid value, we'll throw
            // here so that the caller can know that he did something wrong rather
            // than having his job sit unprocessed in the queue forever. Hopefully
            // we can remove this restriction in the future.
            if (priority != 0 && priority != 500 && priority != 1000) {
                STHROW("402 Invalid priority value");
            }

            // Validate that the parentJobID exists and is in the right state if one was passed.
            int64_t parentJobID = SContains(job, "parentJobID") ? SToInt(job["parentJobID"]) : 0;
            if (parentJobID) {
                SQResult result;
                if (!db.read("SELECT state, parentJobID FROM jobs WHERE jobID=" + SQ(parentJobID) + ";", result)) {
                    STHROW("502 Select failed");
                }
                if (result.empty()) {
                    STHROW("404 parentJobID does not exist");
                }
                if (!SIEquals(result[0][0], "RUNNING") && !SIEquals(result[0][0], "PAUSED")) {
                    SWARN("Trying to create child job with parent jobID#" << parentJobID << ", but parent isn't RUNNING or PAUSED (" << result[0][0] << ")");
                    STHROW("405 Can only create child job when parent is RUNNING or PAUSED");
                }

                // Prevent jobs from creating grandchildren
                if (!SIEquals(result[0][1], "0")) {
                    SWARN("Trying to create grandchild job with parent jobID#" << parentJobID);
                    STHROW("405 Cannot create grandchildren");
                }
            }

            // Are we creating a new job, or updating an existing job?
            if (updateJobID) {
                // Update the existing job.
                if(!db.write("UPDATE jobs SET "
                               "repeat   = " + SQ(SToUpper(job["repeat"])) + ", " +
                               "data     = JSON_PATCH(data, " + safeData + "), " +
                               "priority = " + SQ(priority) + " " +
                             "WHERE jobID = " + SQ(updateJobID) + ";"))
                {
                    STHROW("502 update query failed");
                }

                // If we are calling CreateJob, return early, there are no more jobs to create.
                if (SIEquals(request.methodLine, "CreateJob")) {
                    content["jobID"] = SToStr(updateJobID);
                    return true;
                }

                // Append new jobID to list of created jobs.
                jobIDs.push_back(SToStr(updateJobID));
            } else {
                // Normal jobs start out in the QUEUED state, meaning they are ready to run immediately.
                // Child jobs normally start out in the PAUSED state, and are switched to QUEUED when the parent
                // finishes itself (and itself becomes PAUSED).  However, if the parent is already PAUSED when
                // the child is created (indicating a child is creating a sibling) then the new child starts
                // in the QUEUED state.
                auto initialState = "QUEUED";
                if (parentJobID) {
                    auto parentState = db.read("SELECT state FROM jobs WHERE jobID=" + SQ(parentJobID) + ";");
                    if (SIEquals(parentState, "RUNNING")) {
                        initialState = "PAUSED";
                    }
                }

                // If no data was provided, use an empty object
                const string& safeRetryAfter = SContains(job, "retryAfter") && !job["retryAfter"].empty() ? SQ(job["retryAfter"]) : SQ("");

                // Create this new job
                if (!db.write("INSERT INTO jobs ( created, state, name, nextRun, repeat, data, priority, parentJobID, retryAfter ) "
                         "VALUES( " +
                            SCURRENT_TIMESTAMP() + ", " +
                            SQ(initialState) + ", " +
                            SQ(job["name"]) + ", " +
                            safeFirstRun + ", " +
                            SQ(SToUpper(job["repeat"])) + ", " +
                            safeData + ", " +
                            SQ(priority) + ", " +
                            SQ(parentJobID) + ", " +
                            safeRetryAfter + " " +
                         " );"))
                {
                    STHROW("502 insert query failed");
                }

                // Return the new jobID
                const int64_t lastInsertRowID = db.getLastInsertRowID();
                const int64_t maxJobID = SToInt64(db.read("SELECT MAX(jobID) FROM jobs;"));
                if (lastInsertRowID != maxJobID) {
                    SALERT("We might be returning the wrong jobID maxJobID=" << maxJobID
                                                                             << " lastInsertRowID=" << lastInsertRowID);
                }

                if (SIEquals(request.methodLine, "CreateJob")) {
                    content["jobID"] = SToStr(lastInsertRowID);
                    return true;
                }

                // Append new jobID to list of created jobs.
                jobIDs.push_back(SToStr(lastInsertRowID));
            }
        }

        content["jobIDs"] = SComposeJSONArray(jobIDs);

        // Release workers waiting on this state
        // TODO: No "HeldBy" anymore. If a plugin wants to hold a command, it should own it until it's done.
        // node->clearCommandHolds("Jobs:" + request["name"]);

        return true; // Successfully processed
    }

    // ----------------------------------------------------------------------
    else if (SIEquals(requestVerb, "GetJob") || SIEquals(requestVerb, "GetJobs")) {
        // If we're here it's because peekCommand found some data; re-execute
        // the query for real now.  However, this time we will order by
        // priority.  We do this as three separate queries so we only have one
        // unbounded column in each query.  Additionally, we wrap each inner
        // query in a "SELECT *" such that we can have an "ORDER BY" and
        // "LIMIT" *before* we UNION ALL them together.  Looks gnarly, but it
        // works!
        SQResult result;
        const string& name = request["name"];
        string safeNumResults = SQ(max(request.calc("numResults"),1));
        string selectQuery =
            "SELECT jobID, name, data, parentJobID, retryAfter FROM ( "
                "SELECT * FROM ("
                    "SELECT jobID, name, data, priority, parentJobID, retryAfter "
                    "FROM jobs "
                    "WHERE state IN ('QUEUED', 'RUNQUEUED') "
                    "  AND priority=1000"
                    "  AND " + SCURRENT_TIMESTAMP() + ">=nextRun "
                    "  AND name GLOB " + SQ(name) + " "
                    "ORDER BY nextRun ASC, jobID ASC LIMIT " + safeNumResults +
                ") "
            "UNION ALL "
                "SELECT * FROM ("
                    "SELECT jobID, name, data, priority, parentJobID, retryAfter "
                    "FROM jobs "
                    "WHERE state IN ('QUEUED', 'RUNQUEUED') "
                    "  AND priority=500"
                    "  AND " + SCURRENT_TIMESTAMP() + ">=nextRun "
                    "  AND name GLOB " + SQ(name) + " "
                    "ORDER BY nextRun ASC, jobID ASC LIMIT " + safeNumResults +
                ") "
            "UNION ALL "
                "SELECT * FROM ("
                    "SELECT jobID, name, data, priority, parentJobID, retryAfter "
                    "FROM jobs "
                    "WHERE state IN ('QUEUED', 'RUNQUEUED') "
                    "  AND priority=0"
                    "  AND " + SCURRENT_TIMESTAMP() + ">=nextRun "
                    "  AND name GLOB " + SQ(name) + " "
                    "ORDER BY nextRun ASC, jobID ASC LIMIT " + safeNumResults +
                ") "
            ") "
            "ORDER BY priority DESC "
            "LIMIT " + safeNumResults + ";";
        if (!db.read(selectQuery, result)) {
            STHROW("502 Query failed");
        }

        // Are there any results?
        if (result.empty()) {
            // Ah, there were before, but aren't now -- nothing found
            // **FIXME: If "Connection: wait" should re-apply the hold.  However, this is super edge
            //          as we could only get here if the job somehow got consumed between the peek
            //          and process -- which could happen during heavy load.  But it'd just return
            //          no results (which is correct) faster than it would otherwise time out.  Either
            //          way the worker will likely just loop, so it doesn't really matter.
            STHROW("404 No job found");
        }

        // There should only be at most one result if GetJob
        SASSERT(!SIEquals(requestVerb, "GetJob") || result.size()<=1);

        // Prepare to update the rows, while also creating all the child objects
        list<string> nonRetriableJobs;
        list<STable> retriableJobs;
        list<string> jobList;
        for (size_t c=0; c<result.size(); ++c) {
<<<<<<< HEAD
            // Add to the set, with a comma separator if necessary
            SASSERT(result[c].size() == 4);
            updateQuery += (c ? ", " : "") + result[c][0];

            // See if this job has any FINISHED/CANCELLED child jobs, indicating it is being resumed
            SQResult childJobs;
            if (!db.read("SELECT jobID, data, state FROM jobs WHERE parentJobID=" + result[c][0] + " AND state IN ('FINISHED', 'CANCELLED');", childJobs)) {
                STHROW("502 Failed to select finished child jobs");
            }
=======
            SASSERT(result[c].size() == 5); // jobID, name, data, parentJobID, retryAfter
>>>>>>> ddb6f5c8

            // Add this object to our output
            STable job;
            SINFO("Returning jobID " << result[c][0] << " from " << requestVerb);
            job["jobID"] = result[c][0];
            job["name"] = result[c][1];
            job["data"] = result[c][2];
            int64_t parentJobID = SToInt64(result[c][3]);

            if (parentJobID) {
                // Has a parent job, add the parent data
                job["parentJobID"] = SToStr(parentJobID);;
                job["parentData"] = db.read("SELECT data FROM jobs WHERE jobID=" + SQ(parentJobID) + ";");
            }

            // Add jobID to the respective list depending on if retryAfter is set
            if (result[c][4] != "") {
                STable job;
                job["jobID"] = result[c][0];
                job["retryAfter"] = result[c][4];
                retriableJobs.push_back(job);
            } else {
                nonRetriableJobs.push_back(result[c][0]);

                // Only non-retryable jobs can have children so see if this job has any
                // FINISHED/CANCELLED child jobs, indicating it is being resumed
                SQResult childJobs;
                if (!db.read("SELECT jobID, data, state FROM jobs WHERE parentJobID=" + result[c][0] + " AND state IN ('FINISHED', 'CANCELLED');", childJobs)) {
                    throw "502 Failed to select finished child jobs";
                }

                if (!childJobs.empty()) {
                    // Add associative arrays of all children depending on their states
                    list<string> finishedChildJobArray;
                    list<string> cancelledChildJobArray;
                    for (auto row : childJobs.rows) {
                        STable childJob;
                        childJob["jobID"] = row[0];
                        childJob["data"] = row[1];

                        if (row[2] ==  "FINISHED") {
                            finishedChildJobArray.push_back(SComposeJSONObject(childJob));
                        } else {
                            cancelledChildJobArray.push_back(SComposeJSONObject(childJob));
                        }
                    }
                    job["finishedChildJobs"] = SComposeJSONArray(finishedChildJobArray);
                    job["cancelledChildJobs"] = SComposeJSONArray(cancelledChildJobArray);
                }
            }

            jobList.push_back(SComposeJSONObject(job));
        }
<<<<<<< HEAD
        updateQuery += ");";
        if (!db.write(updateQuery)) {
            STHROW("502 Update failed");
=======

        // Update jobs without retryAfter
        if (!nonRetriableJobs.empty()) {
            SINFO("Updating jobs without retryAfter " << SComposeList(nonRetriableJobs));
            string updateQuery = "UPDATE jobs "
                                 "SET state='RUNNING', "
                                     "lastRun=" + SCURRENT_TIMESTAMP() + " "
                                 "WHERE jobID IN (" + SQList(nonRetriableJobs) + ");";
            if (!db.write(updateQuery)) {
                throw "502 Update failed";
            }
        }

        // Update jobs with retryAfter
        if (!retriableJobs.empty()) {
            SINFO("Updating jobs with retryAfter");
            for (auto job : retriableJobs) {
                string updateQuery = "UPDATE jobs "
                                     "SET state='RUNQUEUED', "
                                         "lastRun=" + SCURRENT_TIMESTAMP() + ", "
                                         "nextRun=DATETIME(" + SCURRENT_TIMESTAMP() + ", " + SQ(job["retryAfter"]) + ") "
                                     "WHERE jobID = " + SQ(job["jobID"]) + ";";
                if (!db.write(updateQuery)) {
                    throw "502 Update failed";
                }
            }
>>>>>>> ddb6f5c8
        }

        // Format the results as is appropriate for what was requested
        if (SIEquals(requestVerb, "GetJob")) {
            // Single response
            SASSERT(jobList.size() == 1);
            response.content = jobList.front();
        } else {
            // Multiple responses
            SASSERT(SIEquals(requestVerb, "GetJobs"));
            content["jobs"] = SComposeJSONArray(jobList);
        }
        return true; // Successfully processed
    }

    // ----------------------------------------------------------------------
    else if (SIEquals(requestVerb, "UpdateJob")) {
        // - UpdateJob( jobID, data, [repeat] )
        //
        //     Atomically updates the data associated with a job.
        //
        //     Parameters:
        //     - jobID - ID of the job to delete
        //     - data  - A JSON object describing work to be done
        //     - repeat - A description of how to repeat (optional)
        //
        verifyAttributeInt64(request, "jobID", 1);
        verifyAttributeSize(request, "data", 1, MAX_SIZE_BLOB);

        // If a repeat is provided, validate it
        if (request.isSet("repeat")) {
            if (request["repeat"].empty()) {
                SWARN("Repeat is set in UpdateJob, but is set to the empty string. jobID: "
                      << request["jobID"] << ", removing attribute.");
                request.erase("repeat");
            } else if (!_validateRepeat(request["repeat"])) {
                STHROW("402 Malformed repeat");
            }
        }

        // Verify there is a job like this
        SQResult result;
        if (!db.read("SELECT jobID, nextRun, lastRun "
                     "FROM jobs "
                     "WHERE jobID=" + SQ(request.calc64("jobID")) + ";",
                     result)) {
            STHROW("502 Select failed");
        }
        if (result.empty() || !SToInt(result[0][0])) {
            STHROW("404 No job with this jobID");
        }

        const string& nextRun = result[0][1];
        const string& lastRun = result[0][2];

        // Are we rescheduling?
        const string& newNextRun = request.isSet("repeat") ? _constructNextRunDATETIME(nextRun, lastRun, request["repeat"]) : "";

        // Update the data
        if (!db.write("UPDATE jobs "
                      "SET data=" +
                      SQ(request["data"]) + " " +
                      (request.isSet("repeat") ? ", repeat=" + SQ(SToUpper(request["repeat"])) : "") +
                      (!newNextRun.empty() ? ", nextRun=" + newNextRun : "") +
                          "WHERE jobID=" +
                      SQ(request.calc64("jobID")) + ";")) {
            STHROW("502 Update failed");
        }
        return true; // Successfully processed
    }

    // ----------------------------------------------------------------------
    else if (SIEquals(requestVerb, "RetryJob") || SIEquals(requestVerb, "FinishJob")) {
        // - RetryJob( jobID, delay, [data] )
        //
        //     Re-queues a RUNNING job for "delay" seconds in the future,
        //     unless the job is configured to "repeat" in which case it will
        //     just schedule for the next repeat time.
        //     Use this when a job was only partially completed but
        //     interrupted in a non-fatal way.
        //
        //     Parameters:
        //     - jobID  - ID of the job to retry
        //     - delay  - Number of seconds to wait before retrying
        //     - data   - Data to associate with this finsihed job
        //
        // - FinishJob( jobID, [data] )
        //
        //     Finishes a job.  If it's set to recur, reschedules it. If
        //     not recurring, deletes it.
        //
        //     Parameters:
        //     - jobID  - ID of the job to finish
        //     - data   - Data to associate with this finsihed job
        //
        verifyAttributeInt64(request, "jobID", 1);
        int64_t jobID = request.calc64("jobID");

        // Verify there is a job like this and it's running
        SQResult result;
        if (!db.read("SELECT state, nextRun, lastRun, repeat, parentJobID "
                     "FROM jobs "
                     "WHERE jobID=" + SQ(jobID) + ";",
                     result)) {
            STHROW("502 Select failed");
        }
        if (result.empty()) {
            STHROW("404 No job with this jobID");
        }

        const string& state = result[0][0];
        const string& nextRun = result[0][1];
        const string& lastRun = result[0][2];
        string repeat = result[0][3];
        int64_t parentJobID = SToInt(result[0][4]);

        // Make sure we're finishing a job that's actually running
<<<<<<< HEAD
        if (state != "RUNNING") {
            SWARN("Trying to finish job#" << jobID << ", but isn't RUNNING (" << state << ")");
            STHROW("405 Can only retry/finish RUNNING jobs");
=======
        if (state != "RUNNING" && state != "RUNQUEUED") {
            SWARN("Trying to finish job#" << jobID << ", but isn't RUNNING or RUNQUEUED (" << state << ")");
            throw "405 Can only retry/finish RUNNING and RUNQUEUED jobs";
>>>>>>> ddb6f5c8
        }

        // If we have a parent, make sure it is PAUSED.  This is to just
        // double-check that child jobs aren't somehow running in parallel to
        // the parent.
        if (parentJobID) {
            auto parentState = db.read("SELECT state FROM jobs WHERE jobID=" + SQ(parentJobID) + ";");
            if (!SIEquals(parentState, "PAUSED")) {
                SWARN("Trying to finish job#" << jobID << ", but parent isn't PAUSED (" << parentState << ")");
                STHROW("405 Can only retry/finish child job when parent is PAUSED");
            }
        }

        // Delete any FINISHED/CANCELLED child jobs, but leave any PAUSED children alone (as those will signal that
        // we just want to re-PAUSE this job so those new children can run)
        if (!db.write("DELETE FROM jobs WHERE parentJobID=" + SQ(jobID) + " AND state IN ('FINISHED', 'CANCELLED');")) {
            STHROW("502 Failed deleting finished/cancelled child jobs");
        }

        // If we've been asked to update the data, let's do that
        auto data = request["data"];
        if (!data.empty()) {
            if (!db.write("UPDATE jobs SET data=" + SQ(data) + " WHERE jobID=" + SQ(jobID) + ";")) {
                STHROW("502 Failed to update job data");
            }
        }

        // If we are finishing a job that has child jobs, set its state to paused.
        if (SIEquals(requestVerb, "FinishJob") && _hasPendingChildJobs(db, jobID)) {
            // Update the parent job to PAUSED
            SINFO("Job has child jobs, PAUSING parent, QUEUING children");
            if (!db.write("UPDATE jobs SET state='PAUSED' WHERE jobID=" + SQ(jobID) + ";")) {
                STHROW("502 Parent update failed");
            }

            // Also un-pause any child jobs such that they can run
            if (!db.write("UPDATE jobs SET state='QUEUED' "
                          "WHERE state='PAUSED' "
                            "AND parentJobID=" + SQ(jobID) + ";")) {
                STHROW("502 Child update failed");
            }

            // All done processing this command
            return true;
        }

        // If we're doing RetryJob and there isn't a repeat, construct one with the delay
        if (repeat.empty() && SIEquals(requestVerb, "RetryJob")) {
            // Make sure there is a delay
            int64_t delay = request.calc64("delay");
            if (delay < 0) {
                STHROW("402 Must specify a non-negative delay when retrying");
            }
            repeat = "FINISHED, +" + SToStr(delay) + " SECONDS";
        }

        // Are we rescheduling?
        if (!repeat.empty()) {
            // Configured to repeat.  The "nextRun" at this point is still
            // storing the last time this job was *scheduled* to be run;
            // lastRun contains when it was *actually* run.
            const string& lastScheduled = nextRun;
            const string& newNextRun = _constructNextRunDATETIME(lastScheduled, lastRun, repeat);
            if (newNextRun.empty()) {
                STHROW("402 Malformed repeat");
            }
            SINFO("Rescheduling job#" << jobID << ": " << newNextRun);

            // Update this job
            if (!db.write("UPDATE jobs SET nextRun=" + newNextRun + ", state='QUEUED' WHERE jobID=" + SQ(jobID) + ";")) {
                STHROW("502 Update failed");
            }
        } else {
            // We are done with this job.  What do we do with it?
            SASSERT(!SIEquals(requestVerb, "RetryJob"));
            if (parentJobID) {
                // This is a child job.  Mark it as finished.
                if (!db.write("UPDATE jobs SET state='FINISHED' WHERE jobID=" + SQ(jobID) + ";")) {
                    STHROW("502 Failed to mark job as FINISHED");
                }

                // Resume the parent if this is the last pending child
                if (!_hasPendingChildJobs(db, parentJobID)) {
                    SINFO("Job has parentJobID: " + SToStr(parentJobID) +
                          " and no other pending children, resuming parent job");
                    if (!db.write("UPDATE jobs SET state = 'QUEUED' where jobID=" + SQ(parentJobID) + ";")) {
                        STHROW("502 Update failed");
                    }
                }
            } else {
                // This is a standalone (not a child) job; delete it.
                if (!db.write("DELETE FROM jobs WHERE jobID=" + SQ(jobID) + ";")) {
                    STHROW("502 Delete failed");
                }

                // At this point, all child jobs should already be deleted, but
                // let's double check.
                if (!db.read("SELECT 1 FROM jobs WHERE parentJobID=" + SQ(jobID) + " LIMIT 1;").empty()) {
                    SWARN("Child jobs still exist when deleting parent job, ignoring.");
                }
            }
        }

        // Successfully processed
        return true;
    }
    // ----------------------------------------------------------------------
    else if (SIEquals(request.methodLine, "CancelJob")) {
        // - CancelJob (jobID)
        //
        //     Cancel a QUEUED, RUNQUEUED, FAILED job from a sibling.
        //
        //     Parameters:
        //     - jobID  - ID of the job to cancel
        //
        int64_t jobID = request.calc64("jobID");

        // Cancel the job
        if (!db.write("UPDATE jobs SET state='CANCELLED' WHERE jobID=" + SQ(jobID) + ";")) {
            STHROW("502 Failed to update job data");
        }

        // All done processing this command
        return true;
    }

    // ----------------------------------------------------------------------

    else if (SIEquals(requestVerb, "FailJob")) {
        // - FailJob( jobID, [data] )
        //
        //     Fails a job.
        //
        //     Parameters:
        //     - jobID - ID of the job to fail
        //     - data  - Data to associate with this failed job
        //
        verifyAttributeInt64(request, "jobID", 1);

        // Verify there is a job like this and it's running
        SQResult result;
        if (!db.read("SELECT state, nextRun, lastRun, repeat "
                     "FROM jobs "
                     "WHERE jobID=" + SQ(request.calc64("jobID")) + ";",
                     result)) {
            STHROW("502 Select failed");
        }
        if (result.empty()) {
            STHROW("404 No job with this jobID");
        }
        const string& state = result[0][0];

        // Make sure we're failing a job that's actually running
        if (state != "RUNNING") {
            SWARN("Trying to fail job#" << request["jobID"] << ", but isn't RUNNING (" << state << ")");
            STHROW("405 Can only fail RUNNING jobs");
        }

        // Are we updating the data too?
        list<string> updateList;
        if (request.isSet("data")) {
            // Update the data too
            updateList.push_back("data=" + SQ(request["data"]));
        }

        // Not repeating; just finish
        updateList.push_back("state='FAILED'");

        // Update this job
        if (!db.write("UPDATE jobs SET " + SComposeList(updateList) + "WHERE jobID=" + SQ(request.calc64("jobID")) + ";")) {
            STHROW("502 Fail failed");
        }

        // Successfully processed
        return true;
    }

    // ----------------------------------------------------------------------

    else if (SIEquals(requestVerb, "DeleteJob")) {
        // - DeleteJob( jobID )
        //
        //     Deletes a given job.
        //
        //     Parameters:
        //     - jobID - ID of the job to delete
        //
        verifyAttributeInt64(request, "jobID", 1);

        // Verify there is a job like this and it's not running
        SQResult result;
        if (!db.read("SELECT state "
                     "FROM jobs "
                     "WHERE jobID=" + SQ(request.calc64("jobID")) + ";",
                     result)) {
            STHROW("502 Select failed");
        }
        if (result.empty()) {
            STHROW("404 No job with this jobID");
        }
        if (result[0][0] == "RUNNING") {
            STHROW("405 Can't delete a RUNNING job");
        }

        // Delete the job
        if (!db.write("DELETE FROM jobs "
                      "WHERE jobID=" +
                      SQ(request.calc64("jobID")) + ";")) {
            STHROW("502 Delete failed");
        }

        // Successfully processed
        return true;
    }

    // Didn't recognize this command
    return false;
}

// Under this line we don't know the "node", so remove from the log prefix
#undef SLOGPREFIX
#define SLOGPREFIX "{" << getName() << "} "

// ==========================================================================
string BedrockPlugin_Jobs::_constructNextRunDATETIME(const string& lastScheduled, const string& lastRun,
                                                     const string& repeat) {
    // Some "canned" times for convenience
    if (SIEquals(repeat, "HOURLY"))
        return "STRFTIME( '%Y-%m-%d %H:00:00', DATETIME( " + SCURRENT_TIMESTAMP() + ", '+1 HOUR' ) )";
    if (SIEquals(repeat, "DAILY"))
        return "DATETIME( " + SCURRENT_TIMESTAMP() + ", '+1 DAY', 'START OF DAY'  )";
    if (SIEquals(repeat, "WEEKLY"))
        return "DATETIME( " + SCURRENT_TIMESTAMP() + ", '+1 DAY', 'WEEKDAY 0', 'START OF DAY' )";

    // Not canned, split the advanced repeat into its parts
    list<string> parts = SParseList(SToUpper(repeat));
    if (parts.size() < 2) {
        SWARN("Syntax error, failed parsing repeat '" << repeat << "': too short.");
        return "";
    }

    // Make sure the first part indicates the base (eg, what we are modifying)
    list<string> safeParts;
    string base = parts.front();
    parts.pop_front();
    if (base == "SCHEDULED") {
        safeParts.push_back(SQ(lastScheduled));
    } else if (base == "STARTED") {
        safeParts.push_back(SQ(lastRun));
    } else if (base == "FINISHED") {
        safeParts.push_back(SCURRENT_TIMESTAMP());
    } else {
        SWARN("Syntax error, failed parsing repeat '" << repeat << "': missing base (" << base << ")");
        return "";
    }

    for (const string& part : parts) {
        // Validate the sqlite date modifiers
        if (!_isValidSQLiteDateModifier(part)){
            SWARN("Syntax error, failed parsing repeat "+part);
            return "";
        }

        safeParts.push_back(SQ(part));
    }

    // Combine the parts together and return the full DATETIME statement
    return "DATETIME( " + SComposeList(safeParts) + " )";
}

// ==========================================================================

bool BedrockPlugin_Jobs::_hasPendingChildJobs(SQLite& db, int64_t jobID) {
    // Returns true if there are any children of this jobID in a "pending" (eg,
    // running or yet to run) state
    SQResult result;
    if (!db.read("SELECT 1 "
                 "FROM jobs "
                 "WHERE parentJobID = " + SQ(jobID) + " " +
                 " AND state IN ('QUEUED', 'RUNQUEUED', 'RUNNING', 'PAUSED') "
                 "LIMIT 1;",
                 result)) {
        STHROW("502 Select failed");
    }
    return !result.empty();
}

bool BedrockPlugin_Jobs::_isValidSQLiteDateModifier(const string& modifier) {
    // See: https://www.sqlite.org/lang_datefunc.html
    list<string> parts = SParseList(SToUpper(modifier));
    for (const string& part : parts) {
        // Simple regexp validation
        if (SREMatch("^(\\+|-)\\d{1,3} (YEAR|MONTH|DAY|HOUR|MINUTE|SECOND)S?$", part)) {
            continue;
        }
        if (SREMatch("^START OF (DAY|MONTH|YEAR)$", part)) {
            continue;
        }
        if (SREMatch("^WEEKDAY [0-6]$", part)) {
            continue;
        }

        // Couldn't match this part to any valid syntax
        SINFO("Syntax error, failed parsing date modifier '" << modifier << "' on part '" << part << "'");
        return false;
    }

    // Matched all parts, valid syntax
    return true;
}<|MERGE_RESOLUTION|>--- conflicted
+++ resolved
@@ -214,17 +214,17 @@
             // Recurring auto-retrying jobs open the doors to a whole new world of potential bugs
             // so we're intentionally not adding support for them them yet
             if (SContains(job, "repeat") && SContains(job, "retryAfter")) {
-                throw "402 Recurring auto-retrying jobs are not supported";
+                STHROW("402 Recurring auto-retrying jobs are not supported");
             }
 
             // Validate retryAfter
             if (SContains(job, "retryAfter") && job["retryAfter"] != "" && !_isValidSQLiteDateModifier(job["retryAfter"])){
-                throw "402 Malformed retryAfter";
+                STHROW("402 Malformed retryAfter");
             }
 
             // Throw if retryAfter was passed for unique job
             if (SContains(job, "retryAfter") && job["retryAfter"] != "" && SContains(job, "unique") && job["unique"] == "true") {
-                throw "405 Unique jobs can't be retried";
+                STHROW("405 Unique jobs can't be retried");
             }
 
             // Validate that the parentJobID exists and is in the right state if one was passed.
@@ -233,19 +233,14 @@
             if (parentJobID) {
                 SINFO("parentJobID passed, checking existing job with ID " << parentJobID);
                 SQResult result;
-<<<<<<< HEAD
-                if (!db.read("SELECT state FROM jobs WHERE jobID=" + SQ(parentJobID) + ";", result)) {
+                if (!db.read("SELECT state, retryAfter FROM jobs WHERE jobID=" + SQ(parentJobID) + ";", result)) {
                     STHROW("502 Select failed");
-=======
-                if (!db.read("SELECT state, retryAfter FROM jobs WHERE jobID=" + SQ(parentJobID) + ";", result)) {
-                    throw "502 Select failed";
->>>>>>> ddb6f5c8
                 }
                 if (result.empty()) {
                     STHROW("404 parentJobID does not exist");
                 }
                 if (result[0][1] != "") {
-                    throw "402 Auto-retrying parents cannot have children";
+                    STHROW("402 Auto-retrying parents cannot have children");
                 }
                 if (!SIEquals(result[0][0], "RUNNING") && !SIEquals(result[0][0], "PAUSED")) {
                     SWARN("Trying to create child job with parent jobID#" << parentJobID << ", but parent isn't RUNNING or PAUSED (" << result[0][0] << ")");
@@ -638,19 +633,7 @@
         list<STable> retriableJobs;
         list<string> jobList;
         for (size_t c=0; c<result.size(); ++c) {
-<<<<<<< HEAD
-            // Add to the set, with a comma separator if necessary
-            SASSERT(result[c].size() == 4);
-            updateQuery += (c ? ", " : "") + result[c][0];
-
-            // See if this job has any FINISHED/CANCELLED child jobs, indicating it is being resumed
-            SQResult childJobs;
-            if (!db.read("SELECT jobID, data, state FROM jobs WHERE parentJobID=" + result[c][0] + " AND state IN ('FINISHED', 'CANCELLED');", childJobs)) {
-                STHROW("502 Failed to select finished child jobs");
-            }
-=======
             SASSERT(result[c].size() == 5); // jobID, name, data, parentJobID, retryAfter
->>>>>>> ddb6f5c8
 
             // Add this object to our output
             STable job;
@@ -679,7 +662,7 @@
                 // FINISHED/CANCELLED child jobs, indicating it is being resumed
                 SQResult childJobs;
                 if (!db.read("SELECT jobID, data, state FROM jobs WHERE parentJobID=" + result[c][0] + " AND state IN ('FINISHED', 'CANCELLED');", childJobs)) {
-                    throw "502 Failed to select finished child jobs";
+                    STHROW("502 Failed to select finished child jobs");
                 }
 
                 if (!childJobs.empty()) {
@@ -704,11 +687,6 @@
 
             jobList.push_back(SComposeJSONObject(job));
         }
-<<<<<<< HEAD
-        updateQuery += ");";
-        if (!db.write(updateQuery)) {
-            STHROW("502 Update failed");
-=======
 
         // Update jobs without retryAfter
         if (!nonRetriableJobs.empty()) {
@@ -718,7 +696,7 @@
                                      "lastRun=" + SCURRENT_TIMESTAMP() + " "
                                  "WHERE jobID IN (" + SQList(nonRetriableJobs) + ");";
             if (!db.write(updateQuery)) {
-                throw "502 Update failed";
+                STHROW("502 Update failed");
             }
         }
 
@@ -732,10 +710,9 @@
                                          "nextRun=DATETIME(" + SCURRENT_TIMESTAMP() + ", " + SQ(job["retryAfter"]) + ") "
                                      "WHERE jobID = " + SQ(job["jobID"]) + ";";
                 if (!db.write(updateQuery)) {
-                    throw "502 Update failed";
-                }
-            }
->>>>>>> ddb6f5c8
+                    STHROW("502 Update failed");
+                }
+            }
         }
 
         // Format the results as is appropriate for what was requested
@@ -853,15 +830,9 @@
         int64_t parentJobID = SToInt(result[0][4]);
 
         // Make sure we're finishing a job that's actually running
-<<<<<<< HEAD
-        if (state != "RUNNING") {
-            SWARN("Trying to finish job#" << jobID << ", but isn't RUNNING (" << state << ")");
-            STHROW("405 Can only retry/finish RUNNING jobs");
-=======
         if (state != "RUNNING" && state != "RUNQUEUED") {
             SWARN("Trying to finish job#" << jobID << ", but isn't RUNNING or RUNQUEUED (" << state << ")");
-            throw "405 Can only retry/finish RUNNING and RUNQUEUED jobs";
->>>>>>> ddb6f5c8
+            STHROW("405 Can only retry/finish RUNNING and RUNQUEUED jobs");
         }
 
         // If we have a parent, make sure it is PAUSED.  This is to just
