#include "Jobs.h"

#undef SLOGPREFIX
#define SLOGPREFIX "{" << getName() << "} "

#define JOBS_DEFAULT_PRIORITY 500

// ==========================================================================
void BedrockPlugin_Jobs::upgradeDatabase(SQLite& db) {
    // Create or verify the jobs table
    bool ignore;
    if (!db.verifyTable("jobs", "CREATE TABLE jobs ( "
                                   "created     TIMESTAMP NOT NULL, "
                                   "jobID       INTEGER NOT NULL PRIMARY KEY AUTOINCREMENT, "
                                   "state       TEXT NOT NULL, "
                                   "name        TEXT NOT NULL, "
                                   "nextRun     TIMESTAMP NOT NULL, "
                                   "lastRun     TIMESTAMP, "
                                   "repeat      TEXT NOT NULL, "
                                   "data        TEXT NOT NULL, "
                                   "priority    INTEGER NOT NULL DEFAULT " + SToStr(JOBS_DEFAULT_PRIORITY) + ", "
                                   "parentJobID INTEGER NOT NULL DEFAULT 0, "
                                   "retryAfter  TEXT NOT NULL DEFAULT \"\" )",
                        ignore))
    {
        SASSERT(db.write("ALTER TABLE jobs ADD COLUMN retryAfter TEXT NOT NULL DEFAULT \"\";"));
    }

    // These indexes are not used by the Bedrock::Jobs plugin, but provided for easy analysis
    // using the Bedrock::DB plugin.
    SASSERT(db.write("CREATE INDEX IF NOT EXISTS jobsState    ON jobs ( state    );"));
    SASSERT(db.write("CREATE INDEX IF NOT EXISTS jobsName     ON jobs ( name     );"));
    SASSERT(db.write("CREATE INDEX IF NOT EXISTS jobsNextRun  ON jobs ( nextRun  );"));
    SASSERT(db.write("CREATE INDEX IF NOT EXISTS jobsLastRun  ON jobs ( lastRun  );"));
    SASSERT(db.write("CREATE INDEX IF NOT EXISTS jobsPriority ON jobs ( priority );"));
    SASSERT(db.write("CREATE INDEX IF NOT EXISTS jobsParentJobIDState ON jobs ( parentJobID, state );"));

    // This index is used to optimize the Bedrock::Jobs::GetJob call.
    SASSERT(db.write(
        "CREATE INDEX IF NOT EXISTS jobsStatePriorityNextRunName ON jobs ( state, priority, nextRun, name );"));
}

// ==========================================================================
bool BedrockPlugin_Jobs::peekCommand(SQLite& db, BedrockCommand& command) {
    // Pull out some helpful variables
    SData& request = command.request;
    SData& response = command.response;
    STable& content = command.jsonContent;
    const string& requestVerb = request.getVerb();

    // ----------------------------------------------------------------------
    if (SIEquals(requestVerb, "GetJob") || SIEquals(requestVerb, "GetJobs")) {
        // - GetJob( name )
        // - GetJobs( name, numResults )
        //
        //     Atomically dequeues one or more jobs, if available.
        //
        //     Parameters:
        //     - name - name pattern of jobs to match
        //     - numResults - maximum number of jobs to dequeue
        //     - connection - (optional) If "wait" will pause up to "timeout" for a match
        //     - timeout - (optional) maximum time (in ms) to wait, default forever
        //
        //     Returns:
        //     - 200 - OK
        //         . GetJob
        //           o jobID - unique ID of the job
        //           o name  - name of the actual job matched
        //           o data  - JSON data associated with this job
        //         . GetJobs
        //           o jobs - Array of JSON objects, each matching the result of GetJob
        //     - 303 - Timeout
        //     - 404 - No jobs found
        //
        verifyAttributeSize(request, "name", 1, MAX_SIZE_SMALL);
        if (SIEquals(requestVerb, "GetJobs") != request.isSet("numResults")) {
            if (SIEquals(requestVerb, "GetJobs")) {
                throw "402 Missing numResults";
            } else {
                throw "402 Cannot use numResults with GetJob; try GetJobs";
            }
        }

        // Get the list
        SQResult result;
        const string& name = request["name"];
        if (!db.read("SELECT 1 "
                     "FROM jobs "
                     "WHERE state='QUEUED' "
                     "  AND " + SCURRENT_TIMESTAMP() + ">=nextRun "
                     "  AND name GLOB " + SQ(name) + " "
                     "LIMIT 1;",
                     result)) {
            throw "502 Query failed";
        }

        // If we didn't get any results, just return an empty list
        if (result.empty() || SToInt(result[0][0]) == 0) {
            // Did the caller set "Connection: wait"?  If so, put a "hold"
            // on this request -- we'll clear the hold when we get a new
            // job.
            if (SIEquals(request["Connection"], "wait")) {
                // Place a hold on this request waiting for new jobs in this
                // state.
                SINFO("No results found and 'Connection: wait'; placing request on hold until we get a new job "
                      "matching name '"
                      << request["name"] << "'");
                request["HeldBy"] = "Jobs:" + name;
                response.clear(); // Clear default response so we don't accidentally think we're done
                return false;     // Not processed
            } else {
                // Don't hold, just respond with no results
                throw "404 No job found";
            }
        }

        // Looks like there might be results -- queue this for processing
        SINFO("Found results, but waiting for processCommand to update");
        return false;
    }

    // ----------------------------------------------------------------------
    else if (SIEquals(requestVerb, "QueryJob")) {
        // - QueryJob( jobID )
        //
        //     Returns all known information about a given job.
        //
        //     Parameters:
        //     - jobID - Identifier of the job to query
        //
        //     Returns:
        //     - 200 - OK
        //         . created - creation time of this job
        //         . jobID - unique ID of the job
        //         . state - One of QUEUED, RUNNING, FINISHED
        //         . name  - name of the actual job matched
        //         . nextRun - timestamp of next scheduled run
        //         . lastRun - timestamp it was last run
        //         . repeat - recurring description
        //         . data - JSON data associated with this job
        //     - 404 - No jobs found
        //
        verifyAttributeInt64(request, "jobID", 1);

        // Verify there is a job like this
        SQResult result;
        if (!db.read("SELECT created, jobID, state, name, nextRun, lastRun, repeat, data "
                     "FROM jobs "
                     "WHERE jobID=" + SQ(request.calc64("jobID")) + ";",
                     result)) {
            throw "502 Select failed";
        }
        if (result.empty()) {
            throw "404 No job with this jobID";
        }
        content["created"] = result[0][0];
        content["jobID"] = result[0][1];
        content["state"] = result[0][2];
        content["name"] = result[0][3];
        content["nextRun"] = result[0][4];
        content["lastRun"] = result[0][5];
        content["repeat"] = result[0][6];
        content["data"] = result[0][7];
        return true; // Successfully processed
    }

    // ----------------------------------------------------------------------
<<<<<<< HEAD
    else if (SIEquals(request.methodLine, "CreateJob") || SIEquals(request.methodLine, "CreateJobs")) {
        list<STable> jsonJobs;
        if (SIEquals(request.methodLine, "CreateJob")) {
            verifyAttributeSize(request, "name", 1, MAX_SIZE_SMALL);
            jsonJobs.push_back(request.nameValueMap);
        } else {
            list<string> multipleJobs;
            multipleJobs = SParseJSONArray(request["jobs"]);
            for (auto& job : multipleJobs) {
                STable jobObject = SParseJSONObject(job);
                if (jobObject.empty()) {
                    throw "401 Invalid JSON";
                }
                if (!SContains(job, "name")) {
                    throw "402 Missing name";
                }
                jsonJobs.push_back(jobObject);
            }
=======
    else if (SIEquals(requestVerb, "CreateJob")) {
        // If unique flag was passed and the job exist in the DB, then we can
        // finish the command without escalating to master.
        if (!request.test("unique")) {
            // Not unique; need to process
            return false;
>>>>>>> 1758e8ac
        }

        for (auto& job : jsonJobs) {
            // If no priority set, set it
            int64_t priority = SContains(job, "priority") ? SToInt(job["priority"]) : JOBS_DEFAULT_PRIORITY;

            // We'd initially intended for any value to be allowable here, but for
            // performance reasons, we currently will only allow specific values to
            // try and keep queries fast. If you pass an invalid value, we'll throw
            // here so that the caller can know that he did something wrong rather
            // than having his job sit unprocessed in the queue forever. Hopefully
            // we can remove this restriction in the future.
            if (priority != 0 && priority != 500 && priority != 1000) {
                throw "402 Invalid priority value";
            }

            // Throw if data is not a valid JSON object, otherwise UPDATE query will fail.
            if (SContains(job, "data") && SParseJSONObject(job["data"]).empty()) {
                throw "402 Data is not a valid JSON Object";
            }

            // Validate that the parentJobID exists and is in the right state if one was passed.
            int64_t parentJobID = SContains(job, "parentJobID") ? SToInt(job["parentJobID"]) : 0;
            if (parentJobID) {
                SQResult result;
                if (!db.read("SELECT state FROM jobs WHERE jobID=" + SQ(parentJobID) + ";", result)) {
                    throw "502 Select failed";
                }
                if (result.empty()) {
                    throw "404 parentJobID does not exist";
                }
                if (!SIEquals(result[0][0], "RUNNING") && !SIEquals(result[0][0], "PAUSED")) {
                    SWARN("Trying to create child job with parent jobID#" << parentJobID << ", but parent isn't RUNNING or PAUSED (" << result[0][0] << ")");
                    throw "405 Can only create child job when parent is RUNNING or PAUSED";
                }
            }

            // Verify unique
            SQResult result;
            SINFO("Unique flag was passed, checking existing job with name " << job["name"]);
            if (!db.read("SELECT jobID, data "
                         "FROM jobs "
                         "WHERE name=" + SQ(job["name"]) + ";",
                         result)) {
                throw "502 Select failed";
            }

            // If there's no job or the existing job doesn't match the data we've been passed, escalate to master.
            if (!result.empty() && result[0][1] == job["data"]){
                // If we are calling CreateJob, return early, there are no more jobs to create.
                if (SIEquals(request.methodLine, "CreateJob")) {
                    SINFO("Job already existed and unique flag was passed, reusing existing job " << result[0][0]);
                    content["jobID"] = result[0][0];
                    return true;
                }
            }
        }
        return false;
    }

    // Didn't recognize this command
    return false;
}

// ==========================================================================
bool BedrockPlugin_Jobs::processCommand(SQLite& db, BedrockCommand& command) {
    // Pull out some helpful variables
    SData& request = command.request;
    SData& response = command.response;
    STable& content = command.jsonContent;
    const string& requestVerb = request.getVerb();

    // ----------------------------------------------------------------------
<<<<<<< HEAD
    if (SIEquals(request.methodLine, "CreateJob") || SIEquals(request.methodLine, "CreateJobs")) {
        // - CreateJob( name, [data], [firstRun], [repeat], [priority], [unique], [parentJobID] )
=======
    if (SIEquals(requestVerb, "CreateJob")) {
        // - CreateJob( name, [data], [firstRun], [repeat] ) // tested
>>>>>>> 1758e8ac
        //
        //     Creates a "job" for future processing by a worker.
        //
        //     Parameters:
        //     - name  - An arbitrary string identifier (case insensitive)
        //     - data  - A JSON object describing work to be done (optional)
        //     - firstRun - A "YYYY-MM-DD HH:MM:SS" datetime of when this job should next execute (optional)
        //     - repeat - A description of how to repeat (optional)
        //     - priority - High priorities go first (optional, default 500)
        //     - unique - if true, it will check that no other job with this name already exists, if it does it will
        //                return that jobID
        //     - parentJobID - The ID of the parent job (optional)
        //
        //     Returns:
        //     - jobID - Unique identifier of this job
        //
        // - CreateJobs (jobs)
        //
        //     Creates a list of jobs.
        //
        //     Parameters:
        //     - jobs (json array):
        //          - name  - An arbitrary string identifier (case insensitive)
        //          - data  - A JSON object describing work to be done (optional)
        //          - firstRun - A "YYYY-MM-DD HH:MM:SS" datetime of when this job should next execute (optional)
        //          - repeat - A description of how to repeat (optional)
        //          - priority - High priorities go first (optional, default 500)
        //          - unique - if true, it will check that no other job with this name already exists, if it does it will
        //                     return that jobID
        //          - parentJobID - The ID of the parent job (optional)
        //
        //     Returns:
        //     - jobIDs - array with the unique identifier of the jobs
        //

        list<STable> jsonJobs;
        if (SIEquals(request.methodLine, "CreateJob")) {
            jsonJobs.push_back(request.nameValueMap);
        } else {
            list<string> multipleJobs;
            multipleJobs = SParseJSONArray(request["jobs"]);
            for (auto& job : multipleJobs) {
                jsonJobs.push_back(SParseJSONObject(job));
            }
        }

        list<string> jobIDs;
        for (auto& job : jsonJobs) {
            // If unique flag was passed and the job exist in the DB, then we can finish the command without escalating to
            // master.
            uint64_t updateJobID = 0;
            if (SContains(job, "unique") && job["unique"] == "true") {
                SQResult result;
                SINFO("Unique flag was passed, checking existing job with name " << job["name"]);
                if (!db.read("SELECT jobID, data "
                             "FROM jobs "
                             "WHERE name=" + SQ(job["name"]) + ";",
                             result)) {
                    throw "502 Select failed";
                }

                // If we got a result, and it's data is the same as passed, we won't change anything.
                if (!result.empty() && result[0][1] == job["data"]) {
                    SINFO("Job already existed with matching data, and unique flag was passed, reusing existing job "
                          << result[0][0]);

                    // If we are calling CreateJob, return early, there are no more jobs to create.
                    if (SIEquals(request.methodLine, "CreateJob")) {
                        content["jobID"] = result[0][0];
                        return true;
                    }

                    // Append new jobID to list of created jobs.
                    jobIDs.push_back(result[0][0]);
                    continue;
                }

                // If we found a job, but the data was different, we'll need to update it.
                if (!result.empty()) {
                    updateJobID = SToInt64(result[0][0]);
                }
            }

            // If no "firstRun" was provided, use right now
            const string& safeFirstRun = !SContains(job, "firstRun") || job["firstRun"].empty() ? SCURRENT_TIMESTAMP() : SQ(job["firstRun"]);

            // If no data was provided, use an empty object
            const string& safeData = !SContains(job, "data") || job["data"].empty() ? SQ("{}") : SQ(job["data"]);

            // If a repeat is provided, validate it
            if (SContains(job, "repeat")) {
                if (job["repeat"].empty()) {
                    SWARN("Repeat is set in CreateJob, but is set to the empty string. Job Name: "
                          << job["name"] << ", removing attribute.");
                    job.erase("repeat");
                } else if (!_validateRepeat(job["repeat"])) {
                    throw "402 Malformed repeat";
                }
            }

            // If no priority set, set it
            int64_t priority = SContains(job, "priority") ? SToInt(job["priority"]) : JOBS_DEFAULT_PRIORITY;

            // We'd initially intended for any value to be allowable here, but for
            // performance reasons, we currently will only allow specific values to
            // try and keep queries fast. If you pass an invalid value, we'll throw
            // here so that the caller can know that he did something wrong rather
            // than having his job sit unprocessed in the queue forever. Hopefully
            // we can remove this restriction in the future.
            if (priority != 0 && priority != 500 && priority != 1000) {
                throw "402 Invalid priority value";
            }

            // Validate that the parentJobID exists and is in the right state if one was passed.
            int64_t parentJobID = SContains(job, "parentJobID") ? SToInt(job["parentJobID"]) : 0;
            if (parentJobID) {
                SQResult result;
                if (!db.read("SELECT state FROM jobs WHERE jobID=" + SQ(parentJobID) + ";", result)) {
                    throw "502 Select failed";
                }
                if (result.empty()) {
                    throw "404 parentJobID does not exist";
                }
                if (!SIEquals(result[0][0], "RUNNING") && !SIEquals(result[0][0], "PAUSED")) {
                    SWARN("Trying to create child job with parent jobID#" << parentJobID << ", but parent isn't RUNNING or PAUSED (" << result[0][0] << ")");
                    throw "405 Can only create child job when parent is RUNNING or PAUSED";
                }
            }

            // Are we creating a new job, or updating an existing job?
            if (updateJobID) {
                // Update the existing job.
                if(!db.write("UPDATE JOBS SET "
                               "repeat   = " + SQ(SToUpper(job["repeat"])) + ", " +
                               "data     = JSON_PATCH(data, " + safeData + "), " +
                               "priority = " + SQ(priority) + " " +
                             "WHERE jobID = " + SQ(updateJobID) + ";"))
                {
                    throw "502 update query failed";
                }

                // If we are calling CreateJob, return early, there are no more jobs to create.
                if (SIEquals(request.methodLine, "CreateJob")) {
                    content["jobID"] = SToStr(updateJobID);
                    return true;
                }

                // Append new jobID to list of created jobs.
                jobIDs.push_back(SToStr(updateJobID));
            } else {
                // Normal jobs start out in the QUEUED state, meaning they are ready to run immediately.
                // Child jobs normally start out in the PAUSED state, and are switched to QUEUED when the parent
                // finishes itself (and itself becomes PAUSED).  However, if the parent is already PAUSED when
                // the child is created (indicating a child is creating a sibling) then the new child starts
                // in the QUEUED state.
                auto initialState = "QUEUED";
                if (parentJobID) {
                    auto parentState = db.read("SELECT state FROM jobs WHERE jobID=" + SQ(parentJobID) + ";");
                    if (SIEquals(parentState, "RUNNING")) {
                        initialState = "PAUSED";
                    }
                }

                // Create this new job
                if (!db.write("INSERT INTO jobs ( created, state, name, nextRun, repeat, data, priority, parentJobID ) "
                         "VALUES( " +
                            SCURRENT_TIMESTAMP() + ", " +
                            SQ(initialState) + ", " +
                            SQ(job["name"]) + ", " +
                            safeFirstRun + ", " +
                            SQ(SToUpper(job["repeat"])) + ", " +
                            safeData + ", " +
                            SQ(priority) + ", " +
                            SQ(parentJobID) + " " +
                         " );"))
                {
                    throw "502 insert query failed";
                }

                // Return the new jobID
                const int64_t lastInsertRowID = db.getLastInsertRowID();
                const int64_t maxJobID = SToInt64(db.read("SELECT MAX(jobID) FROM jobs;"));
                if (lastInsertRowID != maxJobID) {
                    SALERT("We might be returning the wrong jobID maxJobID=" << maxJobID
                                                                             << " lastInsertRowID=" << lastInsertRowID);
                }

                if (SIEquals(request.methodLine, "CreateJob")) {
                    content["jobID"] = SToStr(lastInsertRowID);
                    return true;
                }

                // Append new jobID to list of created jobs.
                jobIDs.push_back(SToStr(lastInsertRowID));            
            }

            content["jobIDs"] = SComposeJSONArray(jobIDs);
        }

        // Release workers waiting on this state
        // TODO: No "HeldBy" anymore. If a plugin wants to hold a command, it should own it until it's done.
        // node->clearCommandHolds("Jobs:" + request["name"]);

        return true; // Successfully processed
    }

    // ----------------------------------------------------------------------
    else if (SIEquals(requestVerb, "GetJob") || SIEquals(requestVerb, "GetJobs")) {
        // If we're here it's because peekCommand found some data; re-execute
        // the query for real now.  However, this time we will order by
        // priority.  We do this as three separate queries so we only have one
        // unbounded column in each query.  Additionally, we wrap each inner
        // query in a "SELECT *" such that we can have an "ORDER BY" and
        // "LIMIT" *before* we UNION ALL them together.  Looks gnarly, but it
        // works!
        SQResult result;
        const string& name = request["name"];
        string safeNumResults = SQ(max(request.calc("numResults"),1)); 
        string selectQuery =
            "SELECT jobID, name, data, parentJobID FROM ( "
                "SELECT * FROM ("
                    "SELECT jobID, name, data, priority, parentJobID "
                    "FROM jobs "
                    "WHERE state='QUEUED' "
                    "  AND priority=1000"
                    "  AND " + SCURRENT_TIMESTAMP() + ">=nextRun "
                    "  AND name GLOB " + SQ(name) + " "
                    "ORDER BY nextRun ASC LIMIT " + safeNumResults +
                ") "
            "UNION ALL "
                "SELECT * FROM ("
                    "SELECT jobID, name, data, priority, parentJobID "
                    "FROM jobs "
                    "WHERE state='QUEUED' "
                    "  AND priority=500"
                    "  AND " + SCURRENT_TIMESTAMP() + ">=nextRun "
                    "  AND name GLOB " + SQ(name) + " "
                    "ORDER BY nextRun ASC LIMIT " + safeNumResults +
                ") "
            "UNION ALL "
                "SELECT * FROM ("
                    "SELECT jobID, name, data, priority, parentJobID "
                    "FROM jobs "
                    "WHERE state='QUEUED' "
                    "  AND priority=0"
                    "  AND " + SCURRENT_TIMESTAMP() + ">=nextRun "
                    "  AND name GLOB " + SQ(name) + " "
                    "ORDER BY nextRun ASC LIMIT " + safeNumResults +
                ") "
            ") "
            "ORDER BY priority DESC "
            "LIMIT " + safeNumResults + ";";
        if (!db.read(selectQuery, result)) {
            throw "502 Query failed";
        }

        // Are there any results?
        if (result.empty()) {
            // Ah, there were before, but aren't now -- nothing found
            // **FIXME: If "Connection: wait" should re-apply the hold.  However, this is super edge
            //          as we could only get here if the job somehow got consumed between the peek
            //          and process -- which could happen during heavy load.  But it'd just return
            //          no results (which is correct) faster than it would otherwise time out.  Either
            //          way the worker will likely just loop, so it doesn't really matter.
            throw "404 No job found";
        }

        // There should only be at most one result if GetJob
        SASSERT(!SIEquals(requestVerb, "GetJob") || result.size()<=1);

        // Prepare to update the rows, while also creating all the expense objects
        string updateQuery = "UPDATE jobs SET state='RUNNING', lastRun=" + SCURRENT_TIMESTAMP() + " WHERE jobID IN (";
        list<string> jobList;
        for (size_t c=0; c<result.size(); ++c) {
            // Add to the set, with a comma separator if necessary
            SASSERT(result[c].size() == 4);
            updateQuery += (c ? ", " : "") + result[c][0];

            // See if this job has any FINISHED child jobs, indicating it is being resumed
            SQResult finishedChildJobs;
            if (!db.read("SELECT jobID, data FROM jobs WHERE parentJobID=" + result[c][0] + " AND state='FINISHED';", finishedChildJobs)) {
                throw "502 Failed to select finished child jobs";
            }

            // Add this object to our output
            STable job;
            job["jobID"] = result[c][0];
            job["name"] = result[c][1];
            job["data"] = result[c][2];
            int64_t parentJobID = SToInt64(result[c][3]);
            if (parentJobID) {
                // Has a parent job, add the parent data
                job["parentJobID"] = SToStr(parentJobID);;
                job["parentData"] = db.read("SELECT data FROM jobs WHERE jobID=" + SQ(parentJobID) + ";");
            }
            if (!finishedChildJobs.empty()) {
                // Add an associative array of all children
                list<string> finishedChildJobArray;
                for (auto row : finishedChildJobs.rows) {
                    STable finishedChildJob;
                    finishedChildJob["jobID"] = row[0];
                    finishedChildJob["data"] = row[1];
                    finishedChildJobArray.push_back(SComposeJSONObject(finishedChildJob));
                }
                job["finishedChildJobs"] = SComposeJSONArray(finishedChildJobArray);
            }
            jobList.push_back(SComposeJSONObject(job));
        }
        updateQuery += ");";
        if (!db.write(updateQuery)) {
            throw "502 Update failed";
        }

        // Format the results as is appropriate for what was requested
        if (SIEquals(requestVerb, "GetJob")) {
            // Single response
            SASSERT(jobList.size() == 1);
            response.content = jobList.front();
        } else {
            // Multiple responses
            SASSERT(SIEquals(requestVerb, "GetJobs"));
            content["jobs"] = SComposeJSONArray(jobList);
        }
        return true; // Successfully processed
    }

    // ----------------------------------------------------------------------
    else if (SIEquals(requestVerb, "UpdateJob")) {
        // - UpdateJob( jobID, data, [repeat] )
        //
        //     Atomically updates the data associated with a job.
        //
        //     Parameters:
        //     - jobID - ID of the job to delete
        //     - data  - A JSON object describing work to be done
        //     - repeat - A description of how to repeat (optional)
        //
        verifyAttributeInt64(request, "jobID", 1);
        verifyAttributeSize(request, "data", 1, MAX_SIZE_BLOB);

        // If a repeat is provided, validate it
        if (request.isSet("repeat")) {
            if (request["repeat"].empty()) {
                SWARN("Repeat is set in UpdateJob, but is set to the empty string. jobID: "
                      << request["jobID"] << ", removing attribute.");
                request.erase("repeat");
            } else if (!_validateRepeat(request["repeat"])) {
                throw "402 Malformed repeat";
            }
        }

        // Verify there is a job like this
        SQResult result;
        if (!db.read("SELECT jobID, nextRun, lastRun "
                     "FROM jobs "
                     "WHERE jobID=" + SQ(request.calc64("jobID")) + ";",
                     result)) {
            throw "502 Select failed";
        }
        if (result.empty() || !SToInt(result[0][0])) {
            throw "404 No job with this jobID";
        }

        const string& nextRun = result[0][1];
        const string& lastRun = result[0][2];

        // Are we rescheduling?
        const string& newNextRun = request.isSet("repeat") ? _constructNextRunDATETIME(nextRun, lastRun, request["repeat"]) : "";

        // Update the data
        if (!db.write("UPDATE jobs "
                      "SET data=" +
                      SQ(request["data"]) + " " +
                      (request.isSet("repeat") ? ", repeat=" + SQ(SToUpper(request["repeat"])) : "") +
                      (!newNextRun.empty() ? ", nextRun=" + newNextRun : "") +
                          "WHERE jobID=" +
                      SQ(request.calc64("jobID")) + ";")) {
            throw "502 Update failed";
        }
        return true; // Successfully processed
    }

    // ----------------------------------------------------------------------
    else if (SIEquals(requestVerb, "RetryJob") || SIEquals(requestVerb, "FinishJob")) {
        // - RetryJob( jobID, delay, [data] )
        //
        //     Re-queues a RUNNING job for "delay" seconds in the future,
        //     unless the job is configured to "repeat" in which it will
        //     just schedule for the next repeat time.
        //     Use this when a job was only partially completed but
        //     interrupted in a non-fatal way.
        //
        //     Parameters:
        //     - jobID  - ID of the job to retry
        //     - delay  - Number of seconds to wait before retrying
        //     - data   - Data to associate with this finsihed job
        //
        // - FinishJob( jobID, [data] )
        //
        //     Finishes a job.  If it's set to recur, reschedules it. If
        //     not recurring, deletes it.
        //
        //     Parameters:
        //     - jobID  - ID of the job to finish
        //     - data   - Data to associate with this finsihed job
        //
        verifyAttributeInt64(request, "jobID", 1);
        int64_t jobID = request.calc64("jobID");

        // Verify there is a job like this and it's running
        SQResult result;
        if (!db.read("SELECT state, nextRun, lastRun, repeat, parentJobID "
                     "FROM jobs "
                     "WHERE jobID=" + SQ(jobID) + ";",
                     result)) {
            throw "502 Select failed";
        }
        if (result.empty()) {
            throw "404 No job with this jobID";
        }
        const string& state = result[0][0];
        const string& nextRun = result[0][1];
        const string& lastRun = result[0][2];
        string repeat = result[0][3];
        int64_t parentJobID = SToInt(result[0][4]);

        // Make sure we're finishing a job that's actually running
        if (state != "RUNNING") {
            SWARN("Trying to finish job#" << jobID << ", but isn't RUNNING (" << state << ")");
            throw "405 Can only retry/finish RUNNING jobs";
        }

        // If we have a parent, make sure it is PAUSED.  This is to just
        // double-check that child jobs aren't somehow running in parallel to
        // the parent.
        if (parentJobID) {
            auto parentState = db.read("SELECT state FROM jobs WHERE jobID=" + SQ(parentJobID) + ";");
            if (!SIEquals(parentState, "PAUSED")) {
                SWARN("Trying to finish job#" << jobID << ", but parent isn't PAUSED (" << parentState << ")");
                throw "405 Can only retry/finish child job when parent is PAUSED";
            }
        }

        // Delete any FINISHED child jobs, but leave any PAUSED children alone (as those will signal that
        // we just want to re-PAUSE this job so those new children can run)
        if (!db.write("DELETE FROM jobs WHERE parentJobID=" + SQ(jobID) + " AND state='FINISHED';")) {
            throw "502 Failed deleting finished child jobs";
        }

        // If we've been asked to update the data, let's do that
        auto data = request["data"];
        if (!data.empty()) {
            if (!db.write("UPDATE jobs SET data=" + SQ(data) + " WHERE jobID=" + SQ(jobID) + ";")) {
                throw "502 Failed to update job data";
            }
        }

        // If we are finishing a job that has child jobs, set its state to paused.
        if (SIEquals(requestVerb, "FinishJob") && _hasPendingChildJobs(db, jobID)) {
            // Update the parent job to PAUSED
            SINFO("Job has child jobs, PAUSING parent, QUEUING children");
            if (!db.write("UPDATE jobs SET state='PAUSED' WHERE jobID=" + SQ(jobID) + ";")) {
                throw "502 Parent update failed";
            }

            // Also un-pause any child jobs such that they can run
            if (!db.write("UPDATE jobs SET state='QUEUED' "
                          "WHERE state='PAUSED' "
                            "AND parentJobID=" + SQ(jobID) + ";")) {
                throw "502 Child update failed";
            }

            // All done processing this command
            return true;
        }

        // If we're doing RetryJob and there isn't a repeat, construct one with the delay
        if (repeat.empty() && SIEquals(requestVerb, "RetryJob")) {
            // Make sure there is a delay
            int64_t delay = request.calc64("delay");
            if (delay < 0) {
                throw "402 Must specify a non-negative delay when retrying";
            }
            repeat = "FINISHED, +" + SToStr(delay) + " SECONDS";
        }

        // Are we rescheduling?
        if (!repeat.empty()) {
            // Configured to repeat.  The "nextRun" at this point is still
            // storing the last time this job was *scheduled* to be run;
            // lastRun contains when it was *actually* run.
            const string& lastScheduled = nextRun;
            const string& newNextRun = _constructNextRunDATETIME(lastScheduled, lastRun, repeat);
            if (newNextRun.empty()) {
                throw "402 Malformed repeat";
            }
            SINFO("Rescheduling job#" << jobID << ": " << newNextRun);

            // Update this job
            if (!db.write("UPDATE jobs SET nextRun=" + newNextRun + ", state='QUEUED' WHERE jobID=" + SQ(jobID) + ";")) {
                throw "502 Update failed";
            }
        } else {
            // We are done with this job.  What do we do with it?
            SASSERT(!SIEquals(requestVerb, "RetryJob"));
            if (parentJobID) {
                // This is a child job.  Mark it as finished.
                if (!db.write("UPDATE jobs SET state='FINISHED' WHERE jobID=" + SQ(jobID) + ";")) {
                    throw "502 Failed to mark job as FINISHED";
                }

                // Resume the parent if this is the last pending child
                if (!_hasPendingChildJobs(db, parentJobID)) {
                    SINFO("Job has parentJobID: " + SToStr(parentJobID) +
                          " and no other pending children, resuming parent job");
                    if (!db.write("UPDATE jobs SET state = 'QUEUED' where jobID=" + SQ(parentJobID) + ";")) {
                        throw "502 Update failed";
                    }
                }
            } else {
                // This is a standalone (not a child) job; delete it.
                if (!db.write("DELETE FROM jobs WHERE jobID=" + SQ(jobID) + ";")) {
                    throw "502 Delete failed";
                }

                // At this point, all child jobs should already be deleted, but
                // let's double check.
                if (!db.read("SELECT 1 FROM jobs WHERE parentJobID=" + SQ(jobID) + " LIMIT 1;").empty()) {
                    SWARN("Child jobs still exist when deleting parent job, ignoring.");
                }
            }
        }

        // Successfully processed
        return true;
    }

    // ----------------------------------------------------------------------

    else if (SIEquals(requestVerb, "FailJob")) {
        // - FailJob( jobID, [data] )
        //
        //     Fails a job.
        //
        //     Parameters:
        //     - jobID - ID of the job to fail
        //     - data  - Data to associate with this failed job
        //
        verifyAttributeInt64(request, "jobID", 1);

        // Verify there is a job like this and it's running
        SQResult result;
        if (!db.read("SELECT state, nextRun, lastRun, repeat "
                     "FROM jobs "
                     "WHERE jobID=" + SQ(request.calc64("jobID")) + ";",
                     result)) {
            throw "502 Select failed";
        }
        if (result.empty()) {
            throw "404 No job with this jobID";
        }
        const string& state = result[0][0];

        // Make sure we're failing a job that's actually running
        if (state != "RUNNING") {
            SWARN("Trying to fail job#" << request["jobID"] << ", but isn't RUNNING (" << state << ")");
            throw "405 Can only fail RUNNING jobs";
        }

        // Are we updating the data too?
        list<string> updateList;
        if (request.isSet("data")) {
            // Update the data too
            updateList.push_back("data=" + SQ(request["data"]));
        }

        // Not repeating; just finish
        updateList.push_back("state='FAILED'");

        // Update this job
        if (!db.write("UPDATE jobs SET " + SComposeList(updateList) + "WHERE jobID=" + SQ(request.calc64("jobID")) + ";")) {
            throw "502 Fail failed";
        }

        // Successfully processed
        return true;
    }

    // ----------------------------------------------------------------------

    else if (SIEquals(requestVerb, "DeleteJob")) {
        // - DeleteJob( jobID )
        //
        //     Deletes a given job.
        //
        //     Parameters:
        //     - jobID - ID of the job to delete
        //
        verifyAttributeInt64(request, "jobID", 1);

        // Verify there is a job like this and it's not running
        SQResult result;
        if (!db.read("SELECT state "
                     "FROM jobs "
                     "WHERE jobID=" + SQ(request.calc64("jobID")) + ";",
                     result)) {
            throw "502 Select failed";
        }
        if (result.empty()) {
            throw "404 No job with this jobID";
        }
        if (result[0][0] == "RUNNING") {
            throw "405 Can't delete a RUNNING job";
        }

        // Delete the job
        if (!db.write("DELETE FROM jobs "
                      "WHERE jobID=" +
                      SQ(request.calc64("jobID")) + ";")) {
            throw "502 Delete failed";
        }

        // Successfully processed
        return true;
    }

    // Didn't recognize this command
    return false;
}

// Under this line we don't know the "node", so remove from the log prefix
#undef SLOGPREFIX
#define SLOGPREFIX "{" << getName() << "} "

// ==========================================================================
string BedrockPlugin_Jobs::_constructNextRunDATETIME(const string& lastScheduled, const string& lastRun,
                                                     const string& repeat) {
    // Some "canned" times for convenience
    if (SIEquals(repeat, "HOURLY"))
        return "STRFTIME( '%Y-%m-%d %H:00:00', DATETIME( " + SCURRENT_TIMESTAMP() + ", '+1 HOUR' ) )";
    if (SIEquals(repeat, "DAILY"))
        return "DATETIME( " + SCURRENT_TIMESTAMP() + ", '+1 DAY', 'START OF DAY'  )";
    if (SIEquals(repeat, "WEEKLY"))
        return "DATETIME( " + SCURRENT_TIMESTAMP() + ", '+1 DAY', 'WEEKDAY 0', 'START OF DAY' )";

    // Not canned, split the advanced repeat into its parts
    list<string> parts = SParseList(SToUpper(repeat));
    if (parts.size() < 2) {
        SWARN("Syntax error, failed parsing repeat '" << repeat << "': too short.");
        return "";
    }

    // Make sure the first part indicates the base (eg, what we are modifying)
    list<string> safeParts;
    string base = parts.front();
    parts.pop_front();
    if (base == "SCHEDULED") {
        safeParts.push_back(SQ(lastScheduled));
    } else if (base == "STARTED") {
        safeParts.push_back(SQ(lastRun));
    } else if (base == "FINISHED") {
        safeParts.push_back(SCURRENT_TIMESTAMP());
    } else {
        SWARN("Syntax error, failed parsing repeat '" << repeat << "': missing base (" << base << ")");
        return "";
    }

    // Validate the sqlite date modifiers
    // See: https://www.sqlite.org/lang_datefunc.html
    for (const string& part : parts) {
        // Simple regexp validation
        if (SREMatch("^(\\+|-)\\d{1,3} (YEAR|MONTH|DAY|HOUR|MINUTE|SECOND)S?$", part)) {
            safeParts.push_back(SQ(part));
        } else if (SREMatch("^START OF (DAY|MONTH|YEAR)$", part)) {
            safeParts.push_back(SQ(part));
        } else if (SREMatch("^WEEKDAY [0-6]$", part)) {
            safeParts.push_back(SQ(part));
        } else {
            // Malformed part
            SWARN("Syntax error, failed parsing repeat '" << repeat << "' on part '" << part << "'");
            return "";
        }
    }

    // Combine the parts together and return the full DATETIME statement
    return "DATETIME( " + SComposeList(safeParts) + " )";
}

// ==========================================================================
bool BedrockPlugin_Jobs::_hasPendingChildJobs(SQLite& db, int64_t jobID) {
    // Returns true if there are any children of this jobID in a "pending" (eg,
    // running or yet to run) state
    SQResult result;
    if (!db.read("SELECT 1 "
                 "FROM jobs "
                 "WHERE parentJobID = " + SQ(jobID) + " " + 
                 "  AND state IN ('QUEUED', 'RUNNING', 'PAUSED') "
                 "LIMIT 1;",
                 result)) {
        throw "502 Select failed";
    }
    return !result.empty();
}
<|MERGE_RESOLUTION|>--- conflicted
+++ resolved
@@ -165,7 +165,6 @@
     }
 
     // ----------------------------------------------------------------------
-<<<<<<< HEAD
     else if (SIEquals(request.methodLine, "CreateJob") || SIEquals(request.methodLine, "CreateJobs")) {
         list<STable> jsonJobs;
         if (SIEquals(request.methodLine, "CreateJob")) {
@@ -184,14 +183,6 @@
                 }
                 jsonJobs.push_back(jobObject);
             }
-=======
-    else if (SIEquals(requestVerb, "CreateJob")) {
-        // If unique flag was passed and the job exist in the DB, then we can
-        // finish the command without escalating to master.
-        if (!request.test("unique")) {
-            // Not unique; need to process
-            return false;
->>>>>>> 1758e8ac
         }
 
         for (auto& job : jsonJobs) {
@@ -265,13 +256,8 @@
     const string& requestVerb = request.getVerb();
 
     // ----------------------------------------------------------------------
-<<<<<<< HEAD
     if (SIEquals(request.methodLine, "CreateJob") || SIEquals(request.methodLine, "CreateJobs")) {
         // - CreateJob( name, [data], [firstRun], [repeat], [priority], [unique], [parentJobID] )
-=======
-    if (SIEquals(requestVerb, "CreateJob")) {
-        // - CreateJob( name, [data], [firstRun], [repeat] ) // tested
->>>>>>> 1758e8ac
         //
         //     Creates a "job" for future processing by a worker.
         //
