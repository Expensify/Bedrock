--- conflicted
+++ resolved
@@ -18,6 +18,7 @@
         string _constructNextRunDATETIME(const string& lastScheduled, const string& lastRun, const string& repeat);
         bool _validateRepeat(const string& repeat) { return !_constructNextRunDATETIME("", "", repeat).empty(); }
         bool _hasPendingChildJobs(SQLite& db, int64_t jobID);
+        void _validatePriority(const int64_t priority);
         BedrockPlugin_Jobs& plugin;
     };
 
@@ -40,15 +41,5 @@
 
   private:
     static int64_t getNextID(SQLite& db);
-<<<<<<< HEAD
     static const string pluginName;
-=======
-
-    // Helper functions
-    string _constructNextRunDATETIME(const string& lastScheduled, const string& lastRun, const string& repeat);
-    bool _validateRepeat(const string& repeat) { return !_constructNextRunDATETIME("", "", repeat).empty(); }
-    void _validatePriority(const int64_t priority);
-    bool _hasPendingChildJobs(SQLite& db, int64_t jobID);
-    bool _isValidSQLiteDateModifier(const string& modifier);
->>>>>>> f29f6363
 };