--- conflicted
+++ resolved
@@ -30,12 +30,8 @@
 
   private:
     // Helper functions
-    bool _isValidSQLiteDateModifier(const string& modifier);
     string _constructNextRunDATETIME(const string& lastScheduled, const string& lastRun, const string& repeat);
     bool _validateRepeat(const string& repeat) { return !_constructNextRunDATETIME("", "", repeat).empty(); }
     bool _hasPendingChildJobs(SQLite& db, int64_t jobID);
-<<<<<<< HEAD
     void _validatePriority(const int64_t priority);
-=======
->>>>>>> c03339d4
 };