/// bedrock/main.cpp
/// =================
/// Process entry point for Bedrock server.
///
#include <libstuff/libstuff.h>
#include <bedrockVersion.h>
#include "BedrockServer.h"
#include "BedrockPlugin.h"
#include "plugins/BackupManager/BackupManager.h"
#include "plugins/Cache.h"
#include "plugins/DB.h"
#include "plugins/Jobs.h"
#include "plugins/MySQL.h"
#include <sys/stat.h> // for umask()
#include <dlfcn.h>

/////////////////////////////////////////////////////////////////////////////
/////////////////////////////////////////////////////////////////////////////
void RetrySystem(const string& command) {
    // We might be waiting for some threads to unlink, so retry a few times
    int numRetries = 3;
    SINFO("Trying to run '" << command << "' up to " << numRetries << " times...");
    while (numRetries--) {
        // Try it and see if it works
        int returnCode = system(command.c_str());
        if (returnCode) {
            // Didn't work
            SWARN("'" << command << "' failed with return code " << returnCode << ", waiting 5s and retrying "
                      << numRetries << " more times");
            this_thread::sleep_for(chrono::seconds(5));
        } else

        {
            // Done!
            SINFO("Successfully ran '" << command << "'");
            return;
        }
    }

    // Didn't work -- fatal error
    SERROR("Failed to run '" << command << "', aborting.");
}

/////////////////////////////////////////////////////////////////////////////
/////////////////////////////////////////////////////////////////////////////

void VacuumDB(const string& db) { RetrySystem("sqlite3 " + db + " 'VACUUM;'"); }

/////////////////////////////////////////////////////////////////////////////
/////////////////////////////////////////////////////////////////////////////

#define BACKUP_DIR "/var/tmp/"
void BackupDB(const string& dbPath) {
    const string& dbFile = string(basename((char*)dbPath.c_str()));
    SINFO("Starting " << dbFile << " database backup.");
    SASSERT(SFileCopy(dbPath, BACKUP_DIR + dbFile));
    SINFO("Finished " << dbFile << " database backup.");

    const string& dbWalPath = dbPath + "-wal";
    SINFO("Checking for existence of " << dbWalPath);
    if (SFileExists(dbWalPath)) {
        SALERT("WAL file exists for " << dbFile << ". Backing up");
        SASSERT(SFileCopy(dbWalPath, BACKUP_DIR + string(basename((char*)dbWalPath.c_str()))));
        SINFO("Finished " << dbFile << "-wal database backup.");
    }

    const string& dbShmPath = dbPath + "-shm";
    SINFO("Checking for existence of " << dbShmPath);
    if (SFileExists(dbShmPath)) {
        SALERT("SHM file exists for " << dbFile << ". Backing up");
        SASSERT(SFileCopy(dbShmPath, BACKUP_DIR + string(basename((char*)dbShmPath.c_str()))));
        SINFO("Finished " << dbFile << "-shm database backup.");
    }
}


set<string> loadPlugins(SData& args) {
    list<string> plugins = SParseList(args["-plugins"]);

    // We'll return the names of the plugins we've loaded, which don't necessarily match the file names we're passed.
    // Those are stored here.
    set <string> postProcessedNames;

<<<<<<< HEAD
    // Instantiate all of our built-in plugins.
    map<string, BedrockPlugin*> standardPluginMap = {
        {"DB",     new BedrockPlugin_DB()},
        {"JOBS",   new BedrockPlugin_Jobs()},
        {"CACHE",  new BedrockPlugin_Cache()},
        {"MYSQL",  new BedrockPlugin_MySQL()},
        {"BACKUPMANAGER",  new BedrockPlugin_BackupManager()}
    };
=======
    // Register all of our built-in plugins.
    BedrockPlugin::g_registeredPluginList.emplace(make_pair("DB", [](BedrockServer& s){return new BedrockPlugin_DB(s);}));
    BedrockPlugin::g_registeredPluginList.emplace(make_pair("JOBS", [](BedrockServer& s){return new BedrockPlugin_Jobs(s);}));
    BedrockPlugin::g_registeredPluginList.emplace(make_pair("CACHE", [](BedrockServer& s){return new BedrockPlugin_Cache(s);}));
    BedrockPlugin::g_registeredPluginList.emplace(make_pair("MYSQL", [](BedrockServer& s){return new BedrockPlugin_MySQL(s);}));
>>>>>>> 50aa8256

    for (string pluginName : plugins) {
        // If it's one of our standard plugins, just move on to the next one.
        if (BedrockPlugin::g_registeredPluginList.find(SToUpper(pluginName)) != BedrockPlugin::g_registeredPluginList.end()) {
            postProcessedNames.emplace(SToUpper(pluginName));
            continue;
        }

        // Any non-standard plugin is loaded from a shared library. If a name is passed without a trailing '.so', we
        // will add it, and look for a file with that name. A file should be passed with either a complete absolute
        // path, or the file should exist in a place that dlopen() can find it (like, /usr/lib).

        // We look for the 'base name' of the plugin. I.e., the filename excluding a path or extension. We'll look for
        // a symbol based on this name to call to instantiate our plugin.
        size_t slash = pluginName.rfind('/');
        size_t dot = pluginName.find('.', slash);
        string name = pluginName.substr(slash + 1, dot - slash - 1);
        string symbolName = "BEDROCK_PLUGIN_REGISTER_" + SToUpper(name);

        // Save the base name of the plugin.
        if(postProcessedNames.find(SToUpper(name)) != postProcessedNames.end()) {
            SWARN("Duplicate entry for plugin " << name << ", skipping.");
            continue;
        }
        postProcessedNames.insert(SToUpper(name));

        // Add the file extension if it's missing.
        if (!SEndsWith(pluginName, ".so")) {
            pluginName += ".so";
        }

        // Open the library.
        void* lib = dlopen(pluginName.c_str(), RTLD_NOW);
        if(!lib) {
            SWARN("Error loading bedrock plugin " << pluginName << ": " << dlerror());
        } else {
            void* sym = dlsym(lib, symbolName.c_str());
            if (!sym) {
                SWARN("Couldn't find symbol " << symbolName);
            } else {
                // Call the plugin registration function with the same name.
                BedrockPlugin::g_registeredPluginList.emplace(make_pair(SToUpper(name), (BedrockPlugin*(*)(BedrockServer&))sym));
            }
        }
    }

    return postProcessedNames;
}

/////////////////////////////////////////////////////////////////////////////
int main(int argc, char* argv[]) {
    // Process the command line
    SData args = SParseCommandLine(argc, argv);
    if (args.empty()) {
        // It's valid to run bedrock with no parameters provided, but unusual
        // -- let's provide some help just in case
        cout << "Protip: check syslog for details, or run 'bedrock -?' for help" << endl;
    }

    // Fork if requested
    if (args.isSet("-fork")) {
        // Do the fork
        int pid = fork();
        SASSERT(pid >= 0);
        if (pid > 0) {
            // Successful fork -- write the pidfile (if requested) and exit
            if (args.isSet("-pidfile"))
                SASSERT(SFileSave(args["-pidfile"], SToStr(pid)));
            return 0;
        }

        // Daemonize
        // **NOTE: See http://www-theorie.physik.unizh.ch/~dpotter/howto/daemonize
        umask(0);
        SASSERT(setsid() >= 0);
        SASSERT(chdir("/") >= 0);
        if (!freopen("/dev/null", "r", stdin) ||
            !freopen("/dev/null", "w", stdout) ||
            !freopen("/dev/null", "w", stderr)
        ) {
            cout << "Couldn't daemonize." << endl;
            return -1;
        }
    }

    // Start libstuff. Generally, we want to initialize libstuff immediately on any new thread, but we wait until after
    // the `fork` above has completed, as we can get strange behaviors from signal handlers across forked processes.
    SInitialize("main", (args.isSet("-overrideProcessName") ? args["-overrideProcessName"].c_str() : 0));
    SLogLevel(LOG_INFO);

    if (args.isSet("-version")) {
        // Just output the version
        cout << VERSION << endl;
        return 0;
    }
    if (args.isSet("-h") || args.isSet("-?") || args.isSet("-help")) {
        // Ouput very basic documentation
        cout << "Usage:" << endl;
        cout << "------" << endl;
        cout << "bedrock [-? | -h | -help]" << endl;
        cout << "bedrock -version" << endl;
        cout << "bedrock [-clean] [-v] [-db <filename>] [-serverHost <host:port>] [-nodeHost <host:port>] [-nodeName "
                "<name>] [-peerList <list>] [-priority <value>] [-plugins <list>] [-cacheSize <kb>] [-workerThreads <#>] "
                "[-versionOverride <version>]"
             << endl;
        cout << endl;
        cout << "Common Commands:" << endl;
        cout << "----------------" << endl;
        cout << "-?, -h, -help               Outputs instructions and exits" << endl;
        cout << "-version                    Outputs version and exits" << endl;
        cout << "-v                          Enables verbose logging" << endl;
        cout << "-q                          Enables quiet logging" << endl;
        cout << "-clean                      Recreate a new database from scratch" << endl;
        cout << "-enableMultiWrite           Enable multi-write mode (default: true)" << endl;
        cout << "-versionOverride <version>  Pretends to be a different version when talking to peers" << endl;
        cout << "-db             <filename>  Use a database with the given name (default 'bedrock.db')" << endl;
        cout
            << "-serverHost     <host:port> Listen on this host:port for cluster connections (default 'localhost:8888')"
            << endl;
        cout << "-nodeName       <name>      Name this specfic node in the cluster as indicated (defaults to '"
             << SGetHostName() << "')" << endl;
        cout << "-nodeHost       <host:port> Listen on this host:port for connections from other nodes" << endl;
        cout << "-peerList       <list>      See below" << endl;
        cout << "-priority       <value>     See '-peerList Details' below (defaults to 100)" << endl;
        cout << "-plugins        <list>      Enable these plugins (defaults to 'db,jobs,cache,mysql')" << endl;
        cout << "-cacheSize      <kb>        number of KB to allocate for a page cache (defaults to 1GB)" << endl;
        cout << "-workerThreads  <#>         Number of worker threads to start (min 1, defaults to # of cores)" << endl;
        cout << "-queryLog       <filename>  Set the query log filename (default 'queryLog.csv', SIGUSR2/SIGQUIT to "
                "enable/disable)"
             << endl;
        cout << "-maxJournalSize <#commits>  Number of commits to retain in the historical journal (default 1000000)"
             << endl;
        cout << "-synchronous    <value>     Set the PRAGMA schema.synchronous "
                "(defaults see https://sqlite.org/pragma.html#pragma_synchronous)"
             << endl;
        cout << endl;
        cout << "Quick Start Tips:" << endl;
        cout << "-----------------" << endl;
        cout << "In a hurry?  Just run 'bedrock -clean' the first time, and it'll create a new database called "
                "'bedrock.db', then use all the defaults listed above.  (After the first time, leave out the '-clean' "
                "to reuse the same database.)  Once running, you can verify it's working using NetCat to manualy send "
                "a Ping request as follows:"
             << endl;
        cout << endl;
        cout << "$ bedrock -clean &" << endl;
        cout << "$ nc local 8888" << endl;
        cout << "Ping" << endl;
        cout << endl;
        cout << "200 OK" << endl;
        cout << endl;
        cout << "-peerList Details:" << endl;
        cout << "------------------" << endl;
        cout << "The -peerList parameter enables you to configure multiple Bedrock nodes into a redundant cluster.  "
                "Bedrock supports any number of nodes: simply start each node with a comma-separated list of the "
                "'-nodeHost' of all other nodes.  You can safely send any command to any node.  Some best practices:"
             << endl;
        cout << endl;
        cout << "- Put each Bedrock node on a different server." << endl;
        cout << endl;
        cout << "- Assign each node a different priority (greater than 0).  The highest priority node will be the "
                "'leader', which will coordinate distributed transactions."
             << endl;
        cout << endl;
        return 1;
    }
    if (args.isSet("-v")) {
        // Verbose logging
        SINFO("Enabling verbose logging");
        SLogLevel(LOG_DEBUG);
    } else if (args.isSet("-q")) {
        // Quiet logging
        SLogLevel(LOG_WARNING);
    }

// Set the defaults
#define SETDEFAULT(_NAME_, _VAL_)                                                                                      \
    do {                                                                                                               \
        if (!args.isSet(_NAME_))                                                                                       \
            args[_NAME_] = _VAL_;                                                                                      \
    } while (false)
    SETDEFAULT("-db", "bedrock.db");
    SETDEFAULT("-serverHost", "localhost:8888");
    SETDEFAULT("-nodeHost", "localhost:8889");
    SETDEFAULT("-controlPort", "localhost:9999");
    SETDEFAULT("-nodeName", SGetHostName());
    SETDEFAULT("-cacheSize", SToStr(1024 * 1024)); // 1024 * 1024KB = 1GB.
    SETDEFAULT("-plugins", "db,jobs,cache,mysql");
    SETDEFAULT("-priority", "100");
    SETDEFAULT("-maxJournalSize", "1000000");
    SETDEFAULT("-queryLog", "queryLog.csv");
    SETDEFAULT("-enableMultiWrite", "true");

    args["-plugins"] = SComposeList(loadPlugins(args));

    // Reset the database if requested
    if (args.isSet("-clean")) {
        // Remove it
        SDEBUG("Resetting database");
        string db = args["-db"];
        unlink(db.c_str());
    } else if (args.isSet("-bootstrap")) {
        // Allow for bootstraping a node with no database file in place.
        SINFO("Loading in bootstrap mode, skipping check for database existance.");
    } else {
        // Otherwise verify the database exists
        SDEBUG("Verifying database exists");
        SASSERT(SFileExists(args["-db"]));
    }

    // Log stack traces if we have unhandled exceptions.
    set_terminate(STerminateHandler);

    // Create our BedrockServer object so we can keep it for the life of the
    // program.
    SINFO("Starting bedrock server");
    BedrockServer server(args);

    // Keep going until someone kills it (either via TERM or Control^C)
    while (!(SGetSignal(SIGTERM) || SGetSignal(SIGINT))) {
        if (SGetSignals()) {
            // Log and clear any outstanding signals.
            SALERT("Uncaught signals (" << SGetSignalDescription() << "), ignoring.");
            SClearSignals();
        }

        // Counters for seeing how long we spend in postPoll.
        chrono::steady_clock::duration pollCounter(0);
        chrono::steady_clock::duration postPollCounter(0);
        chrono::steady_clock::time_point start = chrono::steady_clock::now();

        uint64_t nextActivity = STimeNow();
        while (!server.shutdownComplete()) {
            if (server.shouldBackup() && server.isDetached()) {
                BackupDB(args["-db"]);
                server.setDetach(false);
            }
            // Wait and process
            fd_map fdm;
            server.prePoll(fdm);
            const uint64_t now = STimeNow();
            auto timeBeforePoll = chrono::steady_clock::now();
            S_poll(fdm, max(nextActivity, now) - now);
            nextActivity = STimeNow() + STIME_US_PER_S; // 1s max period
            auto timeAfterPoll = chrono::steady_clock::now();
            server.postPoll(fdm, nextActivity);
            auto timeAfterPostPoll = chrono::steady_clock::now();

            pollCounter += timeAfterPoll - timeBeforePoll;
            postPollCounter += timeAfterPostPoll - timeAfterPoll;

            // Every 10s, log and reset.
            if (timeAfterPostPoll > (start + 10s)) {
                SINFO("[performance] main poll loop timing: "
                      << chrono::duration_cast<chrono::milliseconds>(timeAfterPostPoll - start).count() << " ms elapsed. "
                      << chrono::duration_cast<chrono::milliseconds>(pollCounter).count() << " ms in poll. "
                      << chrono::duration_cast<chrono::milliseconds>(postPollCounter).count() << " ms in postPoll.");
                pollCounter = chrono::microseconds::zero();
                postPollCounter = chrono::microseconds::zero();
                start = timeAfterPostPoll;
            }
        }
        if (server.shutdownWhileDetached) {
            // We need to actually shut down here.
            break;
        }
    }

    // Log how much time we spent in our main mutex.
    SQLite::g_commitLock.log();

    // All done
    SINFO("Graceful process shutdown complete");
    return 0;
}<|MERGE_RESOLUTION|>--- conflicted
+++ resolved
@@ -81,22 +81,12 @@
     // Those are stored here.
     set <string> postProcessedNames;
 
-<<<<<<< HEAD
-    // Instantiate all of our built-in plugins.
-    map<string, BedrockPlugin*> standardPluginMap = {
-        {"DB",     new BedrockPlugin_DB()},
-        {"JOBS",   new BedrockPlugin_Jobs()},
-        {"CACHE",  new BedrockPlugin_Cache()},
-        {"MYSQL",  new BedrockPlugin_MySQL()},
-        {"BACKUPMANAGER",  new BedrockPlugin_BackupManager()}
-    };
-=======
     // Register all of our built-in plugins.
     BedrockPlugin::g_registeredPluginList.emplace(make_pair("DB", [](BedrockServer& s){return new BedrockPlugin_DB(s);}));
     BedrockPlugin::g_registeredPluginList.emplace(make_pair("JOBS", [](BedrockServer& s){return new BedrockPlugin_Jobs(s);}));
     BedrockPlugin::g_registeredPluginList.emplace(make_pair("CACHE", [](BedrockServer& s){return new BedrockPlugin_Cache(s);}));
     BedrockPlugin::g_registeredPluginList.emplace(make_pair("MYSQL", [](BedrockServer& s){return new BedrockPlugin_MySQL(s);}));
->>>>>>> 50aa8256
+    BedrockPlugin::g_registeredPluginList.emplace(make_pair("BACKUPMANAGER", [](BedrockServer& s){return new BedrockPlugin_BackupManager(s);}));
 
     for (string pluginName : plugins) {
         // If it's one of our standard plugins, just move on to the next one.
