#pragma once
#include <libstuff/sqlite3.h>
#include <libstuff/SQResult.h>
#include <libstuff/SPerformanceTimer.h>

class SQLite {
  public:

    class timeout_error : public exception {
      public :
        timeout_error(const string& e, uint64_t time) : _what(e), _time(time) {};
        virtual ~timeout_error() {};
        const char* what() const noexcept { return _what.c_str(); }
        const uint64_t time() const noexcept { return _time; }
      private:
        string _what;
        uint64_t _time;
    };

    // We can get a SQLITE_CONSTRAINT error in a write command for two reasons. One is a legitimate error caused
    // by a user trying to insert two rows with the same key. The other is in multi-threaded replication, when
    // transactions start in a different order on a follower than they did on the leader. Consider this example case:
    // CREATE TABLE t (identifier PRIMARY KEY);
    //
    // With the start state on all nodes:
    // INSERT INTO t VALUES(1);
    //
    // If you run these two commands in this order:
    // DELETE FROM t WHERE identifier = 1;
    // INSERT INTO t VALUES(1);
    //
    // They will work just fine. If you run them simultaneously, you might expect that they'd conflict, but they don't
    // because the unique constraints error doesn't get thrown at commit, it gets thrown at the time the `INSERT`
    // command tries to run but the `DELETE` hasn't completed yet. Re-running the `INSERT` after the `DELETE` will work
    // as expected.
    //
    // If we detect this error, we throw the following exception, which just returns an error when encountered in a
    // normal `process` phase of a command on leader, but is treated similarly to a commit conflict in replication, and
    // re-runs the command after the other command (the `DELETE`) has finished.
    class constraint_error : public exception {
      public :
        constraint_error() {};
        virtual ~constraint_error() {};
        const char* what() const noexcept { return "constraint_error"; }
    };

    // Constant to use like a sqlite result code when commits are disabled (see: https://www.sqlite.org/rescode.html)
    // Because the existing codes all use values in the first and second bytes of the int (they're or'ed with values
    // left shifted by 8 bits, see SQLITE_ERROR_MISSING_COLLSEQ in sqlite.h for an example), we left shift by 16 for
    // this to avoid any overlap.
    static const int COMMIT_DISABLED = (1 << 16) | 1;

    // minJournalTables: Creates journal tables through the specified number. If `-1` is passed, only `journal` is
    //                   created. If some value larger than -1 is passed, then journals `journal0000 through
    //                   journalNNNN` are created (or left alone if such tables already exist). If -2 or less is
    //                   passed, no tables are created.
    //
    // mmapSizeGB: address space to use for memory-mapped IO, in GB.
    SQLite(const string& filename, int cacheSize, int maxJournalSize, int minJournalTables,
           int64_t mmapSizeGB = 0, bool hctree = false, const string& checkpointMode = "PASSIVE");

    // This constructor is not exactly a copy constructor. It creates an other SQLite object based on the first except
    // with a *different* journal table. This avoids a lot of locking around creating structures that we know already
    // exist because we already have a SQLite object for this file.
    SQLite(const SQLite& from);
    ~SQLite();

    // Returns the canonicalized filename for this database
    const string& getFilename() { return _filename; }

    sqlite3* getDBHandle();

    // Performs a read-only query (eg, SELECT). This can be done inside or outside a transaction. Returns true on
    // success, and fills the 'result' with the result of the query.
    bool read(const string& query, SQResult& result, bool skipInfoWarn = false) const;

    // Performs a read-only query (eg, SELECT) that returns a single value.
    string read(const string& query) const;

    // Types of transactions that we can begin.
    enum class TRANSACTION_TYPE {
        SHARED,
        EXCLUSIVE
    };

    // Begins a new transaction. Returns true on success. If type is EXCLUSIVE, locks the commit mutex to guarantee
    // that this transaction cannot conflict with any others.
    bool beginTransaction(TRANSACTION_TYPE type = TRANSACTION_TYPE::SHARED);

    // Verifies a table exists and has a particular definition. If the database is left with the right schema, it
    // returns true. If it had to create a new table (ie, the table was missing), it also sets created to true. If the
    // table is already there with the wrong schema, it returns false.
    bool verifyTable(const string& name, const string& sql, bool& created, const string& type = "table");

    // Verifies an index exists on the given table with the given definition. Optionally create it if it doesn't exist.
    // Be careful, creating an index can be expensive on large tables!
    // Returns false if the index does not exist and was not created.
    bool verifyIndex(const string& indexName, const string& tableName, const string& indexSQLDefinition, bool isUnique, bool createIfNotExists = false);

    // Adds a column to a table.
    bool addColumn(const string& tableName, const string& column, const string& columnType);

    // Performs a read/write query (eg, INSERT, UPDATE, DELETE). This is added to the current transaction's query list.
    // Returns true on success.
    // If we're in noop-update mode, this call alerts and performs no write, but returns as if it had completed.
    bool write(const string& query);

    // Performs a read/write query
    // Designed for use with queries that include a RETURNING clause
    bool write(const string& query, SQResult& result);

    // This is the same as `write` except it runs successfully without any warnings or errors in noop-update mode.
    // It's intended to be used for `mockRequest` enabled commands, such that we only run a version of them that's
    // known to be repeatable. What counts as repeatable is up to the individual command.
    bool writeIdempotent(const string& query);

    // Executes a write query and retrieves the result.
    // Designed for use with queries that include a RETURNING clause
    bool writeIdempotent(const string& query, SQResult& result);

    // This runs a query completely unchanged, always adding it to the uncommitted query, such that it will be recorded
    // in the journal even if it had no effect on the database. This lets replicated or synchronized queries be added
    // to the journal *even if they have no effect* on the rest of the database.
    bool writeUnmodified(const string& query);

    // Enable or disable update-noop mode.
    void setUpdateNoopMode(bool enabled);
    bool getUpdateNoopMode() const;

    const set<string>& getTablesUsed() const;

    // Prepare to commit or rollback the transaction. This also inserts the current uncommitted query into the
    // journal; no additional writes are allowed until the next transaction has begun.
    // The transactionID and transactionHash, if passed, will be updated with the values prepared for this transaction.
    // Note that if this transaction fails to commit, these will not ultimately be accurate.
    bool prepare(uint64_t* transactionID = nullptr, string* transactionHash = nullptr);

    // This enables or disables automatic re-writing. This feature is to support mocked requests and load testing. This
    // overloads set_authorizer to allow a plugin to deny certain queries from running (currently based only on the
    // action being taken and the table being operated on) and instead, run a different query in their place. For
    // instance, this can replace an INSERT statement into a particular table with a no-op, or an INSERT immediately
    // followed by a DELETE. When enabled, this is implemented as follows:
    //
    // Plugin calls `write`.
    // 1. If enableRewrite is ON, the rewriteHandler is run as part of the authorizer.
    // 2. If the rewriteHandler wants to re-write a query, it should return `true` and update the string reference it
    //    was passed (see setRewriteHandler() below).
    // 3. If the rewriteHandler returns true, the initial query will fail with SQLITE_AUTH (warnings for this failure
    //    are suppressed) and the new replacement query will be run in it's place.
    void enableRewrite(bool enable);

    // Update the rewrite handler.
    // The rewrite handler accepts an SQLite action code, a table name, and a refernce to a string.
    // If the action and table name indicate that the query should be re-written, then `newQuery` should be updated to
    // the new query to run, and `true` should be returned. If the query doesn't need to be re-written, then `false`
    // should be returned.
    // This function is only called when enableRewrite is true.
    // Important: there can be only one re-write handler for a given DB at once.
    void setRewriteHandler(bool (*handler)(int, const char*, string&));

    // Enables the on prepare handler.
    // The on commit handler allows a plugin to be notified when a transaction is prepared but not yet committed.
    // This allows the plugin to take arbitrary actions prior to committing to the database. Bedrock does not
    // pass up any information in this case, it simply notifies the plugin that a transaction was prepared.
    void enablePrepareNotifications(bool enable);

    // Update the on prepare handler.
    // The on prepare handler accepts a reference to this SQLiteDB object and an int tableID. The tableID is the
    // same ID that is used for the journal number in the current running thread. This allows the handler to utilize
    // SQLite.cpp's method for avoiding conflicts on tables written on every command.
    // IMPORTANT: The on prepare handler allows a plugin to run code inside the commit lock. This code should be time sensitive
    // as increases to the amount of time this lock is held increase conflict chances and decreases the parallelness
    // of bedrock commands.
    // IMPORTANT: there can be only one on-prepare handler for a given DB at once.
    void setOnPrepareHandler(void (*handler)(SQLite& _db, int64_t tableID));

    // Commits the current transaction to disk. Returns an sqlite3 result code.
    // preCheckpointCallback is an optional callback that will be called before the checkpoint code runs, after the commit has completed. Note that if the commit fails, this is not called.
    // The main purpose of this is to allow replications in SQLiteNode to notify other waiting threads that the commit has finished even before the checkpoint is done.
    int commit(const string& description = "UNSPECIFIED", function<void()>* preCheckpointCallback = nullptr);

    // Cancels the current transaction and rolls it back.
    void rollback();

    // Returns the total number of changes on this database
    int getChangeCount() { return sqlite3_total_changes(_db); }

    // Returns the timing of the last command
    uint64_t getLastTransactionTiming(uint64_t& begin, uint64_t& read, uint64_t& write, uint64_t& prepare,
                                      uint64_t& commit, uint64_t& rollback);

    // Returns the number of changes that were performed in the last query.
    size_t getLastWriteChangeCount();

    // Returns the current value of commitCount, which should be the highest ID of a commit in any handle to the
    // database.
    uint64_t getCommitCount() const;

    // Returns the current state of the database, as a SHA1 hash of all queries committed.
    string getCommittedHash();

    // Returns what the new state will be of the database if the current transaction is committed.
    string getUncommittedHash() { return _uncommittedHash; }

    // Returns a concatenated string containing all the 'write' queries executed within the current, uncommitted
    // transaction.
    string getUncommittedQuery() { return _uncommittedQuery; }

    // Gets the ROWID of the last insertion (for auto-increment indexes)
    int64_t getLastInsertRowID();

    // Gets any error message associated with the previous query
    string getLastError() { return sqlite3_errmsg(_db); }

    // Returns the most recent error string from sqlite.
    const string getMostRecentSQLiteErrorLog() const;

    // Returns true if we're inside an uncommitted transaction.
    bool insideTransaction() { return _insideTransaction; }

    // Looks up the exact SQL of a paricular commit to the database, as well as gets the SHA1 hash of the database
    // immediately following tha commit.
    bool getCommit(uint64_t index, string& query, string& hash);

    // A static version of the above that can be used in initializers.
    static bool getCommit(sqlite3* db, const vector<string> journalNames, uint64_t index, string& query, string& hash);

    // Looks up a range of commits.
    int getCommits(uint64_t fromIndex, uint64_t toIndex, SQResult& result, uint64_t timeoutLimitUS = 0);

    // Set a time limit for this transaction, in US from the current time.
    void setTimeout(uint64_t timeLimitUS);

    // Reset all timeout information to 0, to be ready for the next operation.
    void clearTimeout();

    // This atomically removes and returns committed transactions from our internal list. SQLiteNode can call this, and
    // it will return a map of transaction IDs to tuples of (query, hash, dbCountAtTransactionStart), so that those
    // transactions can be replicated out to peers.
    map<uint64_t, tuple<string,string, uint64_t>> popCommittedTransactions();

    // The whitelist is either nullptr, in which case the feature is disabled, or it's a map of table names to sets of
    // column names that are allowed for reading. Using whitelist at all put the database handle into a more
    // restrictive access mode that will deny access for write operations and other potentially risky operations, even
    // in the case that a specific table/column are not being directly requested.
    map<string, set<string>>* whitelist = nullptr;

    // Enable/disable SQL statement tracing.
    static atomic<bool> enableTrace;

    // public read-only accessor for _dbCountAtStart.
    uint64_t getDBCountAtStart() const;

    int64_t getLastConflictPage() const;

    string getLastConflictTable() const;

    // This is the callback function we use to log SQLite's internal errors.
    static void _sqliteLogCallback(void* pArg, int iErrCode, const char* zMsg);

    // If commits are disabled, calling commit() will return an error without committing. This can be used to guarantee
    // no commits can happen "late" from slow threads that could otherwise write to a DB being shutdown.
    void setCommitEnabled(bool enable);

    // This gets a set of sqlite3 prepared statements from a query string, to allow for the methods here to be called
    // without actually running a query:
    // https://www.sqlite.org/c3ref/stmt.html
    //
    // For instance, you can determine if a query is read-only with this information. This returns a list as it's
    // possible that a string contains multiple queries separated by semicolons.
    // Note: It's up to the caller to free these prepared statements by calling `sqlite3_finalize()` on them.
    // This returns an sqlite error code. It will stop parsing multiple statements after the first error.
    int getPreparedStatements(const string& query, list<sqlite3_stmt*>& statements);

    // Set this DB handle to be query-only to prevent accidental writes in places we don't expect them.
    void setQueryOnly(bool enabled);

    void exclusiveLockDB();
    void exclusiveUnlockDB();

  private:
    // This structure contains all of the data that's shared between a set of SQLite objects that share the same
    // underlying database file.
    class SharedData {
      public:
        // Constructor.
        SharedData();

        // Enable or disable commits for the DB.
        void setCommitEnabled(bool enable);

        // Update the shared state of the DB to include the newest commit with the newest hash. This needs to be done
        // after completing a commit and before releasing the commit lock.
        void incrementCommit(const string& commitHash);

        // This removes and returns all committed transactions.
        map<uint64_t, tuple<string, string, uint64_t>> popCommittedTransactions();

        // This is the last committed hash by *any* thread for this file.
        atomic<string> lastCommittedHash;

        // An identifier used to choose the next journal table to use with this set of DB handles. Only used to
        // initialize new objects.
        atomic<int64_t> nextJournalCount;

        // When `SQLite::prepare` is called, we need to save a set of info that will be broadcast to peers when the
        // transaction is ultimately committed. This should be cleared out if the transaction is rolled back.
        void prepareTransactionInfo(uint64_t commitID, const string& query, const string& hash, uint64_t dbCountAtTransactionStart);

        // When a transaction that was prepared is committed, we move the data from the prepared list to the committed
        // list.
        void commitTransactionInfo(uint64_t commitID);

        // The current commit count, loaded at initialization from the highest commit ID in the DB, and then accessed
        // though this atomic integer. getCommitCount() returns the value of this variable.
        atomic<uint64_t> commitCount;

        // Mutex to serialize commits to this DB. This should be locked anytime a thread needs to commit to the DB, or
        // needs to prevent other threads from committing to the DB (such as to guarantee there are no commit conflicts
        // during a transaction).
        recursive_timed_mutex commitLock;

        // If set to false, this prevents any thread from being able to commit to the DB.
        atomic<bool> _commitEnabled;

        // This variable is used to monitor the number of open transactions on the whole server.
        atomic<int64_t> openTransactionCount;

        SPerformanceTimer _commitLockTimer;

        // We use this flag to prevent to threads running checkpoints t the same time.
        atomic_flag checkpointInProgress = ATOMIC_FLAG_INIT;

        // This records the most recent count of the number of frames to checkpoint. We may be able to remove this with
        // no ill effects, but currently we use it to set a floor on the number of frames we will try and checkpoint.
        atomic<size_t> outstandingFramesToCheckpoint = 0;

        // This can be locked in exclusive mode to prevent all writes. This exists to support the `BlockWrites` command.
        shared_mutex writeLock;

      private:
        // The data required to replicate transactions, in two lists, depending on whether this has only been prepared
        // or if it's been committed.
        map<uint64_t, tuple<string, string, uint64_t>> _preparedTransactions;
        map<uint64_t, tuple<string, string, uint64_t>> _committedTransactions;

        // This mutex is locked when we need to change the state of the _shareData object. It is shared between a
        // variety of operations (i.e., updating _committedTransactions, etc).
        recursive_mutex _internalStateMutex;
    };

    // Initializers to support RAII-style allocation in constructors.
    static string initializeFilename(const string& filename);
    static SharedData& initializeSharedData(sqlite3* db, const string& filename, const vector<string>& journalNames, bool hctree);
    static sqlite3* initializeDB(const string& filename, int64_t mmapSizeGB, bool hctree);
    static vector<string> initializeJournal(sqlite3* db, int minJournalTables);
    void commonConstructorInitialization(bool hctree = false);
    static int getCheckpointModeFromString(const string& checkpointModeString);

    // The filename of this DB, canonicalized to its full path on disk.
    const string _filename;

    // The maximum number of rows to store in the journal before we start truncating old ones.
    uint64_t _maxJournalSize;

    // The underlying sqlite3 DB handle.
    sqlite3* _db;

    // Names of ALL journal tables for this database.
    const vector<string> _journalNames;

    // Pointer to our SharedData object, which is shared between all SQLite DB objects for the same file.
    SharedData& _sharedData;

    // The name of the journal table that this particular DB handle with write to.
    string _journalName;

    // True when we have a transaction in progress.
    bool _insideTransaction = false;

    // The new query and new hash to add to the journal for a transaction that's nearing completion, before we commit
    // it.
    string _uncommittedQuery;
    string _uncommittedHash;

    // Returns the name of a journal table based on it's index.
    static string getJournalTableName(vector<string>& journalNames, int64_t journalTableID, bool create = false);

    // The latest transaction ID at the start of the current transaction (note: it is allowed for this to be *higher*
    // than the state inside the transaction, if another thread committed to the DB while we were in
    // `beginTransaction`).
    uint64_t _dbCountAtStart = 0;

    // Timing information.
    mutable uint64_t _beginElapsed = 0;
    mutable uint64_t _readElapsed = 0;
    uint64_t _writeElapsed = 0;
    uint64_t _prepareElapsed = 0;
    uint64_t _commitElapsed = 0;
    uint64_t _rollbackElapsed = 0;

    // We keep track of whether we've locked the global mutex so that we know whether or not we need to unlock it when
    // we call `rollback`. Note that this indicates whether this object has locked the mutex, not whether the mutex is
    // locked (i.e., this is `false` if some other DB object has locked the mutex).
    bool _mutexLocked = false;

    atomic<int64_t> _lastConflictPage = 0;
    atomic<string> _lastConflictTable;
    static thread_local int64_t _conflictPage;
    static thread_local string _conflictTable;

    bool _writeIdempotent(const string& query, SQResult& result, bool alwaysKeepQueries = false);

    // Constructs a UNION query from a list of 'query parts' over each of our journal tables.
    // Fore each table, queryParts will be joined with that table's name as a separator. I.e., if you have a tables
    // named 'journal', 'journal00, and 'journal01', and queryParts of {"SELECT * FROM", "WHERE id > 1"}, we'll create
    // the following subqueries from query parts:
    //
    // "SELECT * FROM journal WHERE id > 1"
    // "SELECT * FROM journal00 WHERE id > 1"
    // "SELECT * FROM journal01 WHERE id > 1"
    //
    // And then we'll join then using UNION into:
    // "SELECT * FROM journal WHERE id > 1
    //  UNION
    //  SELECT * FROM journal00 WHERE id > 1
    //  UNION
    //  SELECT * FROM journal01 WHERE id > 1;"
    //
    //  Note that this wont work if you have a query like "SELECT * FROM journal", with no trailing WHERE clause, as we
    //  only insert the table name *between* adjacent entries in queryParts. We provide the 'append' flag to get around
    //  this limitation.
    string _getJournalQuery(const list<string>& queryParts, bool append = false);

    // Static version for initializers.
    static string _getJournalQuery(const vector<string>& journalNames, const list<string>& queryParts, bool append = false);

    // Callback function that we'll register for authorizing queries in sqlite.
    static int _sqliteAuthorizerCallback(void*, int, const char*, const char*, const char*, const char*);

    // The following variables maintain the state required around automatically re-writing queries.

    // If true, we'll attempt query re-writing.
    bool _enableRewrite = false;

    // Pointer to the current handler to determine if a query needs to be rewritten.
    bool (*_rewriteHandler)(int, const char*, string&);

    // When the rewrite handler indicates a query needs to be re-written, the new query is set here.
    string _rewrittenQuery;

    // Should we notify plugins once a transaction is prepared?
    bool _shouldNotifyPluginsOnPrepare = false;

    // Pointer to the current on prepare handler.
    void (*_onPrepareHandler)(SQLite& _db, int64_t tableID);

    // Causes the current query to skip re-write checking if it's already a re-written query.
    bool _currentlyRunningRewritten = false;

    // Callback to trace internal sqlite state (used for logging normalized queries).
    static int _sqliteTraceCallback(unsigned int traceCode, void* c, void* p, void* x);

    // Callback function for progress tracking.
    static int _progressHandlerCallback(void* arg);

    // Callback when the db checkpoints. Does little except record the number of pages outstanding.
    // Registering this has the important side effect of preventing the DB from auto-checkpointing.
    static int _walHookCallback(void* sqliteObject, sqlite3* db, const char* name, int walFileSize);

    mutable uint64_t _timeoutLimit = 0;
    mutable uint64_t _timeoutStart;
    mutable uint64_t _timeoutError;

    // Check out various error cases that can interrupt a query.
    // We check them all together because we need to make sure we atomically pick a single one to handle.
    void _checkInterruptErrors(const string& error) const;

    // Called internally by _sqliteAuthorizerCallback to authorize columns for a query.
    //
    // PRO-TIP: you can play with the authorizer using the `sqlite3` CLI tool, by running `.auth ON` then running
    // your query. The columns displayed are the same as what is passed to this function.
    //
    // The information passed to this function is different based on the first parameter, actionCode.
    // You can see what information is passed for each action code here https://www.sqlite.org/c3ref/c_alter_table.html.
    // Note that as of writing this comment, the page seems slightly out of date and the parameter numbers are all off
    // by one. That is, the first paramter passed to the callback funciton is actually the integer action code, not the
    // second.
    int _authorize(int actionCode, const char* detail1, const char* detail2, const char* detail3, const char* detail4);

    // It's possible for certain transactions (namely, timing out a write operation, see here:
    // https://sqlite.org/c3ref/interrupt.html) to cause a transaction to be automatically rolled back. If this
    // happens, we store a flag internally indicating that we don't need to perform the rollback ourselves. Then when
    // `rollback` is called, we don't double-rollback, generating an error. This allows the externally visible SQLite
    // API to be consistent and not have to handle this special case. Consumers can just always call `rollback` after a
    // failed query, regardless of whether or not it was already rolled back internally.
    mutable bool _autoRolledBack = false;

    bool _noopUpdateMode = false;

    // A map of queries to their cached results. This is populated only with deterministic queries, and is reset on any
    // write, rollback, or commit.
    mutable map<string, SQResult> _queryCache;

    // List of table names used during this transaction.
    set<string> _tablesUsed;

    // Number of queries that have been attempted in this transaction (for metrics only).
    mutable int64_t _readQueryCount = 0;

    mutable int64_t _writeQueryCount = 0;

    // Number of queries found in cache in this transaction (for metrics only).
    mutable int64_t _cacheHits = 0;

    // A string indicating the name of the transaction (typically a command name) for metric purposes.
    string _transactionName;

    // Will be set to false while running a non-deterministic query to prevent it's result being cached.
    mutable bool _isDeterministicQuery = false;

    // Copies of parameters used to initialize the DB that we store if we make child objects based on this one.
    int _cacheSize;
    int64_t _mmapSizeGB;

    // This is a string (which may be empty) containing the most recent logged error by SQLite in this thread.
    static thread_local string _mostRecentSQLiteErrorLog;

    // Set to true inside of a write query.
    bool _currentlyWriting{false};

<<<<<<< HEAD
    bool _inUpdateOrDelete{false};
    bool _inSchemaChange{false};
=======
    // One of 0|1|2|3 (a.k.a. PASSIVE|FULL|RESTART|TRUNCATE), which is the value to be passed to sqlite3_wal_checkpoint_v2.
    int _checkpointMode;
>>>>>>> a03c2f39
};<|MERGE_RESOLUTION|>--- conflicted
+++ resolved
@@ -529,11 +529,9 @@
     // Set to true inside of a write query.
     bool _currentlyWriting{false};
 
-<<<<<<< HEAD
+    // One of 0|1|2|3 (a.k.a. PASSIVE|FULL|RESTART|TRUNCATE), which is the value to be passed to sqlite3_wal_checkpoint_v2.
+    int _checkpointMode;
+
     bool _inUpdateOrDelete{false};
     bool _inSchemaChange{false};
-=======
-    // One of 0|1|2|3 (a.k.a. PASSIVE|FULL|RESTART|TRUNCATE), which is the value to be passed to sqlite3_wal_checkpoint_v2.
-    int _checkpointMode;
->>>>>>> a03c2f39
 };