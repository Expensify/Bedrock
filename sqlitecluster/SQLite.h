--- conflicted
+++ resolved
@@ -274,6 +274,9 @@
         // This contains a list of all the valid objects for this data. This lets the checkpoint thread bail out early
         // if the SQLite object that initiated it has been deleted since it started.
         set<SQLite*> validObjects;
+
+        // Used as a flag to prevent starting multiple checkpoint threads simultaneously.
+        atomic<int> _checkpointThreadBusy;
     };
 
     // We have designed this so that multiple threads can write to multiple journals simultaneously, but we want
@@ -419,15 +422,10 @@
     // Will be set to false while running a non-deterministic query to prevent it's result being cached.
     bool _isDeterministicQuery;
 
-<<<<<<< HEAD
     // The remainder of these values are only used at initialization, but are stored to allow copying objects.
     int _cacheSize;
     int _journalTable;
     int _maxRequiredJournalTableID;
     string _synchronous;
     int64_t _mmapSizeGB;
-=======
-    // Used as a flag to prevent starting multiple checkpoint threads simultaneously.
-    atomic<int> _checkpointThreadBusy;
->>>>>>> 5a529374
 };