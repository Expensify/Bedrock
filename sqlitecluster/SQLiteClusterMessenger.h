#include <libstuff/libstuff.h>

class SQLiteNode;
class BedrockCommand;

class SQLiteClusterMessenger {
  public:

    enum class WaitForReadyResult {
        OK,
        SHUTTING_DOWN,
        TIMEOUT,
        DISCONNECTED_IN,
        DISCONNECTED_OUT,
        UNSPECIFIED,
        POLL_ERROR,
    };

    SQLiteClusterMessenger(const shared_ptr<const SQLiteNode> node);

    // Attempts to make a TCP connection to the leader, and run the given command there, setting the appropriate
    // response from leader in the command, and marking it as complete if possible.
    // returns command->complete at the end of the function, this is true if the command was successfully completed on
    // leader, or if a fatal error occurred. This will be false if the command can be re-tried later (for instance, if
    // no connection to leader could be made).
    bool runOnLeader(BedrockCommand& command);

    // Set a timestamp by which we should give up on any pending commands. Once set, this is permanent. You will need a
    // new SQLiteClusterMessenger if you want to shutdown again.
    void shutdownBy(uint64_t shutdownTimestamp);

<<<<<<< HEAD
    // Getter method for _shutDownBy
    uint64_t getShutDownBy();

    // Reset to not be shutting down.
    void reset();

=======
>>>>>>> 986c6f2d
  private:
    // This takes a pollfd with either POLLIN or POLLOUT set, and waits for the socket to be ready to read or write,
    // respectively. It returns true if ready, or false if error or timeout. The timeout is specified as a timestamp in
    // microseconds.
    WaitForReadyResult waitForReady(pollfd& fdspec, uint64_t timeoutTimestamp);

    // This sets a command as a 500 and marks it as complete.
    void setErrorResponse(BedrockCommand& command);

    const shared_ptr<const SQLiteNode> _node;

    // This is set to a timestamp when the server is shutting down so that we can abandon any commands that would
    // block that.
    atomic<uint64_t> _shutDownBy = 0;
    atomic_flag _shutdownSet = ATOMIC_FLAG_INIT;
};<|MERGE_RESOLUTION|>--- conflicted
+++ resolved
@@ -29,15 +29,6 @@
     // new SQLiteClusterMessenger if you want to shutdown again.
     void shutdownBy(uint64_t shutdownTimestamp);
 
-<<<<<<< HEAD
-    // Getter method for _shutDownBy
-    uint64_t getShutDownBy();
-
-    // Reset to not be shutting down.
-    void reset();
-
-=======
->>>>>>> 986c6f2d
   private:
     // This takes a pollfd with either POLLIN or POLLOUT set, and waits for the socket to be ready to read or write,
     // respectively. It returns true if ready, or false if error or timeout. The timeout is specified as a timestamp in
