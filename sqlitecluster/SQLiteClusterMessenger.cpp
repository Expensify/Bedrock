--- conflicted
+++ resolved
@@ -19,23 +19,11 @@
 }
 
 void SQLiteClusterMessenger::shutdownBy(uint64_t shutdownTimestamp) {
-<<<<<<< HEAD
-    _shutDownBy = shutdownTimestamp;
-}
-
-uint64_t SQLiteClusterMessenger::getShutDownBy() {
-    return _shutDownBy;
-}
-
-void SQLiteClusterMessenger::reset() {
-    _shutDownBy = 0;
-=======
     // If we haven't set a shutdown flag before, set one now.
     // If it was already set, we don't do anything.
     if(!_shutdownSet.test_and_set()) {
         _shutDownBy = shutdownTimestamp;
     }
->>>>>>> 986c6f2d
 }
 
 // Returns true on ready or false on error or timeout.
