--- conflicted
+++ resolved
@@ -6,12 +6,7 @@
   public:
     // Create a pool of DB handles.
     SQLitePool(size_t maxDBs, const string& filename, int cacheSize, int maxJournalSize, int minJournalTables,
-<<<<<<< HEAD
-               const string& synchronous = "", int64_t mmapSizeGB = 0, bool pageLoggingEnabled = false,
-               bool wal2 = false, set<string> sqliteExtensions = {});
-=======
-               const string& synchronous = "", int64_t mmapSizeGB = 0, bool pageLoggingEnabled = false, bool wal2 = true);
->>>>>>> 9bfc0ec8
+               const string& synchronous = "", int64_t mmapSizeGB = 0, bool pageLoggingEnabled = false, bool wal2 = true, set<string> sqliteExtensions = {});
     ~SQLitePool();
 
     // Get the base object (the first one created, which uses the `journal` table). Note that if called by multiple
