#include <libstuff/libstuff.h>
#include "SQLiteNode.h"
#include "SQLiteServer.h"
#include "SQLiteCommand.h"

// Introduction
// ------------
// SQLiteNode builds atop STCPNode and SQLite to provide a distributed transactional SQL database. The STCPNode base
// class establishes and maintains connections with all peers: if any connection fails, it forever attempts to
// re-establish. This frees the SQLiteNode layer to focus on the high-level distributed database state machine.
//
// FIXME: Handle the case where two nodes have conflicting databases. Should find where they fork, tag the affected
//        accounts for manual review, and adopt the higher-priority
//
// FIXME: Master should detect whether any slaves fall out of sync for any reason, identify/tag affected accounts, and
//        re-synchronize.
//
// FIXME: Add test to measure how long it takes for master to stabilize.
//
// FIXME: If master dies before sending ESCALATE_RESPONSE (or if slave dies before receiving it), then a command might
//        have been committed to the database without notifying whoever initiated it. Perhaps have the caller identify
//        each command with a unique command id, and verify inside the query that the command hasn't been executed yet?

#undef SLOGPREFIX
#define SLOGPREFIX "{" << name << "/" << SQLiteNode::stateNames[_state] << "} "

// Initializations for static vars.
const uint64_t SQLiteNode::SQL_NODE_DEFAULT_RECV_TIMEOUT = STIME_US_PER_M * 5;
const uint64_t SQLiteNode::SQL_NODE_SYNCHRONIZING_RECV_TIMEOUT = STIME_US_PER_S * 30;
atomic<bool> SQLiteNode::unsentTransactions(false);
uint64_t SQLiteNode::_lastSentTransactionID = 0;

const string SQLiteNode::stateNames[] = {"SEARCHING",
                                         "SYNCHRONIZING",
                                         "WAITING",
                                         "STANDINGUP",
                                         "MASTERING",
                                         "STANDINGDOWN",
                                         "SUBSCRIBING",
                                         "SLAVING"};

const string SQLiteNode::consistencyLevelNames[] = {"ASYNC",
                                                    "ONE",
                                                    "QUORUM"};

SQLiteNode::SQLiteNode(SQLiteServer& server, SQLite& db, const string& name, const string& host,
                       const string& peerList, int priority, uint64_t firstTimeout, const string& version,
                       int quorumCheckpointSeconds)
    : STCPNode(name, host, max(SQL_NODE_DEFAULT_RECV_TIMEOUT, SQL_NODE_SYNCHRONIZING_RECV_TIMEOUT)),
      _db(db), _commitState(CommitState::UNINITIALIZED), _server(server), _stateChangeCount(0), _workersShouldFinish(false),
      _safeCommitTarget(0)
    {
    SASSERT(priority >= 0);
    _priority = priority;
    _state = SEARCHING;
    _syncPeer = nullptr;
    _masterPeer = nullptr;
    _stateTimeout = STimeNow() + firstTimeout;
    _version = version;
    _lastQuorumTime = 0;
    _quorumCheckpointSeconds = quorumCheckpointSeconds;
    _rollbackTransactionID.store(UINT64_MAX);

    // Get this party started
    _changeState(SEARCHING);

    // Spin up a worker pool. 3 is an arbitrary number, because 4 seemed like enough threads to test with.
    for (int i = -1; i < 3; i++) {
        _workers.emplace_back(replicateWorker, ref(*this), i);
    }

    // Add any peers.
    list<string> parsedPeerList = SParseList(peerList);
    for (const string& peer : parsedPeerList) {
        // Get the params from this peer, if any
        string host;
        STable params;
        SASSERT(SParseURIPath(peer, host, params));
        string name = SGetDomain(host);
        if (params.find("nodeName") != params.end()) {
            name = params["nodeName"];
        }
        addPeer(name, host, params);
    }
}

SQLiteNode::~SQLiteNode() {
    // Make sure it's a clean shutdown
    SINFO("Closing worker threads in destructor.");

    if (!_workersShouldFinish) {
        _workersShouldFinish.store(true);
        SWARN("_workersShouldFinish not true at destruction, setting.");
    }
    int threadID = -1;
    for (auto& t : _workers) {
        string threadName = (threadID < 0 ? "replicate" : "replicate" + to_string(threadID));
        SINFO("Joining " << threadName);
        t.join();
        threadID++;
    }
    SINFO("All worker threads joined.");
    SASSERTWARN(_escalatedCommandMap.empty());
    SASSERTWARN(!commitInProgress());
}

void SQLiteNode::startCommit(ConsistencyLevel consistency)
{
    // TODO: Probably entirely obviated in multi-replicate.
    // Verify we're not already committing something, and then record that we have begun. This doesn't actually *do*
    // anything, but `update()` will pick up the state in its next invocation and start the actual commit.
    SASSERT(_commitState == CommitState::UNINITIALIZED ||
            _commitState == CommitState::SUCCESS       ||
            _commitState == CommitState::FAILED);
    _commitState = CommitState::WAITING;
    _commitConsistency = consistency;
}

void SQLiteNode::sendResponse(const SQLiteCommand& command)
{
    Peer* peer = getPeerByID(command.initiatingPeerID);
    SASSERT(peer);
    // If it was a peer message, we don't need to wrap it in an escalation response.
    SData escalate("ESCALATE_RESPONSE");
    escalate["ID"] = command.id;
    escalate.content = command.response.serialize();
    _sendToPeer(peer, escalate);
}

void SQLiteNode::beginShutdown(uint64_t usToWait) {
    // Ignore redundant
    if (!gracefulShutdown()) {
        // Start graceful shutdown
        SINFO("Beginning graceful shutdown.");
        _gracefulShutdownTimeout.alarmDuration = usToWait;
        _gracefulShutdownTimeout.start();
        _workersShouldFinish.store(true);
    }
}

bool SQLiteNode::_isNothingBlockingShutdown() {
    // Don't shutdown if in the middle of a transaction
    if (_db.insideTransaction())
        return false;

    // If we're doing a commit, don't shut down.
    if (commitInProgress()) {
        return false;
    }

    // If we have non-"Connection: wait" commands escalated to master, not done
    if (!_escalatedCommandMap.empty()) {
        return false;
    }

    return true;
}

bool SQLiteNode::shutdownComplete() {
    // First even see if we're shutting down
    if (!gracefulShutdown())
        return false;

    // Next, see if we're timing out the graceful shutdown and killing non-gracefully
    if (_gracefulShutdownTimeout.ringing()) {
        SWARN("Graceful shutdown timed out, killing non gracefully.");
        if (_escalatedCommandMap.size()) {
            SWARN("Abandoned " << _escalatedCommandMap.size() << " escalated commands.");
            for (auto& commandPair : _escalatedCommandMap) {
                commandPair.second.response.methodLine = "500 Abandoned";
                commandPair.second.complete = true;
                _server.acceptCommand(move(commandPair.second), false);
            }
            _escalatedCommandMap.clear();
        }
        _changeState(SEARCHING);
        return true;
    }

    // Not complete unless we're SEARCHING, SYNCHRONIZING, or WAITING
    if (_state > WAITING) {
        // Not in a shutdown state
        SINFO("Can't graceful shutdown yet because state="
              << SQLiteNode::stateNames[_state] << ", commitInProgress=" << commitInProgress()
              << ", escalated=" << _escalatedCommandMap.size());

        // If we end up with anything left in the escalated command map when we're trying to shut down, let's log it,
        // so we can try and diagnose what's happening.
        if (!_escalatedCommandMap.empty()) {
            for (auto& cmd : _escalatedCommandMap) {
                string name = cmd.first;
                SQLiteCommand& command = cmd.second;
                int64_t created = command.request.calcU64("commandExecuteTime");
                int64_t elapsed = STimeNow() - created;
                double elapsedSeconds = (double)elapsed / STIME_US_PER_S;
                SINFO("Escalated command remaining at shutdown(" << name << "): " << command.request.methodLine
                      << ". Created: " << command.request["commandExecuteTime"] << " (" << elapsedSeconds << "s ago)");
            }
        }
        return false;
    }

    // If we have unsent data, not done
    for (auto peer : peerList) {
        if (peer->s && !peer->s->sendBufferEmpty()) {
            // Still sending data
            SINFO("Can't graceful shutdown yet because unsent data to peer '" << peer->name << "'");
            return false;
        }
    }

    // Finally, make sure nothing is blocking shutdown
    if (_isNothingBlockingShutdown()) {
        // Yes!
        SINFO("Graceful shutdown is complete");
        return true;
    } else {
        // Not done yet
        SINFO("Can't graceful shutdown yet because waiting on commands: commitInProgress="
              << commitInProgress() << ", escalated=" << _escalatedCommandMap.size());
        return false;
    }
}

void SQLiteNode::_sendOutstandingTransactions() {
    SQLITE_COMMIT_AUTOLOCK;

    // Make sure we have something to do.
    if (!unsentTransactions.load()) {
        return;
    }
    auto transactions = _db.getCommittedTransactions();
    string sendTime = to_string(STimeNow());
    for (auto& i : transactions) {
        uint64_t id = i.first;
        if (id <= _lastSentTransactionID) {
            continue;
        }
        string& query = i.second.first;
        string& hash = i.second.second;
        SData transaction("BEGIN_TRANSACTION");
        transaction["Command"] = "ASYNC";
        transaction["NewCount"] = to_string(id);
        transaction["NewHash"] = hash;
        transaction["masterSendTime"] = sendTime;
        transaction["ID"] = "ASYNC_" + to_string(id);
        transaction.content = query;
        _sendToAllPeers(transaction, true); // subscribed only
        for (auto peer : peerList) {
            // Clear the response flag from the last transaction
            (*peer)["TransactionResponse"].clear();
        }
        SData commit("COMMIT_TRANSACTION");
        commit["ID"] = transaction["ID"];
        commit["CommitCount"] = transaction["NewCount"];
        commit["Hash"] = hash;
        _sendToAllPeers(commit, true); // subscribed only
        _lastSentTransactionID = id;
    }
    unsentTransactions.store(false);
}

void SQLiteNode::escalateCommand(SQLiteCommand&& command, bool forget) {
    // If the master is currently standing down, we won't escalate, we'll give the command back to the caller.
    if((*_masterPeer)["State"] == "STANDINGDOWN") {
        SINFO("Asked to escalate command but master standing down, letting server retry.");
        _server.acceptCommand(move(command), false);
        return;
    }

    // Send this to the MASTER
    SASSERT(_masterPeer);
    SASSERTEQUALS((*_masterPeer)["State"], "MASTERING");
    uint64_t elapsed = STimeNow() - command.request.calcU64("commandExecuteTime");
    SINFO("Escalating '" << command.request.methodLine << "' (" << command.id << ") to MASTER '" << _masterPeer.load()->name
          << "' after " << elapsed / 1000 << " ms");

    // Create a command to send to our master.
    SData escalate("ESCALATE");
    escalate["ID"] = command.id;
    escalate.content = command.request.serialize();

    // Store the command as escalated, unless we intend to forget about it anyway.
    if (forget) {
        SINFO("Firing and forgetting command '" << command.request.methodLine << "' to master.");
    } else {
        command.escalationTimeUS = STimeNow();
        _escalatedCommandMap.emplace(command.id, move(command));
    }

    // And send to master.
    _sendToPeer(_masterPeer, escalate);
}

list<string> SQLiteNode::getEscalatedCommandRequestMethodLines() {
    list<string> returnList;
    for (auto& commandPair : _escalatedCommandMap) {
        returnList.push_back(commandPair.second.request.methodLine);
    }
    return returnList;
}

// --------------------------------------------------------------------------
// State Machine
// --------------------------------------------------------------------------
// Here is a simplified state diagram showing the major state transitions:
//
//                              SEARCHING
//                                  |
//                            SYNCHRONIZING
//                                  |
//                               WAITING
//                    ___________/     \____________
//                   |                              |
//              STANDINGUP                    SUBSCRIBING
//                   |                              |
//               MASTERING                       SLAVING
//                   |                              |
//             STANDINGDOWN                         |
//                   |___________       ____________|
//                               \     /
//                              SEARCHING
//
// In short, every node starts out in the SEARCHING state, where it simply tries
// to establish all its peer connections.  Once done, each node SYNCHRONIZES with
// the freshest peer, meaning they download whatever "commits" they are
// missing.  Then they WAIT until the highest priority node "stands up" to become
// the new "master".  All other nodes then SUBSCRIBE and become "slaves".  If the
// master "stands down", then all slaves unsubscribe and everybody goes back into
// the SEARCHING state and tries it all over again.
//
//
// State Transitions
// -----------------
// Each state transitions according to the following events and operates as follows:
bool SQLiteNode::update() {
    // Process the database state machine
    switch (_state) {
    /// - SEARCHING: Wait for a period and try to connect to all known
    ///     peers.  After a timeout, give up and go ahead with whoever
    ///     we were able to successfully connect to -- if anyone.  The
    ///     logic for this state is as follows:
    ///
    ///         if( no peers configured )             goto MASTERING
    ///         if( !timeout )                        keep waiting
    ///         if( no peers connected )              goto MASTERING
    ///         if( nobody has more commits than us ) goto WAITING
    ///         else send SYNCHRONIZE and goto SYNCHRONIZING
    ///
    case SEARCHING: {
        SASSERTWARN(!_syncPeer);
        SASSERTWARN(!_masterPeer);
        SASSERTWARN(_db.getUncommittedHash().empty());
        // If we're trying to shut down, just do nothing
        if (shutdownComplete())
            return false; // Don't re-update

        // If no peers, we're the master, unless we're shutting down.
        if (peerList.empty()) {
            // There are no peers, jump straight to mastering
            SHMMM("No peers configured, jumping to MASTERING");
            _changeState(MASTERING);
            return true; // Re-update immediately
        }

        // How many peers have we logged in to?
        int numFullPeers = 0;
        int numLoggedInFullPeers = 0;
        Peer* freshestPeer = nullptr;
        for (auto peer : peerList) {
            // Wait until all connected (or failed) and logged in
            bool permaSlave = peer->params["Permaslave"] == "true";
            bool loggedIn = peer->test("LoggedIn");

            // Count how many full peers (non-permaslaves) we have
            numFullPeers += !permaSlave;

            // Count how many full peers are logged in
            numLoggedInFullPeers += (!permaSlave) && loggedIn;

            // Find the freshest peer
            if (loggedIn) {
                // The freshest peer is the one that has the most commits.
                if (!freshestPeer || peer->calcU64("CommitCount") > freshestPeer->calcU64("CommitCount")) {
                    freshestPeer = peer;
                }
            }
        }

        // Keep searching until we connect to at least half our non-permaslave peers OR timeout
        SINFO("Signed in to " << numLoggedInFullPeers << " of " << numFullPeers << " full peers (" << peerList.size()
                              << " with permaslaves), timeout in " << (_stateTimeout - STimeNow()) / 1000
                              << "ms");
        if (((float)numLoggedInFullPeers < numFullPeers / 2.0) && (STimeNow() < _stateTimeout))
            return false;

        // We've given up searching; did we time out?
        if (STimeNow() >= _stateTimeout)
            SHMMM("Timeout SEARCHING for peers, continuing.");

        // If no freshest (not connected to anyone), wait
        if (!freshestPeer) {
            // Unable to connect to anyone
            SHMMM("Unable to connect to any peer, WAITING.");
            _changeState(WAITING);
            return true; // Re-update
        }

        // How does our state compare with the freshest peer?
        SASSERT(freshestPeer);
        uint64_t freshestPeerCommitCount = freshestPeer->calcU64("CommitCount");
        if (freshestPeerCommitCount == _db.getCommitCount()) {
            // We're up to date
            SINFO("Synchronized with the freshest peer '" << freshestPeer->name << "', WAITING.");
            _changeState(WAITING);
            return true; // Re-update
        }

        // Are we fresher than the freshest peer?
        if (freshestPeerCommitCount < _db.getCommitCount()) {
            // Looks like we're the freshest peer overall
            SINFO("We're the freshest peer, WAITING.");
            _changeState(WAITING);
            return true; // Re-update
        }

        // It has a higher commit count than us, synchronize.
        SASSERT(freshestPeerCommitCount > _db.getCommitCount());
        SASSERTWARN(!_syncPeer);
        _updateSyncPeer();
        if (_syncPeer) {
            _sendToPeer(_syncPeer, SData("SYNCHRONIZE"));
        } else {
            SWARN("Updated to NULL _syncPeer when about to send SYNCHRONIZE. Going to WAITING.");
            _changeState(WAITING);
            return true; // Re-update
        }
        _changeState(SYNCHRONIZING);
        return true; // Re-update
    }

    /// - SYNCHRONIZING: We only stay in this state while waiting for
    ///     the SYNCHRONIZE_RESPONSE.  When we receive it, we'll enter
    ///     the WAITING state.  Alternately, give up waitng after a
    ///     period and go SEARCHING.
    ///
    case SYNCHRONIZING: {
        SASSERTWARN(_syncPeer);
        SASSERTWARN(!_masterPeer);
        SASSERTWARN(_db.getUncommittedHash().empty());
        // Nothing to do but wait
        if (STimeNow() > _stateTimeout) {
            // Give up on synchronization; reconnect that peer and go searching
            SHMMM("Timed out while waiting for SYNCHRONIZE_RESPONSE, searching.");
            _reconnectPeer(_syncPeer);
            _syncPeer = nullptr;
            _changeState(SEARCHING);
            return true; // Re-update
        }
        break;
    }

    /// - WAITING: As the name implies, wait until something happens.  The
    ///     logic for this state is as follows:
    ///
    ///         loop across "LoggedIn" peers to find the following:
    ///             - freshest peer (most commits)
    ///             - highest priority peer
    ///             - current master (might be STANDINGUP or STANDINGDOWN)
    ///         if( no peers logged in )
    ///             goto SEARCHING
    ///         if( a higher-priority MASTERING master exists )
    ///             send SUBSCRIBE and go SUBSCRIBING
    ///         if( the freshest peer has more commits han us )
    ///             goto SEARCHING
    ///         if( no master and we're the highest prioriy )
    ///             clear "StandupResponse" on all peers
    ///             goto STANDINGUP
    ///
    case WAITING: {
        SASSERTWARN(!_syncPeer);
        SASSERTWARN(!_masterPeer);
        SASSERTWARN(_db.getUncommittedHash().empty());
        SASSERTWARN(_escalatedCommandMap.empty());
        // If we're trying and ready to shut down, do nothing.
        if (gracefulShutdown()) {
            // Do we have an outstanding command?
            if (1/* TODO: Commit in progress? */) {
                // Nope!  Let's just halt the FSM here until we shutdown so as to
                // avoid potential confusion.  (Technically it would be fine to continue
                // the FSM, but it makes the logs clearer to just stop here.)
                SINFO("Graceful shutdown underway and no queued commands, do nothing.");
                return false; // No fast update
            } else {
                // We do have outstanding commands, even though a graceful shutdown
                // has been requested.  This is probably due to us previously being a master
                // to which commands had been sent directly -- we got the signal to shutdown,
                // and stood down immediately.  All the slaves will re-escalate whatever
                // commands they were waiting on us to process, so they're fine.  But our own
                // commands still need to be processed.  We're no longer the master, so we
                // can't do it.  Rather, even though we're trying to do a graceful shutdown,
                // we need to find and slave to the new master, and have it process our
                // commands.  Once the new master has processed our commands, then we can
                // shut down gracefully.
                SHMMM("Graceful shutdown underway but queued commands so continuing...");
            }
        }

        // Loop across peers and find the highest priority and master
        int numFullPeers = 0;
        int numLoggedInFullPeers = 0;
        Peer* highestPriorityPeer = nullptr;
        Peer* freshestPeer = nullptr;
        Peer* currentMaster = nullptr;
        for (auto peer : peerList) {
            // Make sure we're a full peer
            if (peer->params["Permaslave"] != "true") {
                // Verify we're logged in
                ++numFullPeers;
                if (SIEquals((*peer)["LoggedIn"], "true")) {
                    // Verify we're still fresh
                    ++numLoggedInFullPeers;
                    if (!freshestPeer || peer->calcU64("CommitCount") > freshestPeer->calcU64("CommitCount"))
                        freshestPeer = peer;

                    // See if it's the highest priority
                    if (!highestPriorityPeer || peer->calc("Priority") > highestPriorityPeer->calc("Priority"))
                        highestPriorityPeer = peer;

                    // See if it is currently the master (or standing up/down)
                    const string& peerState = (*peer)["State"];
                    if (SIEquals(peerState, "STANDINGUP") || SIEquals(peerState, "MASTERING") ||
                        SIEquals(peerState, "STANDINGDOWN")) {
                        // Found the current master
                        if (currentMaster)
                            PHMMM("Multiple peers trying to stand up (also '" << currentMaster->name
                                                                              << "'), let's hope they sort it out.");
                        currentMaster = peer;
                    }
                }
            }
        }

        // If there are no logged in peers, then go back to SEARCHING.
        if (!highestPriorityPeer) {
            // Not connected to any other peers
            SHMMM("Configured to have peers but can't connect to any, re-SEARCHING.");
            _changeState(SEARCHING);
            return true; // Re-update
        }
        SASSERT(highestPriorityPeer);
        SASSERT(freshestPeer);

        // If there is already a master that is higher priority than us,
        // subscribe -- even if we're not in sync with it.  (It'll bring
        // us back up to speed while subscribing.)
        if (currentMaster && _priority < highestPriorityPeer->calc("Priority") &&
            SIEquals((*currentMaster)["State"], "MASTERING")) {
            // Subscribe to the master
            SINFO("Subscribing to master '" << currentMaster->name << "'");
            _masterPeer = currentMaster;
            _masterVersion = (*_masterPeer)["Version"];
            _sendToPeer(currentMaster, SData("SUBSCRIBE"));
            _changeState(SUBSCRIBING);
            return true; // Re-update
        }

        // No master to subscribe to, let's see if there's anybody else
        // out there with commits we don't have.  Might as well synchronize
        // while waiting.
        if (freshestPeer->calcU64("CommitCount") > _db.getCommitCount()) {
            // Out of sync with a peer -- resynchronize
            SHMMM("Lost synchronization while waiting; re-SEARCHING.");
            _changeState(SEARCHING);
            return true; // Re-update
        }

        // No master and we're in sync, perhaps everybody is waiting for us
        // to stand up?  If we're higher than the highest priority, and are
        // connected to enough full peers to achieve quorum we should be
        // master.
        if (!currentMaster && numLoggedInFullPeers * 2 >= numFullPeers &&
            _priority > highestPriorityPeer->calc("Priority")) {
            // Yep -- time for us to stand up -- clear everyone's
            // last approval status as they're about to send them.
            SASSERT(_priority > 0); // Permaslave should never stand up
            SINFO("No master and we're highest priority (over " << highestPriorityPeer->name << "), STANDINGUP");
            for (auto peer : peerList) {
                peer->erase("StandupResponse");
            }
            _changeState(STANDINGUP);
            return true; // Re-update
        }

        // Keep waiting
        SDEBUG("Connected to " << numLoggedInFullPeers << " of " << numFullPeers << " full peers (" << peerList.size()
                               << " with permaslaves), priority=" << _priority);
        break;
    }

    /// - STANDINGUP: We're waiting for peers to approve or deny our standup
    ///     request.  The logic for this state is:
    ///
    ///         if( at least one peer has denied standup )
    ///             goto SEARCHING
    ///         if( everybody has responded and approved )
    ///             goto MASTERING
    ///         if( somebody hasn't responded but we're timing out )
    ///             goto SEARCHING
    ///
    case STANDINGUP: {
        SASSERTWARN(!_syncPeer);
        SASSERTWARN(!_masterPeer);
        SASSERTWARN(_db.getUncommittedHash().empty());
        // Wait for everyone to respond
        bool allResponded = true;
        int numFullPeers = 0;
        int numLoggedInFullPeers = 0;
        if (gracefulShutdown()) {
            SINFO("Shutting down while standing up, setting state to SEARCHING");
            _changeState(SEARCHING);
            return true; // Re-update
        }
        for (auto peer : peerList) {
            // Check this peer; if not logged in, tacit approval
            if (peer->params["Permaslave"] != "true") {
                ++numFullPeers;
                if (SIEquals((*peer)["LoggedIn"], "true")) {
                    // Connected and logged in.
                    numLoggedInFullPeers++;

                    // Has it responded yet?
                    if (!peer->isSet("StandupResponse")) {
                        // At least one logged in full peer hasn't responded
                        allResponded = false;
                    } else if (!SIEquals((*peer)["StandupResponse"], "approve")) {
                        // It responeded, but didn't approve -- abort
                        PHMMM("Refused our STANDUP (" << (*peer)["Reason"] << "), cancel and RESEARCH");
                        _changeState(SEARCHING);
                        return true; // Re-update
                    }
                }
            }
        }

        // If everyone's responded with approval and we form a majority, then finish standup.
        bool majorityConnected = numLoggedInFullPeers * 2 >= numFullPeers;
        if (allResponded && majorityConnected) {
            // Complete standup
            SINFO("All peers approved standup, going MASTERING.");
            _changeState(MASTERING);
            return true; // Re-update
        }

        // See if we're taking too long
        if (STimeNow() > _stateTimeout) {
            // Timed out
            SHMMM("Timed out waiting for STANDUP approval; reconnect all and re-SEARCHING.");
            _reconnectAll();
            _changeState(SEARCHING);
            return true; // Re-update
        }
        break;
    }

    /// - MASTERING / STANDINGDOWN : These are the states where the magic
    ///     happens.  In both states, the node will execute distributed
    ///     transactions.  However, new transactions are only
    ///     started in the MASTERING state (while existing transactions are
    ///     concluded in the STANDINGDOWN) state.  The logic for this state
    ///     is as follows:
    ///
    ///         if( we're processing a transaction )
    ///             if( all subscribed slaves have responded/approved )
    ///                 commit this transaction to the local DB
    ///                 broadcast COMMIT_TRANSACTION to all subscribed slaves
    ///                 send a STATE to show we've committed a new transaction
    ///                 notify the caller that the command is complete
    ///         if( we're MASTERING and not processing a command )
    ///             if( there is another MASTER )         goto STANDINGDOWN
    ///             if( there is a higher priority peer ) goto STANDINGDOWN
    ///             if( a command is queued )
    ///                 if( processing the command affects the database )
    ///                    clear the TransactionResponse of all peers
    ///                    broadcast BEGIN_TRANSACTION to subscribed slaves
    ///         if( we're standing down and all slaves have unsubscribed )
    ///             goto SEARCHING
    ///
    case MASTERING:
    case STANDINGDOWN: {
        SASSERTWARN(!_syncPeer);
        SASSERTWARN(!_masterPeer);

        // NOTE: This block very carefully will not try and call _changeState() while holding SQLite::g_commitLock,
        // because that could cause a deadlock when called by an outside caller!

        // If there's no commit in progress, we'll send any outstanding transactions that exist. We won't send them
        // mid-commit, as they'd end up as nested transactions interleaved with the one in progress.
        if (!commitInProgress()) {
            _sendOutstandingTransactions();
        }

        // This means we've started a distributed transaction and need to decide if we should commit it, which can mean
        // waiting on peers to approve the transaction. We can do this even after we've begun standing down.
        if (_commitState == CommitState::COMMITTING) {
            // Loop across all peers configured to see how many are:
            int numFullPeers = 0;     // Num non-permaslaves configured
            int numFullSlaves = 0;    // Num full peers that are "subscribed"
            int numFullResponded = 0; // Num full peers that have responded approve/deny
            int numFullApproved = 0;  // Num full peers that have approved
            int numFullDenied = 0;    // Num full peers that have denied
            for (auto peer : peerList) {
                // Check this peer to see if it's full or a permaslave
                if (peer->params["Permaslave"] != "true") {
                    // It's a full peer -- is it subscribed, and if so, how did it respond?
                    ++numFullPeers;
                    if ((*peer)["Subscribed"] == "true") {
                        // Subscribed, did it respond?
                        numFullSlaves++;
                        const string& response = (*peer)["TransactionResponse"];
                        if (response.empty()) {
                            continue;
                        }
                        numFullResponded++;
                        numFullApproved += SIEquals(response, "approve");
                        if (!SIEquals(response, "approve")) {
                            SWARN("Peer '" << peer->name << "' denied transaction.");
                            ++numFullDenied;
                        } else {
                            SDEBUG("Peer '" << peer->name << "' has approved transaction.");
                        }
                    }
                }
            }

            // Did we get a majority? This is important whether or not our consistency level needs it, as it will
            // reset the checkpoint limit either way.
            bool majorityApproved = (numFullApproved * 2 >= numFullPeers);

            // Figure out if we have enough consistency
            bool consistentEnough = false;
            switch (_commitConsistency) {
                case ASYNC:
                    // Always consistent enough if we don't care!
                    consistentEnough = true;
                    break;
                case ONE:
                    // So long at least one full approved (if we have any peers, that is), we're good.
                    consistentEnough = !numFullPeers || (numFullApproved > 0);
                    break;
                case QUORUM:
                    // This one requires a majority
                    consistentEnough = majorityApproved;
                    break;
                default:
                    SERROR("Invalid write consistency.");
                    break;
            }

            // See if all active non-permaslaves have responded.
            // NOTE: This can be true if nobody responds if there are no full slaves - this includes machines that
            // should be slaves that are disconnected.
            bool everybodyResponded = numFullResponded >= numFullSlaves;

            // Record these for posterity
            SDEBUG(     "numFullPeers="           << numFullPeers
                   << ", numFullSlaves="          << numFullSlaves
                   << ", numFullResponded="       << numFullResponded
                   << ", numFullApproved="        << numFullApproved
                   << ", majorityApproved="       << majorityApproved
                   << ", writeConsistency="       << consistencyLevelNames[_commitConsistency]
                   << ", consistencyRequired="    << consistencyLevelNames[_commitConsistency]
                   << ", consistentEnough="       << consistentEnough
                   << ", everybodyResponded="     << everybodyResponded
                   << ", lastQuorumTime="         << _lastQuorumTime);

            // If anyone denied this transaction, roll this back. Alternatively, roll it back if everyone we're
            // currently connected to has responded, but that didn't generate enough consistency. This could happen, in
            // theory, if we were disconnected from enough of the cluster that we could no longer reach QUORUM, but
            // this should have been detected earlier and forced us out of mastering.
            // TODO: we might want to remove the `numFullDenied` condition here. A single failure shouldn't cause the
            // entire cluster to break. Imagine a scenario where a slave disk was full, and every write operation
            // failed with an sqlite3 error.
            if (numFullDenied || (everybodyResponded && !consistentEnough)) {
                SINFO("Rolling back transaction because everybody currently connected responded "
                      "but not consistent enough. Num denied: " << numFullDenied << ". Slave write failure?");
                _db.rollback();

                // Notify everybody to rollback
                SData rollback("ROLLBACK_TRANSACTION");
                rollback.set("ID", _lastSentTransactionID + 1);
                _sendToAllPeers(rollback, true); // true: Only to subscribed peers.

                // Finished, but failed.
                _commitState = CommitState::FAILED;
            } else if (consistentEnough) {
                // Commit this distributed transaction. Either we have quorum, or we don't need it.
                SDEBUG("Committing current transaction because consistentEnough: " << _db.getUncommittedQuery());
                uint64_t beforeCommit = STimeNow();
                int result = _db.commit();
                SINFO("SQLite::commit in SQLiteNode took " << ((STimeNow() - beforeCommit)/1000) << "ms.");

                // If this is the case, there was a commit conflict.
                if (result == SQLITE_BUSY_SNAPSHOT) {
                    _db.rollback();

                    // We already asked everyone to commit this (even if it was async), so we'll have to tell them to
                    // roll back.
                    SINFO("[performance] Conflict committing " << consistencyLevelNames[_commitConsistency]
                          << " commit, rolling back.");
                    SData rollback("ROLLBACK_TRANSACTION");
                    rollback.set("ID", _lastSentTransactionID + 1);
                    _sendToAllPeers(rollback, true); // true: Only to subscribed peers.

                    // Finished, but failed.
                    _commitState = CommitState::FAILED;
                } else {
                    // Hey, our commit succeeded! Record how long it took.
                    uint64_t beginElapsed, readElapsed, writeElapsed, prepareElapsed, commitElapsed, rollbackElapsed;
                    uint64_t totalElapsed = _db.getLastTransactionTiming(beginElapsed, readElapsed, writeElapsed,
                                                                         prepareElapsed, commitElapsed, rollbackElapsed);
                    SINFO("Committed master transaction for '"
                          << _db.getCommitCount() << " (" << _db.getCommittedHash() << "). "
                          << " (consistencyRequired=" << consistencyLevelNames[_commitConsistency] << "), "
                          << numFullApproved << " of " << numFullPeers << " approved (" << peerList.size() << " total) in "
                          << totalElapsed / 1000 << " ms ("
                          << beginElapsed / 1000 << "+" << readElapsed / 1000 << "+"
                          << writeElapsed / 1000 << "+" << prepareElapsed / 1000 << "+"
                          << commitElapsed / 1000 << "+" << rollbackElapsed / 1000 << "ms)");

                    SINFO("[performance] Successfully committed " << consistencyLevelNames[_commitConsistency]
                          << " transaction. Sending COMMIT_TRANSACTION to peers.");
                    SData commit("COMMIT_TRANSACTION");
                    commit.set("ID", _lastSentTransactionID + 1);
                    _sendToAllPeers(commit, true); // true: Only to subscribed peers.

                    // clear the unsent transactions, we've sent them all (including this one);
                    _db.getCommittedTransactions();

                    // Update the last sent transaction ID to reflect that this is finished.
                    _lastSentTransactionID = _db.getCommitCount();

                    // If this was a quorum commit, we'll reset our counter, otherwise, we'll update it.
                    if (_commitConsistency == QUORUM) {
                        _lastQuorumTime = STimeNow();
                    }

                    // Done!
                    _commitState = CommitState::SUCCESS;
                }
            } else {
                // Not consistent enough, but not everyone's responded yet, so we'll wait.
                SINFO("Waiting to commit. consistencyRequired=" << consistencyLevelNames[_commitConsistency]);

                // We're going to need to read from the network to finish this.
                return false;
            }

            // We were committing, but now we're not. The only code path through here that doesn't lead to the point
            // is the 'return false' immediately above here, everything else completes the transaction (even if it was
            // a failed transaction), so we can safely unlock now.
            SQLite::g_commitLock.unlock();
        }

        // If there's a transaction that's waiting, we'll start it. We do this *before* we check to see if we should
        // stand down, and since we return true, we'll never stand down as long as we keep adding new transactions
        // here. It's up to the server to stop giving us transactions to process if it wants us to stand down.
        if (_commitState == CommitState::WAITING) {
            // Lock the database. We'll unlock it when we complete in a future update cycle.
            SQLite::g_commitLock.lock();
            _commitState = CommitState::COMMITTING;

            // Figure out how much consistency we need. Go with whatever the caller specified, unless we're over our
            // checkpoint limit.
            if (STimeNow() > _lastQuorumTime + (_quorumCheckpointSeconds * 1'000'000)) {
                _commitConsistency = QUORUM;
            }
            SINFO("[performance] Beginning " << consistencyLevelNames[_commitConsistency] << " commit.");

            // Now that we've grabbed the commit lock, we can safely clear out any outstanding transactions, no new
            // ones can be added until we release the lock.
            _sendOutstandingTransactions();

            // We'll send the commit count to peers.
            uint64_t commitCount = _db.getCommitCount();

            // If there was nothing changed, then we shouldn't have anything to commit.
            // Except that this is allowed right now.
            // SASSERT(!_db.getUncommittedQuery().empty());

            // There's no handling for a failed prepare. This should only happen if the DB has been corrupted or
            // something catastrophic like that.
            SASSERT(_db.prepare());

            // Begin the distributed transaction
            SData transaction("BEGIN_TRANSACTION");
            SINFO("beginning distributed transaction for commit #" << commitCount + 1 << " ("
                  << _db.getUncommittedHash() << ")");
            transaction.set("NewCount", commitCount + 1);
            transaction.set("NewHash", _db.getUncommittedHash());
            transaction.set("masterSendTime", to_string(STimeNow()));
            if (_commitConsistency == ASYNC) {
                transaction["ID"] = "ASYNC_" + to_string(_lastSentTransactionID + 1);
            } else {
                transaction.set("ID", _lastSentTransactionID + 1);
            }
            transaction.content = _db.getUncommittedQuery();

            for (auto peer : peerList) {
                // Clear the response flag from the last transaction
                (*peer)["TransactionResponse"].clear();
            }

            // And send it to everyone who's subscribed.
            uint64_t beforeSend = STimeNow();
            _sendToAllPeers(transaction, true);
            SINFO("SQLite::_sendToAllPeers in SQLiteNode took " << ((STimeNow() - beforeSend)/1000) << "ms.");

            // We return `true` here to immediately re-update and thus commit this transaction immediately if it was
            // asynchronous.
            return true;
        }

        // Check to see if we should stand down. We'll finish any outstanding commits before we actually do.
        if (_state == MASTERING) {
            string standDownReason;
            if (gracefulShutdown()) {
                // Graceful shutdown. Set priority 1 and stand down so we'll re-connect to the new master and finish
                // up our commands.
                standDownReason = "Shutting down, setting priority 1 and STANDINGDOWN.";
                _priority = 1;
            } else {
                // Loop across peers
                for (auto peer : peerList) {
                    // Check this peer
                    if (SIEquals((*peer)["State"], "MASTERING")) {
                        // Hm... somehow we're in a multi-master scenario -- not good.
                        // Let's get out of this as soon as possible.
                        standDownReason = "Found another MASTER (" + peer->name + "), STANDINGDOWN to clean it up.";
                    } else if (SIEquals((*peer)["State"], "WAITING")) {
                        // We have a WAITING peer; is it waiting to STANDUP?
                        if (peer->calc("Priority") > _priority) {
                            // We've got a higher priority peer in the works; stand down so it can stand up.
                            standDownReason = "Found higher priority WAITING peer (" + peer->name
                                              + ") while MASTERING, STANDINGDOWN";
                        } else if (peer->calcU64("CommitCount") > _db.getCommitCount()) {
                            // It's got data that we don't, stand down so we can get it.
                            standDownReason = "Found WAITING peer (" + peer->name +
                                              ") with more data than us (we have " + SToStr(_db.getCommitCount()) +
                                              "/" + _db.getCommittedHash() + ", it has " + (*peer)["CommitCount"] +
                                              "/" + (*peer)["Hash"] + ") while MASTERING, STANDINGDOWN";
                        }
                    }
                }
            }

            // Do we want to stand down, and can we?
            if (!standDownReason.empty()) {
                SHMMM(standDownReason);
                _changeState(STANDINGDOWN);
                SINFO("Standing down: " << standDownReason);
            }
        }

        // At this point, we're no longer committing. We'll have returned false above, or we'll have completed any
        // outstanding transaction, we can complete standing down if that's what we're doing.
        if (_state == STANDINGDOWN) {
            // See if we're done
            // We can only switch to SEARCHING if the server has no outstanding write work to do.
            if (_standDownTimeOut.ringing()) {
                SWARN("Timeout STANDINGDOWN, giving up on server and continuing.");
            } else if (!_server.canStandDown()) {
                // Try again.
                SINFO("Can't switch from STANDINGDOWN to SEARCHING yet, server prevented state change.");
                return false;
            }
            // Standdown complete
            SINFO("STANDDOWN complete, SEARCHING");
            _changeState(SEARCHING);

            // We're no longer waiting on responses from peers, we can re-update immediately and start becoming a
            // slave node instead.
            return true;
        }
        break;
    }

    /// - SUBSCRIBING: We're waiting for a SUBSCRIPTION_APPROVED from the
    ///     master.  When we receive it, we'll go SLAVING.  Otherwise, if we
    ///     timeout, go SEARCHING.
    ///
    case SUBSCRIBING:
        SASSERTWARN(!_syncPeer);
        SASSERTWARN(_masterPeer);
        SASSERTWARN(_db.getUncommittedHash().empty());
        // Nothing to do but wait
        if (STimeNow() > _stateTimeout) {
            // Give up
            SHMMM("Timed out waiting for SUBSCRIPTION_APPROVED, reconnecting to master and re-SEARCHING.");
            _reconnectPeer(_masterPeer);
            _masterPeer = nullptr;
            _changeState(SEARCHING);
            return true; // Re-update
        }
        break;

    /// - SLAVING: This is where the other half of the magic happens.  Most
    ///     nodes will (hopefully) spend 99.999% of their time in this state.
    ///     SLAVING nodes simply begin and commit transactions with the
    ///     following logic:
    ///
    ///         if( master steps down or disconnects ) goto SEARCHING
    ///         if( new queued commands ) send ESCALATE to master
    ///
    case SLAVING:
        SASSERTWARN(!_syncPeer);
        SASSERT(_masterPeer);
        // If graceful shutdown requested, stop slaving once there is
        // nothing blocking shutdown.  We stop listening for new commands
        // immediately upon TERM.)
        if (gracefulShutdown() && _isNothingBlockingShutdown()) {
            // Go searching so we stop slaving
            SINFO("Stopping SLAVING in order to gracefully shut down, SEARCHING.");
            _changeState(SEARCHING);
            return false; // Don't update
        }

        // If the master stops mastering (or standing down), we'll go SEARCHING, which allows us to look for a new
        // master. We don't want to go searching before that, because we won't know when master is done sending its
        // final transactions.
        if (!SIEquals((*_masterPeer)["State"], "MASTERING") && !SIEquals((*_masterPeer)["State"], "STANDINGDOWN")) {
            // Master stepping down
            SHMMM("Master stepping down, re-queueing commands.");

            // If there were escalated commands, give them back to the server to retry.
            for (auto& cmd : _escalatedCommandMap) {
                _server.acceptCommand(move(cmd.second), false);
            }
            _escalatedCommandMap.clear();

            // Are we in the middle of a commit? This should only happen if we received a `BEGIN_TRANSACTION` without a
            // corresponding `COMMIT` or `ROLLBACK`, this isn't supposed to happen.
            if (!_db.getUncommittedHash().empty()) {
                SWARN("Master stepped down with transaction in progress, rolling back.");
                _db.rollback();
            }
            _changeState(SEARCHING);
            return true; // Re-update
        }

        break;

    default:
        SERROR("Invalid state #" << _state);
    }

    // Don't update immediately
    return false;
}

// Messages
// Here are the messages that can be received, and how a cluster node will respond to each based on its state:
void SQLiteNode::_onMESSAGE(Peer* peer, const SData& message) {
    SASSERT(peer);
    SASSERTWARN(!message.empty());
    // Every message broadcasts the current state of the node
    if (!message.isSet("CommitCount")) {
        STHROW("missing CommitCount");
    }
    if (!message.isSet("Hash")) {
        STHROW("missing Hash");
    }
    (*peer)["CommitCount"] = message["CommitCount"];
    (*peer)["Hash"] = message["Hash"];

    // Classify and process the message
    if (SIEquals(message.methodLine, "LOGIN")) {
        // LOGIN: This is the first message sent to and received from a new peer. It communicates the current state of
        // the peer (hash and commit count), as well as the peer's priority. Peers can connect in any state, so this
        // message can be sent and received in any state.
        if ((*peer)["LoggedIn"] == "true") {
            STHROW("already logged in");
        }
        if (!message.isSet("Priority")) {
            STHROW("missing Priority");
        }
        if (!message.isSet("State")) {
            STHROW("missing State");
        }
        if (!message.isSet("Version")) {
            STHROW("missing Version");
        }
        if (peer->params["Permaslave"] == "true" && message.calc("Priority")) {
            STHROW("you're supposed to be a 0-priority permaslave");
        }
        if (peer->params["Permaslave"] != "true" && !message.calc("Priority")) {
            STHROW("you're *not* supposed to be a 0-priority permaslave");
        }
        // It's an error to have to peers configured with the same priority, except 0.
        SASSERT(!_priority || message.calc("Priority") != _priority);
        PINFO("Peer logged in at '" << message["State"] << "', priority #" << message["Priority"] << " commit #"
              << message["CommitCount"] << " (" << message["Hash"] << ")");
        peer->set("Priority", message["Priority"]);
        peer->set("State",    message["State"]);
        peer->set("LoggedIn", "true");
        peer->set("Version",  message["Version"]);

        // Let the server know that a peer has logged in.
        _server.onNodeLogin(peer);
    } else if (!SIEquals((*peer)["LoggedIn"], "true")) {
        STHROW("not logged in");
    }
    else if (SIEquals(message.methodLine, "STATE")) {
        // STATE: Broadcast to all peers whenever a node's state changes. Also sent whenever a node commits a new query
        // (and thus has a new commit count and hash). A peer can react or respond to a peer's state change as follows:
        if (!message.isSet("State")) {
            STHROW("missing State");
        }
        if (!message.isSet("Priority")) {
            STHROW("missing Priority");
        }
        string oldState = (*peer)["State"];
        peer->set("Priority", message["Priority"]);
        peer->set("State",    message["State"]);
        const string& newState = (*peer)["State"];
        if (oldState == newState) {
            // No state change, just new commits?
            PINFO("Peer received new commit in state '" << oldState << "', commit #" << message["CommitCount"] << " ("
                  << message["Hash"] << ")");
        } else {
            // State changed -- first see if it's doing anything unusual
            PINFO("Peer switched from '" << oldState << "' to '" << newState << "' commit #" << message["CommitCount"]
                  << " (" << message["Hash"] << ")");
            int from = 0, to = 0;
            for (from = SEARCHING; from <= SLAVING; from++) {
                if (SIEquals(oldState, stateNames[from])) {
                    break;
                }
            }
            for (to = SEARCHING; to <= SLAVING; to++) {
                if (SIEquals(newState, stateNames[to])) {
                    break;
                }
            }
            if (from > SLAVING) {
                PWARN("Peer coming from unrecognized state '" << oldState << "'");
            }
            if (to > SLAVING) {
                PWARN("Peer going to unrecognized state '" << newState << "'");
            }
            bool okTransition = false;
            switch (from) {
            case SEARCHING:
                okTransition = (to == SYNCHRONIZING || to == WAITING || to == MASTERING);
                break;
            case SYNCHRONIZING:
                okTransition = (to == SEARCHING || to == WAITING);
                break;
            case WAITING:
                okTransition = (to == SEARCHING || to == STANDINGUP || to == SUBSCRIBING);
                break;
            case STANDINGUP:
                okTransition = (to == SEARCHING || to == MASTERING);
                break;
            case MASTERING:
                okTransition = (to == SEARCHING || to == STANDINGDOWN);
                break;
            case STANDINGDOWN:
                okTransition = (to == SEARCHING);
                break;
            case SUBSCRIBING:
                okTransition = (to == SEARCHING || to == SLAVING);
                break;
            case SLAVING:
                okTransition = (to == SEARCHING);
                break;
            }
            if (!okTransition) {
                PWARN("Peer making invalid transition from '" << stateNames[from] << "' to '" << stateNames[to] << "'");
            }

            // Next, should we do something about it?
            if (to == SEARCHING) {
                // SEARCHING: If anything ever goes wrong, a node reverts to the SEARCHING state. Thus if we see a peer
                // go SEARCHING, we reset its accumulated state.  Specifically, we mark it is no longer being
                // "subscribed", and we clear its last transaction response.
                peer->erase("TransactionResponse");
                peer->erase("Subscribed");
            } else if (to == STANDINGUP) {
                // STANDINGUP: When a peer announces it intends to stand up, we immediately respond with approval or
                // denial. We determine this by checking to see if there is any  other peer who is already master or
                // also trying to stand up.
                //
                // **FIXME**: Should it also deny if it knows of a higher priority peer?
                SData response("STANDUP_RESPONSE");
                // Parrot back the node's attempt count so that it can differentiate stale responses.
                response["StateChangeCount"] = message["StateChangeCount"];
                if (peer->params["Permaslave"] == "true") {
                    // We think it's a permaslave, deny
                    PHMMM("Permaslave trying to stand up, denying.");
                    response["Response"] = "deny";
                    response["Reason"] = "You're a permaslave";
                }

                // What's our state
                if (SWITHIN(STANDINGUP, _state, STANDINGDOWN)) {
                    // Oh crap, it's trying to stand up while we're mastering. Who is higher priority?
                    if (peer->calc("Priority") > _priority) {
                        // The other peer is a higher priority than us, so we should stand down (maybe it crashed, we
                        // came up as master, and now it's been brought back up). We'll want to stand down here, but we
                        // do it gracefully so that we won't lose any transactions in progress.
                        if (_state == STANDINGUP) {
                            PWARN("Higher-priority peer is trying to stand up while we are STANDINGUP, SEARCHING.");
                            _changeState(SEARCHING);
                        } else if (_state == MASTERING) {
                            PWARN("Higher-priority peer is trying to stand up while we are MASTERING, STANDINGDOWN.");
                            _changeState(STANDINGDOWN);
                        } else {
                            PWARN("Higher-priority peer is trying to stand up while we are STANDINGDOWN, continuing.");
                        }
                    } else {
                        // Deny because we're currently in the process of mastering and we're higher priority.
                        response["Response"] = "deny";
                        response["Reason"] = "I am mastering";

                        // Hmm, why is a lower priority peer trying to stand up? Is it possible we're no longer in
                        // control of the cluster? Let's see how many nodes are subscribed.
                        if (_majoritySubscribed()) {
                            // we have a majority of the cluster, so ignore this oddity.
                            PHMMM("Lower-priority peer is trying to stand up while we are " << stateNames[_state]
                                  << " with a majority of the cluster; denying and ignoring.");
                        } else {
                            // We don't have a majority of the cluster -- maybe it knows something we don't?  For
                            // example, it could be that the rest of the cluster has forked away from us. This can
                            // happen if the master hangs while processing a command: by the time it finishes, the
                            // cluster might have elected a new master, forked, and be a thousand commits in the future.
                            // In this case, let's just reset everything anyway to be safe.
                            PWARN("Lower-priority peer is trying to stand up while we are " << stateNames[_state]
                                  << ", but we don't have a majority of the cluster so reconnecting and SEARCHING.");
                            _reconnectAll();
                            // TODO: This puts us in an ambiguous state if we switch to SEARCHING from MASTERING,
                            // without going through the STANDDOWN process. We'll need to handle it better, but it's
                            // unclear if this can ever happen at all. exit() may be a reasonable strategy here.
                            _changeState(SEARCHING);
                        }
                    }
                } else {
                    // Approve if nobody else is trying to stand up
                    response["Response"] = "approve"; // Optimistic; will override
                    for (auto otherPeer : peerList) {
                        if (otherPeer != peer) {
                            // See if it's trying to be master
                            const string& state = (*otherPeer)["State"];
                            if (SIEquals(state, "STANDINGUP") || SIEquals(state, "MASTERING") ||
                                SIEquals(state, "STANDINGDOWN")) {
                                // We need to contest this standup
                                response["Response"] = "deny";
                                response["Reason"] = "peer '" + otherPeer->name + "' is '" + state + "'";
                                break;
                            }
                        }
                    }
                }

                // Send the response
                if (SIEquals(response["Response"], "approve")) {
                    PINFO("Approving standup request");
                } else {
                    PHMMM("Denying standup request because " << response["Reason"]);
                }
                _sendToPeer(peer, response);
            } else if (from == STANDINGDOWN) {
                // STANDINGDOWN: When a peer stands down we double-check to make sure we don't have any outstanding
                // transaction (and if we do, we warn and rollback).
                if (!_db.getUncommittedHash().empty()) {
                    // Crap, we were waiting for a response that will apparently never come. I guess roll it back? This
                    // should never happen, however, as the master shouldn't STANDOWN unless all subscribed slaves
                    // (including us) have already unsubscribed, and we wouldn't do that in the middle of a
                    // transaction. But just in case...
                    SASSERTWARN(_state == SLAVING);
                    PWARN("Was expecting a response for transaction #"
                          << _db.getCommitCount() + 1 << " (" << _db.getUncommittedHash()
                          << ") but stood down prematurely, rolling back and hoping for the best.");
                    _db.rollback();
                }
            }
        }
    } else if (SIEquals(message.methodLine, "STANDUP_RESPONSE")) {
        // STANDUP_RESPONSE: Sent in response to the STATE message generated when a node enters the STANDINGUP state.
        // Contains a header "Response" with either the value "approve" or "deny".  This response is stored within the
        // peer for testing in the update loop.
        if (_state == STANDINGUP) {
            // We only verify this if it's present, which allows us to still receive valid STANDUP_RESPONSE
            // messages from peers on older versions. Once all nodes have been upgraded past the first version that
            // supports this, we can enforce that this count is present.
            if (message.isSet("StateChangeCount") && message.calc("StateChangeCount") != _stateChangeCount) {
                SHMMM("Received STANDUP_RESPONSE for old standup attempt (" << message.calc("StateChangeCount") << "), ignoring.");
                return;
            }
            if (!message.isSet("Response")) {
                STHROW("missing Response");
            }
            if (peer->isSet("StandupResponse")) {
                PWARN("Already received standup response '" << (*peer)["StandupResponse"] << "', now receiving '"
                      << message["Response"] << "', odd -- multiple masters competing?");
            }
            if (SIEquals(message["Response"], "approve")) {
                PINFO("Received standup approval");
            } else {
                PHMMM("Received standup denial: reason='" << message["Reason"] << "'");
            }
            (*peer)["StandupResponse"] = message["Response"];
        } else {
            SINFO("Got STANDUP_RESPONSE but not STANDINGUP. Probably a late message, ignoring.");
        }
    } else if (SIEquals(message.methodLine, "SYNCHRONIZE")) {
        // If we're SLAVING, we'll let worker threads handle SYNCHRONIZATION messages. We don't on master, because if
        // there's a backlog of commands, these can get stale, and by the time they reach the slave, it's already
        // behind, thus never catching up.
        if (_state == SLAVING) {
            // Attach all of the state required to populate a SYNCHRONIZE_RESPONSE to this message. All of this is
            // processed asynchronously, but that is fine, the final `SUBSCRIBE` message and its response will be
            // processed synchronously.
            SData request = message;
            request["peerCommitCount"] = (*peer)["CommitCount"];
            request["peerHash"] = (*peer)["Hash"];
            request["peerID"] = to_string(getIDByPeer(peer));
            request["targetCommit"] = to_string(unsentTransactions.load() ? _lastSentTransactionID : _db.getCommitCount());

            // The following properties are only used to expand out our log macros.
            request["state"] = to_string(_state);
            request["name"] = name;
            request["peerName"] = peer->name;

            // Create a command from this request and pass it on to the server to handle.
            SQLiteCommand command(move(request));
            command.initiatingPeerID = peer->id;
            _server.acceptCommand(move(command), true);
        } else {
            // Otherwise we handle them immediately, as the server doesn't deliver commands to workers until we've
            // stood up.
            SData response("SYNCHRONIZE_RESPONSE");
            _queueSynchronize(peer, response, false);
            _sendToPeer(peer, response);
        }
    } else if (SIEquals(message.methodLine, "SYNCHRONIZE_RESPONSE")) {
        // SYNCHRONIZE_RESPONSE: Sent in response to a SYNCHRONIZE request. Contains a payload of zero or more COMMIT
        // messages, all of which are immediately committed to the local database.
        if (_state != SYNCHRONIZING) {
            STHROW("not synchronizing");
        }
        if (!_syncPeer) {
            STHROW("too late, gave up on you");
        }
        if (peer != _syncPeer) {
            STHROW("sync peer mismatch");
        }
        PINFO("Beginning synchronization");
        try {
            // Received this synchronization response; are we done?
            _recvSynchronize(peer, message);
            uint64_t peerCommitCount = _syncPeer->calcU64("CommitCount");
            if (_db.getCommitCount() == peerCommitCount) {
                // All done
                SINFO("Synchronization complete, at commitCount #" << _db.getCommitCount() << " ("
                      << _db.getCommittedHash() << "), WAITING");
                _syncPeer = nullptr;
                _changeState(WAITING);
            } else if (_db.getCommitCount() > peerCommitCount) {
                // How did this happen?  Something is screwed up.
                SWARN("We have more data (" << _db.getCommitCount() << ") than our sync peer '" << _syncPeer->name
                      << "' (" << peerCommitCount << "), reconnecting and SEARCHING.");
                _reconnectPeer(_syncPeer);
                _syncPeer = nullptr;
                _changeState(SEARCHING);
            } else {
                // Otherwise, more to go
                SINFO("Synchronization underway, at commitCount #"
                      << _db.getCommitCount() << " (" << _db.getCommittedHash() << "), "
                      << peerCommitCount - _db.getCommitCount() << " to go.");
                _updateSyncPeer();
                if (_syncPeer) {
                    _sendToPeer(_syncPeer, SData("SYNCHRONIZE"));
                } else {
                    SWARN("No usable _syncPeer but syncing not finished. Going to SEARCHING.");
                    _changeState(SEARCHING);
                }

                // Also, extend our timeout so long as we're still alive
                _stateTimeout = STimeNow() + SQL_NODE_SYNCHRONIZING_RECV_TIMEOUT + SRandom::rand64() % STIME_US_PER_S * 5;
            }
        } catch (const SException& e) {
            // Transaction failed
            SWARN("Synchronization failed '" << e.what() << "', reconnecting and re-SEARCHING.");
            _reconnectPeer(_syncPeer);
            _syncPeer = nullptr;
            _changeState(SEARCHING);
            throw e;
        }
    } else if (SIEquals(message.methodLine, "SUBSCRIBE")) {
        // SUBSCRIBE: Sent by a node in the WAITING state to the current master to begin SLAVING. Respond
        // SUBSCRIPTION_APPROVED with any COMMITs that the subscribing peer lacks (for example, any commits that have
        // occurred after it completed SYNCHRONIZING but before this SUBSCRIBE was received). Tag this peer as
        // "subscribed" for use in the MASTERING and STANDINGDOWN update loops. Finally, if there is an outstanding
        // distributed transaction being processed, send it to this new slave.
        if (_state != MASTERING) {
            STHROW("not mastering");
        }
        PINFO("Received SUBSCRIBE, accepting new slave");
        SData response("SUBSCRIPTION_APPROVED");
        _queueSynchronize(peer, response, true); // Send everything it's missing
        _sendToPeer(peer, response);
        SASSERTWARN(!SIEquals((*peer)["Subscribed"], "true"));
        (*peer)["Subscribed"] = "true";

        // New slave; are we in the midst of a transaction?
        if (_commitState == CommitState::COMMITTING) {
            // Invite the new peer to participate in the transaction
            SINFO("Inviting peer into distributed transaction already underway (" << _db.getUncommittedHash() << ")");

            // TODO: This duplicates code in `update()`, would be nice to refactor out the common code.
            uint64_t commitCount = _db.getCommitCount();
            SData transaction("BEGIN_TRANSACTION");
            SINFO("beginning distributed transaction for commit #" << commitCount + 1 << " ("
                  << _db.getUncommittedHash() << ")");
            transaction.set("NewCount", commitCount + 1);
            transaction.set("NewHash", _db.getUncommittedHash());
            transaction.set("masterSendTime", to_string(STimeNow()));
            transaction.set("ID", _lastSentTransactionID + 1);
            transaction.content = _db.getUncommittedQuery();
            _sendToPeer(peer, transaction);
        }
    } else if (SIEquals(message.methodLine, "SUBSCRIPTION_APPROVED")) {
        // SUBSCRIPTION_APPROVED: Sent by a slave's new master to complete the subscription process. Includes zero or
        // more COMMITS that should be immediately applied to the database.
        if (_state != SUBSCRIBING) {
            STHROW("not subscribing");
        }
        if (_masterPeer != peer) {
            STHROW("not subscribing to you");
        }
        SINFO("Received SUBSCRIPTION_APPROVED, final synchronization.");
        try {
            // Done synchronizing
            _recvSynchronize(peer, message);
            SINFO("Subscription complete, at commitCount #" << _db.getCommitCount() << " (" << _db.getCommittedHash()
                  << "), SLAVING");
            _changeState(SLAVING);
        } catch (const SException& e) {
            // Transaction failed
            SWARN("Subscription failed '" << e.what() << "', reconnecting to master and re-SEARCHING.");
            _reconnectPeer(_masterPeer);
            _changeState(SEARCHING);
            throw e;
        }
    } else if (SIEquals(message.methodLine, "BEGIN_TRANSACTION")) {
        if (_state != SLAVING) {
            STHROW("not slaving");
        }
<<<<<<< HEAD
        _workerQueue.push(queueableSData(message));
=======
        if (!_masterPeer) {
            STHROW("no master?");
        }
        if (!_db.getUncommittedHash().empty()) {
            STHROW("already in a transaction");
        }
        if (_db.getCommitCount() + 1 != message.calcU64("NewCount")) {
            STHROW("commit count mismatch. Expected: " + message["NewCount"] + ", but would actually be: " + to_string(_db.getCommitCount() + 1));
        }
        _db.waitForCheckpoint();
        if (!_db.beginTransaction()) {
            STHROW("failed to begin transaction");
        }
        try {
            // Inside transaction; get ready to back out on error
            if (!_db.writeUnmodified(message.content)) {
                STHROW("failed to write transaction");
            }
            if (!_db.prepare()) {
                STHROW("failed to prepare transaction");
            }
            // Successful commit; we in the right state?
            if (_db.getUncommittedHash() != message["NewHash"]) {
                // Something is screwed up
                PWARN("New hash mismatch: command='" << message["Command"] << "', commitCount=#" << _db.getCommitCount()
                      << "', committedHash='" << _db.getCommittedHash() << "', uncommittedHash='"
                      << _db.getUncommittedHash() << "', messageHash='" << message["NewHash"] << "', uncommittedQuery='"
                      << _db.getUncommittedQuery() << "'");
                STHROW("new hash mismatch");
            }
        } catch (const SException& e) {
            // Something caused a commit failure.
            success = false;
            _db.rollback();
        }

        // Are we participating in quorum?
        if (_priority) {
            // If the ID is /ASYNC_\d+/, no need to respond, master will ignore it anyway.
            string verb = success ? "APPROVE_TRANSACTION" : "DENY_TRANSACTION";
            if (!SStartsWith(message["ID"], "ASYNC_")) {
                // Not a permaslave, approve the transaction
                PINFO(verb << " #" << _db.getCommitCount() + 1 << " (" << message["NewHash"] << ").");
                SData response(verb);
                response["NewCount"] = SToStr(_db.getCommitCount() + 1);
                response["NewHash"] = success ? _db.getUncommittedHash() : message["NewHash"];
                response["ID"] = message["ID"];
                _sendToPeer(_masterPeer, response);
            } else {
                PINFO("Skipping " << verb << " for ASYNC command.");
            }
        } else {
            PINFO("Would approve/deny transaction #" << _db.getCommitCount() + 1 << " (" << _db.getUncommittedHash()
                  << ") for command '" << message["Command"] << "', but a permaslave -- keeping quiet.");
        }

        // Check our escalated commands and see if it's one being processed
        auto commandIt = _escalatedCommandMap.find(message["ID"]);
        if (commandIt != _escalatedCommandMap.end()) {
            // We're starting the transaction for a given command; note this
            // so we know that this command might be corrupted if the master
            // crashes.
            SINFO("Master is processing our command " << message["ID"] << " (" << message["Command"] << ")");
            commandIt->second.transaction = message;
        }

        uint64_t transitTimeUS = slaveDequeueTimestamp - masterSentTimestamp;
        uint64_t applyTimeUS = STimeNow() - slaveDequeueTimestamp;
        float transitTimeMS = (float)transitTimeUS / 1000.0;
        float applyTimeMS = (float)applyTimeUS / 1000.0;
        PINFO("Replicated transaction " << message.calcU64("NewCount") << ", sent by master at " << masterSentTimestamp
              << ", transit/dequeue time: " << transitTimeMS << "ms, applied in: " << applyTimeMS << "ms, should COMMIT next.");
>>>>>>> 5a529374
    } else if (SIEquals(message.methodLine, "APPROVE_TRANSACTION") ||
               SIEquals(message.methodLine, "DENY_TRANSACTION")) {
        // APPROVE_TRANSACTION: Sent to the master by a slave when it confirms it was able to begin a transaction and
        // is ready to commit. Note that this peer approves the transaction for use in the MASTERING and STANDINGDOWN
        // update loop.
        if (!message.isSet("ID")) {
            STHROW("missing ID");
        }
        if (!message.isSet("NewCount")) {
            STHROW("missing NewCount");
        }
        if (!message.isSet("NewHash")) {
            STHROW("missing NewHash");
        }
        if (_state != MASTERING && _state != STANDINGDOWN) {
            STHROW("not mastering");
        }
        string response = SIEquals(message.methodLine, "APPROVE_TRANSACTION") ? "approve" : "deny";
        try {
            // We ignore late approvals of commits that have already been finalized. They could have been committed
            // already, in which case `_lastSentTransactionID` will have incremented, or they could have been rolled
            // back due to a conflict, which would cuase them to have the wrong hash (the hash of the previous attempt
            // at committing the transaction with this ID).
            bool hashMatch = message["NewHash"] == _db.getUncommittedHash();
            if (hashMatch && to_string(_lastSentTransactionID + 1) == message["ID"]) {
                if (message.calcU64("NewCount") != _db.getCommitCount() + 1) {
                    STHROW("commit count mismatch. Expected: " + message["NewCount"] + ", but would actually be: "
                          + to_string(_db.getCommitCount() + 1));
                }
                if (peer->params["Permaslave"] == "true") {
                    STHROW("permaslaves shouldn't approve/deny");
                }
                PINFO("Peer " << response << " transaction #" << message["NewCount"] << " (" << message["NewHash"] << ")");
                (*peer)["TransactionResponse"] = response;
            } else {
                // Old command.  Nothing to do.  We already sent a commit or rollback.
                PINFO("Peer '" << message.methodLine << "' transaction #" << message["NewCount"]
                      << " (" << message["NewHash"] << ") after " << (hashMatch ? "commit" : "rollback") << ".");
            }
        } catch (const SException& e) {
            // Doesn't correspond to the outstanding transaction not necessarily fatal. This can happen if, for
            // example, a command is escalated from/ one slave, approved by the second, but where the first slave dies
            // before the second's approval is received by the master. In this case the master will drop the command
            // when the initiating peer is lost, and thus won't have an outstanding transaction (or will be processing
            // a new transaction) when the old, outdated approval is received. Furthermore, in this case we will have
            // already sent a ROLLBACK, so it will already correct itself. If not, then we'll wait for the slave to
            // determine it's screwed and reconnect.
            SWARN("Received " << message.methodLine << " for transaction #"
                  << message.calc("NewCount") << " (" << message["NewHash"] << ", " << message["ID"] << ") but '"
                  << e.what() << "', ignoring.");
        }
    } else if (SIEquals(message.methodLine, "COMMIT_TRANSACTION")) {
        // COMMIT_TRANSACTION: Sent to all subscribed slaves by the master when it determines that the current
        // outstanding transaction should be committed to the database. This completes a given distributed transaction.
        if (_state != SLAVING) {
            STHROW("not slaving");
        }

        // These need to always *arrive* in order, so that we can verify they're for the correct commits in order.
        uint64_t newCommit = message.calcU64("CommitCount");

        // Notify everyone that they can commit.
        {
            lock_guard<mutex> lock(_notifyCommittersMutex);
            SINFO("Putting hash in table:" << newCommit << ", " << message["Hash"]);
            _commitHashes.emplace(make_pair(newCommit, message["Hash"]));
            _safeCommitTarget.store(newCommit);
        }
        _notifyCommitters.notify_all();
    } else if (SIEquals(message.methodLine, "ROLLBACK_TRANSACTION")) {
        // ROLLBACK_TRANSACTION: Sent to all subscribed slaves by the master when it determines that the current
        // outstanding transaction should be rolled back. This completes a given distributed transaction.
        if (!message.isSet("ID")) {
            STHROW("missing ID");
        }
        if (_state != SLAVING) {
            STHROW("not slaving");
        }
        {
            uint64_t rollbackID = message.calcU64("ID");
            lock_guard<mutex> lock(_notifyCommittersMutex);
            SWARN("Got ROLLBACK for transaction " << rollbackID);
            if (_rollbackTransactionID.load() != UINT64_MAX) {
                SWARN("Recieved conflicting ROLLBACKs (this should never happen).");
            }
            _rollbackTransactionID.store(rollbackID);
        }
        _notifyCommitters.notify_all();
    } else if (SIEquals(message.methodLine, "ESCALATE")) {
        // ESCALATE: Sent to the master by a slave. Is processed like a normal command, except when complete an
        // ESCALATE_RESPONSE is sent to the slave that initiated the escalation.
        if (!message.isSet("ID")) {
            STHROW("missing ID");
        }
        if (_state != MASTERING) {
            // Reject escalation because we're no longer mastering
            if (_state != STANDINGDOWN) {
                // Don't warn if we're standing down, this is expected.
                PWARN("Received ESCALATE but not MASTERING or STANDINGDOWN, aborting.");
            }
            SData aborted("ESCALATE_ABORTED");
            aborted["ID"] = message["ID"];
            aborted["Reason"] = "not mastering";
            _sendToPeer(peer, aborted);
        } else {
            // We're mastering, make sure the rest checks out
            SData request;
            if (!request.deserialize(message.content)) {
                STHROW("malformed request");
            }
            if ((*peer)["Subscribed"] != "true") {
                STHROW("not subscribed");
            }
            if (!message.isSet("ID")) {
                STHROW("missing ID");
            }
            PINFO("Received ESCALATE command for '" << message["ID"] << "' (" << request.methodLine << ")");

            // Create a new Command and send to the server.
            SQLiteCommand command(move(request));
            command.initiatingPeerID = peer->id;
            command.id = message["ID"];
            _server.acceptCommand(move(command), true);
        }
    } else if (SIEquals(message.methodLine, "ESCALATE_CANCEL")) {
        // ESCALATE_CANCEL: Sent to the master by a slave. Indicates that the slave would like to cancel the escalated
        // command, such that it is not processed. For example, if the client that sent the original request
        // disconnects from the slave before an answer is returned, there is no value (and sometimes a negative value)
        // to the master going ahead and completing it.
        if (!message.isSet("ID")) {
            STHROW("missing ID");
        }
        if (_state != MASTERING) {
            // Reject escalation because we're no longer mastering
            PWARN("Received ESCALATE_CANCEL but not MASTERING, ignoring.");
        } else {
            // We're mastering, make sure the rest checks out
            SData request;
            if (!request.deserialize(message.content)) {
                STHROW("malformed request");
            }
            if ((*peer)["Subscribed"] != "true") {
                STHROW("not subscribed");
            }
            if (!message.isSet("ID")) {
                STHROW("missing ID");
            }
            const string& commandID = SToLower(message["ID"]);
            PINFO("Received ESCALATE_CANCEL command for '" << commandID << "'");

            // Pass it along to the server. We don't try and cancel a command that's currently being committed. It's
            // both super unlikely to happen (as it requires perfect timing), and not a deterministic operation anyway
            // (i.e., a few MS network latency would make it too late, anyway).
            _server.cancelCommand(commandID);
        }
    } else if (SIEquals(message.methodLine, "ESCALATE_RESPONSE")) {
        // ESCALATE_RESPONSE: Sent when the master processes the ESCALATE.
        if (_state != SLAVING) {
            STHROW("not slaving");
        }
        if (!message.isSet("ID")) {
            STHROW("missing ID");
        }
        SData response;
        if (!response.deserialize(message.content)) {
            STHROW("malformed content");
        }

        // Go find the escalated command
        PINFO("Received ESCALATE_RESPONSE for '" << message["ID"] << "'");
        auto commandIt = _escalatedCommandMap.find(message["ID"]);
        if (commandIt != _escalatedCommandMap.end()) {
            // Process the escalated command response
            SQLiteCommand& command = commandIt->second;
            if (command.escalationTimeUS) {
                command.escalationTimeUS = STimeNow() - command.escalationTimeUS;
                SINFO("Total escalation time for command " << command.request.methodLine << " was "
                      << command.escalationTimeUS/1000 << "ms.");
            }
            command.response = response;
            command.complete = true;
            _server.acceptCommand(move(command), false);
            _escalatedCommandMap.erase(commandIt);
        } else {
            SHMMM("Received ESCALATE_RESPONSE for unknown command ID '" << message["ID"] << "', ignoring. ");
        }
    } else if (SIEquals(message.methodLine, "ESCALATE_ABORTED")) {
        // ESCALATE_RESPONSE: Sent when the master aborts processing an escalated command. Re-submit to the new master.
        if (_state != SLAVING) {
            STHROW("not slaving");
        }
        if (!message.isSet("ID")) {
            STHROW("missing ID");
        }
        PINFO("Received ESCALATE_ABORTED for '" << message["ID"] << "' (" << message["Reason"] << ")");

        // Look for that command
        auto commandIt = _escalatedCommandMap.find(message["ID"]);
        if (commandIt != _escalatedCommandMap.end()) {
            // Re-queue this
            SQLiteCommand& command = commandIt->second;
            PINFO("Re-queueing command '" << message["ID"] << "' (" << command.request.methodLine << ") ("
                  << command.id << ")");
            _server.acceptCommand(move(command), false);
            _escalatedCommandMap.erase(commandIt);
        } else
            SWARN("Received ESCALATE_ABORTED for unescalated command " << message["ID"] << ", ignoring.");
    } else if (SIEquals(message.methodLine, "CRASH_COMMAND") || SIEquals(message.methodLine, "BROADCAST_COMMAND")) {
        // Create a new Command and send to the server.
        SData messageCopy = message;
        PINFO("Received " << message.methodLine << " command, forwarding to server.");
        _server.acceptCommand(SQLiteCommand(move(messageCopy)), true);
    } else {
        STHROW("unrecognized message");
    }
}

void SQLiteNode::_onConnect(Peer* peer) {
    SASSERT(peer);
    SASSERTWARN(!SIEquals((*peer)["LoggedIn"], "true"));
    // Send the LOGIN
    PINFO("Sending LOGIN");
    SData login("LOGIN");
    login["Priority"] = to_string(_priority);
    login["State"] = stateNames[_state];
    login["Version"] = _version;
    _sendToPeer(peer, login);
}

// --------------------------------------------------------------------------
// On Peer Disconnections
// --------------------------------------------------------------------------
// Whenever a peer disconnects, the following checks are made to verify no
// internal consistency has been lost:  (Technically these checks need only be
// made in certain states, but we'll check them in all states just to be sure.)
void SQLiteNode::_onDisconnect(Peer* peer) {
    SASSERT(peer);
    /// - Verify we don't have any important data buffered for sending to this
    ///   peer.  In particular, make sure we're not sending an ESCALATION_RESPONSE
    ///   because that means the initiating slave's command was successfully
    ///   processed, but it died before learning this.  This won't corrupt the
    ///   database per se (all nodes will still be synchronized, or will repair
    ///   themselves on reconnect), but it means that the data in the database
    ///   is out of touch with reality: we processed a command and reality doesn't
    ///   know it.  Not cool!
    ///
    if (peer->s && peer->s->sendBufferCopy().find("ESCALATE_RESPONSE") != string::npos)
        PWARN("Initiating slave died before receiving response to escalation: " << peer->s->sendBufferCopy());

    /// - Verify we didn't just lose contact with our master.  This should
    ///   only be possible if we're SUBSCRIBING or SLAVING.  If we did lose our
    ///   master, roll back any uncommitted transaction and go SEARCHING.
    ///
    if (peer == _masterPeer) {
        // We've lost our master: make sure we aren't waiting for
        // transaction response and re-SEARCH
        PHMMM("Lost our MASTER, re-SEARCHING.");
        SASSERTWARN(_state == SUBSCRIBING || _state == SLAVING);
        _masterPeer = nullptr;
        if (!_db.getUncommittedHash().empty()) {
            // We're in the middle of a transaction and waiting for it to
            // approve or deny, but we'll never get its response.  Roll it
            // back and synchronize when we reconnect.
            PHMMM("Was expecting a response for transaction #" << _db.getCommitCount() + 1 << " ("
                                                               << _db.getUncommittedHash()
                                                               << ") but disconnected prematurely; rolling back.");
            _db.rollback();
        }

        // If there were escalated commands, give them back to the server to retry, unless it looks like they were in
        // progress when the master died, in which case we say they completed with a 500 Error.
        for (auto& cmd : _escalatedCommandMap) {
            // If this isn't set, the master hadn't actually started processing this, and we can re-queue it.
            if (!cmd.second.transaction.methodLine.empty()) {
                PWARN("Aborting escalated command '" << cmd.second.request.methodLine << "' (" << cmd.second.id
                      << ") in transaction state '" << cmd.second.transaction.methodLine << "'");
                cmd.second.complete = true;
                cmd.second.response.methodLine = "500 Aborted";
            }
            _server.acceptCommand(move(cmd.second), false);
        }
        _escalatedCommandMap.clear();
        _changeState(SEARCHING);
    }

    /// - Verify we didn't just lose contact with the peer we're synchronizing
    ///   with.  This should only be possible if we're SYNCHRONIZING.  If we did
    ///   lose our sync peer, give up and go back to SEARCHING.
    ///
    if (peer == _syncPeer) {
        // Synchronization failed
        PHMMM("Lost our synchronization peer, re-SEARCHING.");
        SASSERTWARN(_state == SYNCHRONIZING);
        _syncPeer = nullptr;
        _changeState(SEARCHING);
    }

    // If we're master, but we've lost quorum, we can't commit anything, nor can worker threads. We need to drop out of
    // a state that implies we can perform commits, and cancel any outstanding commits.
    if (_state == MASTERING || _state == STANDINGUP || _state == STANDINGDOWN) {
        int numFullPeers = 0;
        int numLoggedInFullPeers = 0;
        for (auto otherPeer : peerList) {
            // Skip the current peer, it no longer counts.
            if (otherPeer == peer) {
                continue;
            }
            // Make sure we're a full peer
            if (otherPeer->params["Permaslave"] != "true") {
                // Verify we're logged in
                ++numFullPeers;
                if (SIEquals((*otherPeer)["LoggedIn"], "true")) {
                    // Verify we're still fresh
                    ++numLoggedInFullPeers;
                }
            }
        }

        // If we've fallen below the minimum amount of peers required to control the database, we need to stop
        // committing things.
        if (numLoggedInFullPeers * 2 < numFullPeers) {
            // This works for workers, as they block on the state mutex to finish commits, so they've either already
            // completed, or they won't be able to until after this changes, and then they'll see the wrong state.
            //
            // It works for the sync thread as well, as there's handling in _changeState to rollback a commit when
            // dropping out of mastering or standing down (and there can't be commits in progress in other states).
            SWARN("We were " << stateNames[_state] << " but lost quorum. Going to SEARCHING.");
            _changeState(SEARCHING);
        }
    }
}

void SQLiteNode::_sendToPeer(Peer* peer, const SData& message) {
    SASSERT(peer);
    SASSERT(!message.empty());

    // If a peer is currently disconnected, we can't send it a message.
    if (!peer->s) {
        PWARN("Can't send message to peer, no socket. Message '" << message.methodLine << "' will be discarded.");
        return;
    }
    // Piggyback on whatever we're sending to add the CommitCount/Hash
    SData messageCopy = message;
    messageCopy["CommitCount"] = to_string(_db.getCommitCount());
    messageCopy["Hash"] = _db.getCommittedHash();
    peer->s->send(messageCopy.serialize());
}

void SQLiteNode::_sendToAllPeers(const SData& message, bool subscribedOnly) {
    // Piggyback on whatever we're sending to add the CommitCount/Hash, but only serialize once before broadcasting.
    SData messageCopy = message;
    if (!messageCopy.isSet("CommitCount")) {
        messageCopy["CommitCount"] = SToStr(_db.getCommitCount());
    }
    if (!messageCopy.isSet("Hash")) {
        messageCopy["Hash"] = _db.getCommittedHash();
    }
    const string& serializedMessage = messageCopy.serialize();

    // Loop across all connected peers and send the message
    for (auto peer : peerList) {
        // Send either to everybody, or just subscribed peers.
        if (peer->s && (!subscribedOnly || SIEquals((*peer)["Subscribed"], "true"))) {
            // Send it now, without waiting for the outer event loop
            peer->s->send(serializedMessage);
        }
    }
}

void SQLiteNode::broadcast(const SData& message, Peer* peer) {
    if (peer) {
        SINFO("Sending broadcast: " << message.serialize() << " to peer: " << peer->name);
        _sendToPeer(peer, message);
    } else {
        SINFO("Sending broadcast: " << message.serialize());
        _sendToAllPeers(message, false);
    }
}

void SQLiteNode::_changeState(SQLiteNode::State newState) {
    // Exclusively lock the stateMutex, nobody else will be able to get a shared lock until this is released.
    unique_lock<decltype(stateMutex)> lock(stateMutex);

    // We send any unsent transactions here before we finish switching states. Normally, this does nothing, unless
    // we're switching down from MASTERING or STANDINGDOWN, but we need to make sure these are all sent to the new
    // mater before we complete the transition.
    _sendOutstandingTransactions();

    // Did we actually change _state?
    SQLiteNode::State oldState = _state;
    if (newState != oldState) {
        // Depending on the state, set a timeout
        SDEBUG("Switching from '" << stateNames[_state] << "' to '" << stateNames[newState] << "'");
        uint64_t timeout = 0;
        if (newState == STANDINGUP) {
            // If two nodes try to stand up simultaneously, they can get in a conflicted state where they're waiting
            // for the other to respond, but neither sends a response. We want a short timeout on this state.
            // TODO: Maybe it would be better to re-send the message indicating we're standing up when we see someone
            // hasn't responded.
            timeout = STIME_US_PER_S * 5 + SRandom::rand64() % STIME_US_PER_S * 5;
        } else if (newState == SEARCHING || newState == SUBSCRIBING) {
            timeout = SQL_NODE_DEFAULT_RECV_TIMEOUT + SRandom::rand64() % STIME_US_PER_S * 5;
        } else if (newState == SYNCHRONIZING) {
            timeout = SQL_NODE_SYNCHRONIZING_RECV_TIMEOUT + SRandom::rand64() % STIME_US_PER_S * 5;
        } else {
            timeout = 0;
        }
        SDEBUG("Setting state timeout of " << timeout / 1000 << "ms");
        _stateTimeout = STimeNow() + timeout;

        // Additional logic for some old states
        if (SWITHIN(MASTERING, _state, STANDINGDOWN) && !SWITHIN(MASTERING, newState, STANDINGDOWN)) {
            // We are no longer mastering.  Are we processing a command?
            if (commitInProgress()) {
                // Abort this command
                SWARN("Stopping MASTERING/STANDINGDOWN with commit in progress. Canceling.");
                _commitState = CommitState::FAILED;
                _db.rollback();
            }
        }

        // Clear some state if we can
        if (newState < SUBSCRIBING) {
            // We're no longer SUBSCRIBING or SLAVING, so we have no master
            _masterPeer = nullptr;
        }

        // Additional logic for some new states
        if (newState == MASTERING) {
            // Seed our last sent transaction.
            {
                SQLITE_COMMIT_AUTOLOCK;
                unsentTransactions.store(false);
                _lastSentTransactionID = _db.getCommitCount();
                // Clear these.
                _db.getCommittedTransactions();
            }
        } else if (newState == STANDINGDOWN) {
            // start the timeout countdown.
            _standDownTimeOut.alarmDuration = STIME_US_PER_S * 30; // 30s timeout before we give up
            _standDownTimeOut.start();

            // Abort all remote initiated commands if no longer MASTERING
            // TODO: No we don't, we finish it, as per other documentation in this file.
        } else if (newState == SEARCHING) {
            if (!_escalatedCommandMap.empty()) {
                // This isn't supposed to happen, though we've seen in logs where it can.
                // So what we'll do is try and correct the problem and log the state we're coming from to see if that
                // gives us any more useful info in the future.
                _escalatedCommandMap.clear();
                SWARN(
                    "Switching from '" << stateNames[_state] << "' to '" << stateNames[newState]
                                       << "' but _escalatedCommandMap not empty. Clearing it and hoping for the best.");
            }
        }

        // Send to everyone we're connected to, whether or not
        // we're "LoggedIn" (else we might change state after sending LOGIN,
        // but before we receive theirs, and they'll miss it).
        // Broadcast the new state
        _state = newState;
        SData state("STATE");
        state["StateChangeCount"] = to_string(++_stateChangeCount);
        state["State"] = stateNames[_state];
        state["Priority"] = SToStr(_priority);
        _sendToAllPeers(state);
    }
}

void SQLiteNode::_queueSynchronize(Peer* peer, SData& response, bool sendAll) {
    _queueSynchronizeStateless(peer->nameValueMap, name, peer->name, _state, (unsentTransactions.load() ? _lastSentTransactionID : _db.getCommitCount()), _db, response, sendAll);
}

void SQLiteNode::_queueSynchronizeStateless(const STable& params, const string& name, const string& peerName, int _state, uint64_t targetCommit, SQLite& db, SData& response, bool sendAll) {
    // This is a hack to make the PXXXX macros works, since they expect `peer->name` to be defined.
    struct {string name;} peerBase;
    auto peer = &peerBase;
    peerBase.name = peerName;

    // Peer is requesting synchronization.  First, does it have any data?
    uint64_t peerCommitCount = 0;
    if(params.find("CommitCount") != params.end()) {
        peerCommitCount = SToUInt64(params.at("CommitCount"));
    }
    if (peerCommitCount > db.getCommitCount())
        STHROW("you have more data than me");
    if (peerCommitCount) {
        // It has some data -- do we agree on what we share?
        string myHash, ignore;
        if (!db.getCommit(peerCommitCount, ignore, myHash)) {
            PWARN("Error getting commit for peer's commit: " << peerCommitCount << ", my commit count is: " << db.getCommitCount());
            STHROW("error getting hash");
        }
        string compareHash;
        if (params.find("Hash") != params.end()) {
            compareHash = params.at("Hash");
        }
        if (myHash != compareHash) {
            SWARN("Hash mismatch. Peer at commit:" << peerCommitCount << " with hash " << compareHash
                  << ", but we have hash: " << myHash << " for that commit.");
            STHROW("hash mismatch");
        }
        PINFO("Latest commit hash matches our records, beginning synchronization.");
    } else {
        PINFO("Peer has no commits, beginning synchronization.");
    }

    // We agree on what we share, do we need to give it more?
    SQResult result;
    if (peerCommitCount == targetCommit) {
        // Already synchronized; nothing to send
        PINFO("Peer is already synchronized");
        response["NumCommits"] = "0";
    } else {
        // Figure out how much to send it
        uint64_t fromIndex = peerCommitCount + 1;
        uint64_t toIndex = targetCommit;
        if (!sendAll)
            toIndex = min(toIndex, fromIndex + 100); // 100 transactions at a time
        if (!db.getCommits(fromIndex, toIndex, result))
            STHROW("error getting commits");
        if ((uint64_t)result.size() != toIndex - fromIndex + 1)
            STHROW("mismatched commit count");

        // Wrap everything into one huge message
        PINFO("Synchronizing commits from " << peerCommitCount + 1 << "-" << targetCommit);
        response["NumCommits"] = SToStr(result.size());
        for (size_t c = 0; c < result.size(); ++c) {
            // Queue the result
            SASSERT(result[c].size() == 2);
            SData commit("COMMIT");
            commit["CommitIndex"] = SToStr(peerCommitCount + c + 1);
            commit["Hash"] = result[c][0];
            commit.content = result[c][1];
            response.content += commit.serialize();
        }
        SASSERTWARN(response.content.size() < 10 * 1024 * 1024); // Let's watch if it gets over 10MB
    }
}

void SQLiteNode::_recvSynchronize(Peer* peer, const SData& message) {
    SASSERT(peer);
    // Walk across the content and commit in order
    if (!message.isSet("NumCommits")) {
        STHROW("missing NumCommits");
    }
    int commitsRemaining = message.calc("NumCommits");
    SData commit;
    const char* content = message.content.c_str();
    int messageSize = 0;
    int remaining = (int)message.content.size();
    uint64_t targetCommitCount = 0;
    while ((messageSize = commit.deserialize(content, remaining))) {
        // Consume this message and process
        content += messageSize;
        remaining -= messageSize;
<<<<<<< HEAD

        {
            // Give the work to the worker threads.
            lock_guard<decltype(_notifyCommittersMutex)> lock(_notifyCommittersMutex);
            uint64_t commitNum = commit.calcU64("CommitIndex");
            targetCommitCount = commitNum;
            SINFO("Putting hash in table:" << commitNum << ", " << commit["Hash"]);
            _commitHashes.emplace(make_pair(commitNum, commit["Hash"]));
            _safeCommitTarget.store(commitNum);
            _workerQueue.push(queueableSData(commit));
=======
        if (!SIEquals(commit.methodLine, "COMMIT"))
            STHROW("expecting COMMIT");
        if (!commit.isSet("CommitIndex"))
            STHROW("missing CommitIndex");
        if (commit.calc64("CommitIndex") < 0)
            STHROW("invalid CommitIndex");
        if (!commit.isSet("Hash"))
            STHROW("missing Hash");
        if (commit.content.empty())
            SALERT("Synchronized blank query");
        if (commit.calcU64("CommitIndex") != _db.getCommitCount() + 1)
            STHROW("commit index mismatch");
        _db.waitForCheckpoint();
        if (!_db.beginTransaction())
            STHROW("failed to begin transaction");
        try {
            // Inside a transaction; get ready to back out if an error
            if (!_db.writeUnmodified(commit.content))
                STHROW("failed to write transaction");
            if (!_db.prepare())
                STHROW("failed to prepare transaction");
        } catch (const SException& e) {
            // Transaction failed, clean up
            SERROR("Can't synchronize (" << e.what() << "); shutting down.");
            // **FIXME: Remove the above line once we can automatically handle?
            _db.rollback();
            throw e;
>>>>>>> 5a529374
        }

        // Let the threads know there's work.
        _notifyCommitters.notify_all();
        --commitsRemaining;
    }

    // Did we get all our commits?
    if (commitsRemaining) {
        STHROW("commits remaining at end");
    }

    // Wait for all the work to be done. 
    while (true) {
        unique_lock<mutex> lock(_notifyCommittersMutex);
        if (_db.getCommitCount() >= targetCommitCount) {
            SINFO("Workers finished synchronization block, continuing.");
            break;
        }
        _notifyCommitters.wait(lock);
    }
}

void SQLiteNode::_updateSyncPeer()
{
    Peer* newSyncPeer = nullptr;
    uint64_t commitCount = _db.getCommitCount();
    for (auto peer : peerList) {
        // If either of these conditions are true, then we can't use this peer.
        if (!peer->test("LoggedIn") || peer->calcU64("CommitCount") <= commitCount) {
            continue;
        }

        // Any peer that makes it to here is a usable peer, so it's by default better than nothing.
        if (!newSyncPeer) {
            newSyncPeer = peer;
        }
        // If the previous best peer and this one have the same latency (meaning they're probably both 0), the best one
        // is the one with the highest commit count.
        else if (newSyncPeer->latency == peer->latency) {
            if (peer->calc64("CommitCount") > newSyncPeer->calc64("CommitCount")) {
                newSyncPeer = peer;
            }
        }
        // If the existing best has no latency, then this peer is faster (because we just checked if they're equal and
        // 0 is the slowest latency value).
        else if (newSyncPeer->latency == 0) {
            newSyncPeer = peer;
        }
        // Finally, if this peer is faster than the best, but not 0 itself, it's the new best.
        else if (peer->latency != 0 && peer->latency < newSyncPeer->latency) {
            newSyncPeer = peer;
        }
    }

    // Log that we've changed peers.
    if (_syncPeer != newSyncPeer) {
        string from, to;
        if (_syncPeer) {
            from = _syncPeer->name + " (commit count=" + (*_syncPeer)["CommitCount"] + "), latency="
                                   + to_string(_syncPeer->latency/1000) + "ms";
        } else {
            from = "(NONE)";
        }
        if (newSyncPeer) {
            to = newSyncPeer->name + " (commit count=" + (*newSyncPeer)["CommitCount"] + "), latency="
                                   + to_string(newSyncPeer->latency/1000) + "ms";
        } else {
            to = "(NONE)";
        }

        // We see strange behavior when choosing peers. Peers are being chosen from distant data centers rather than
        // peers on the same LAN. This is extra diagnostic info to try and see why we don't choose closer ones.
        list<string> nonChosenPeers;
        for (auto peer : peerList) {
            if (peer == newSyncPeer || peer == _syncPeer) {
                continue; // These ones we're already logging.
            } else if (!peer->test("LoggedIn")) {
                nonChosenPeers.push_back(peer->name + ":!loggedIn");
            } else if (peer->calcU64("CommitCount") <= commitCount) {
                nonChosenPeers.push_back(peer->name + ":commit=" + (*peer)["CommitCount"]);
            } else {
                nonChosenPeers.push_back(peer->name + ":" + to_string(peer->latency/1000) + "ms");
            }
        }
        SINFO("Updating SYNCHRONIZING peer from " << from << " to " << to << ". Not chosen: " << SComposeList(nonChosenPeers));

        // And save the new sync peer internally.
        _syncPeer = newSyncPeer;
    }
}

void SQLiteNode::_reconnectPeer(Peer* peer) {
    // If we're connected, just kill the connection
    if (peer->s) {
        // Reset
        SHMMM("Reconnecting to '" << peer->name << "'");
        shutdownSocket(peer->s);
        (*peer)["LoggedIn"] = "false";
    }
}

void SQLiteNode::_reconnectAll() {
    // Loop across and reconnect
    for (auto peer : peerList) {
        _reconnectPeer(peer);
    }
}

bool SQLiteNode::_majoritySubscribed() {
    // Count up how may full and subscribed peers we have (A "full" peer is one that *isn't* a permaslave).
    int numFullPeers = 0;
    int numFullSlaves = 0;
    for (auto peer : peerList) {
        if (peer->params["Permaslave"] != "true") {
            ++numFullPeers;
            if (peer->test("Subscribed")) {
                ++numFullSlaves;
            }
        }
    }

    // Done!
    return (numFullSlaves * 2 >= numFullPeers);
}

bool SQLiteNode::peekPeerCommand(SQLiteNode* node, SQLite& db, SQLiteCommand& command)
{
    Peer* peer = nullptr;
    try {
        if (SIEquals(command.request.methodLine, "SYNCHRONIZE")) {
            peer = node->getPeerByID(SToUInt64(command.request["peerID"]));
            if (!peer) {
                // There's nobody to send to, but this was a valid command that's been handled.
                return true;
            }
            command.response.methodLine = "SYNCHRONIZE_RESPONSE";
            _queueSynchronizeStateless(command.request.nameValueMap,
                                       command.request["name"],
                                       command.request["peerName"],
                                       SToInt(command.request["state"]),
                                       SToUInt64(command.request["targetCommit"]),
                                       db,
                                       command.response,
                                       false);

            // The following two lines are copied from `_sendToPeer`.
            command.response["CommitCount"] = to_string(db.getCommitCount());
            command.response["Hash"] = db.getCommittedHash();
            peer->sendMessage(command.response);
            return true;
        }
    } catch (const SException& e) {
        if (peer) {
            // Any failure causes the response to in initiate a reconnect, if we got a peer.
            command.response.methodLine = "RECONNECT";
            command.response["Reason"] = e.what();
            peer->sendMessage(command.response);
        }

        // If we even got here, then it must have been a peer command, so we'll call it complete.
        return true;
    }
    return false;
}

void SQLiteNode::replicateWorker(SQLiteNode& node, int journalID) {
    // This is a hack to make the SXXXX macros works, since they expect `name` and `_state` to be defined.
    const string& name = node.name;
    const State& _state = node._state;

    string threadName = (journalID < 0 ? "replicate" : "replicate" + to_string(journalID));
    SInitialize(threadName);
    try {
        SQLite workerDB = node._db.getCopyWithJournalID(journalID);
        while (!node._workersShouldFinish.load()) {
            try {
                atomic<int> ignore;
                queueableSData message = node._workerQueue.getSynchronized(1'000'000, ignore);
                SINFO("TYLER dequeued " << message.data.methodLine);
                if (SIEquals(message.data.methodLine, "BEGIN_TRANSACTION") || SIEquals(message.data.methodLine, "COMMIT")) {
                    bool isCommit = SIEquals(message.data.methodLine, "COMMIT");

                    // BEGIN_TRANSACTION (sent during replication) and COMMIT (sent during synchronization) send slightly
                    // different things, so we normalize their inputs here.
                    uint64_t commitNum = SToUInt64(isCommit ? message.data["CommitIndex"] : message.data["NewCount"]);
                    string commitHash = isCommit? message.data["Hash"] : message.data["NewHash"];

                    int result = performTransaction(node, workerDB, message, commitNum, commitHash, false);
                    if (result != SQLITE_OK) {
                        SINFO("Transaction failed (conflict or schema change), retrying in sync mode.");
                        int result = performTransaction(node, workerDB, message, commitNum, commitHash, true);
                        if (result == SQLITE_BUSY_SNAPSHOT) {
                            SALERT("Transaction failed twice, shouldn't be possible.");
                        }
                    }  else {
                        // Everything is fine, get another command.
                    }
                } else {
                    SALERT("TYLER UNEXPECTED WORKER QUEUE MESSAGE: " << message.data.methodLine);
                }
            } catch (const decltype(_workerQueue)::timeout_error& e) {
                // No commands, that's fine, loop again.
            }
        }
    } catch (const out_of_range& e) {
        // There weren't enough journals for this.
        SWARN("TYLER Not enough journals for replicate thread " << journalID);
    }
    SINFO("Replicate thread done, returning.");
}

int SQLiteNode::performTransaction(SQLiteNode& node, SQLite& db, queueableSData& message, uint64_t commitNum, const string& commitHash, bool forceSync) {
    const string& name = node.name;
    const State& _state = node._state;
    struct {string name;} peerBase;
    auto peer = &peerBase;
    peerBase.name = "peerName"; // TODO: Fix this.

    // BEGIN_TRANSACTION: Sent by the MASTER to all subscribed slaves to begin a new distributed transaction. Each
    // slave begins a local transaction with this query and responds APPROVE_TRANSACTION. If the slave cannot start
    // the transaction for any reason, it is broken somehow -- disconnect from the master.
    // **FIXME**: What happens if MASTER steps down before sending BEGIN?
    // **FIXME**: What happens if MASTER steps down or disconnects after BEGIN?
    bool success = true;
    uint64_t masterSentTimestamp = message.data.calcU64("masterSendTime");
    uint64_t slaveDequeueTimestamp = STimeNow();

    bool isCommit = SIEquals(message.data.methodLine, "COMMIT");
    bool async = (SStartsWith(message.data["ID"], "ASYNC_") || isCommit) && !forceSync;
    
    if (!db.getUncommittedHash().empty()) {
        STHROW("already in a transaction");
    }
    // We block for the whole transaction for synchronous commits.
    unique_lock<shared_timed_mutex> quorumLockUnique(node._quorumCommitMutex, defer_lock);
    if (async) {
        if (!db.beginConcurrentTransaction()) {
            STHROW("failed to begin concurrent transaction");
        }
    } else {
        quorumLockUnique.lock();
        if (!db.beginTransaction()) {
            STHROW("failed to begin transaction");
        }
    }
    try {
        // Inside transaction; get ready to back out on error
        if (!db.writeUnmodified(message.data.content)) {
            STHROW("failed to write transaction");
        }

    } catch (const SException& e) {
        // Something caused a commit failure.
        success = false;
        db.rollback();
    }

    // Are we participating in quorum? If this is a COMMIT message, we aren't.
    if (!isCommit) {
        if (node._priority) {
            // If the ID is /ASYNC_\d+/, no need to respond, master will ignore it anyway.
            string verb = success ? "APPROVE_TRANSACTION" : "DENY_TRANSACTION";
            if (!async) {
                // Not a permaslave, approve the transaction
                PINFO(verb << " #" << db.getCommitCount() + 1 << " (" << commitHash << ").");
                SData response(verb);
                response["NewCount"] = SToStr(db.getCommitCount() + 1);

                // The "success" case here duplicates part of "SQLite::prepare" because we need this data before we can
                // call that.
                response["NewHash"] = success ? SToHex(SHashSHA1(db.getCommittedHash() + db.getUncommittedQuery())) : commitHash;

                response["ID"] = message.data["ID"];
                Peer* masterPeer = node._masterPeer;
                if (masterPeer) {
                    node._sendToPeer(masterPeer, response);
                } else {
                    SWARN("Lost master while committing, can't send response.");
                }
            } else {
                PINFO("Skipping " << verb << " for ASYNC command.");
            }
        } else {
            PINFO("Would approve/deny transaction #" << db.getCommitCount() + 1 << " (" << db.getUncommittedHash()
                  << ") for command '" << message.data["Command"] << "', but a permaslave -- keeping quiet.");
        }
    }

    if (!success) {
        SALERT("Distributed transaction *failed*, won't try to commit.");
        return SQLITE_ERROR;
    }

    uint64_t transitTimeUS = slaveDequeueTimestamp - masterSentTimestamp;
    uint64_t applyTimeUS = STimeNow() - slaveDequeueTimestamp;
    float transitTimeMS = (float)transitTimeUS / 1000.0;
    float applyTimeMS = (float)applyTimeUS / 1000.0;
    PINFO("Replicated transaction " << message.data.calcU64("NewCount") << ", sent by master at " << masterSentTimestamp
          << ", transit/dequeue time: " << transitTimeMS << "ms, applied in: " << applyTimeMS << "ms, should COMMIT next.");

    while (true && !node._workersShouldFinish) {
        // Lock and check if we can commit. If we *can* commit, we will (while holding the lock). Otherwise, we'll skip
        // to the end and wait for the required state to commit.
        unique_lock<mutex> lock(node._notifyCommittersMutex);

        // If we received a notification that we should roll this transaction back, do it now.
        if (node._rollbackTransactionID == commitNum) {
            SINFO("Rolling back transaction " << commitNum);
            db.rollback();
            node._rollbackTransactionID.store(UINT64_MAX);
            return SQLITE_OK;
        }

        if (node._safeCommitTarget.load() >= commitNum && db.getCommitCount() == commitNum - 1) {

            // If we're in synchronous mode, we'll have already locked above and don't need to do this. However, if
            // we're in async mode, we need to grab the shared lock now just in case someone else is doing a
            // synchronous operation. This will keep us from writing over their commit (because we won't be able to
            // acquire this until they finish).
            shared_lock<shared_timed_mutex> quorumLockShared(node._quorumCommitMutex, defer_lock);
            if (async) {
                quorumLockShared.lock();
            }
            if (!db.prepare()) {
                STHROW("failed to prepare transaction");
            }

            SINFO("Can commit " << commitNum << ", safe target is:" << node._safeCommitTarget << ", db.getCommitCount() is: " << db.getCommitCount() << ". Committing.");
            if (db.getUncommittedHash().empty()) {
                STHROW("no outstanding transaction");
            }
            if (commitNum != db.getCommitCount() + 1) {
                STHROW("commit count mismatch. Expected: " + to_string(commitNum) + ", but would actually be: "
                      + to_string(db.getCommitCount() + 1));
            }
            auto it = node._commitHashes.find(commitNum);
            if (it == node._commitHashes.end() || it->second != db.getUncommittedHash()) {
                SALERT("Hash Mismatch[" << commitNum << "]: " << db.getUncommittedHash() << ":" << (it == node._commitHashes.end() ? "[empty]" : it->second));
                STHROW("hash mismatch");
            }

            SDEBUG("Committing current transaction because COMMIT_TRANSACTION: " << db.getUncommittedQuery());
            int result = db.commit();
            if (result != SQLITE_OK) {
                db.rollback();
                return result;
            }

            // Clear the list of committed transactions. We're slaving, so we don't need to send these.
            db.getCommittedTransactions();

            // Log timing info.
            // TODO: This is obsolete and replaced by timing info in BedrockCommand. This should be removed.
            uint64_t beginElapsed, readElapsed, writeElapsed, prepareElapsed, commitElapsed, rollbackElapsed;
            uint64_t totalElapsed = db.getLastTransactionTiming(beginElapsed, readElapsed, writeElapsed, prepareElapsed,
                                                                 commitElapsed, rollbackElapsed);
            SINFO("Committed slave transaction #" << message.data["CommitCount"] << " (" << message.data["Hash"] << ") in "
                  << totalElapsed / 1000 << " ms (" << beginElapsed / 1000 << "+"
                  << readElapsed / 1000 << "+" << writeElapsed / 1000 << "+"
                  << prepareElapsed / 1000 << "+" << commitElapsed / 1000 << "+"
                  << rollbackElapsed / 1000 << "ms)");

            // We're done with this hash.
            node._commitHashes.erase(it);

            // Notify anyone waiting that the state has changed.
            lock.unlock();
            node._notifyCommitters.notify_all();

            SINFO("Commit complete.");

            // We're done.
            return SQLITE_OK;
        } else {
            // Otherwise, unlock and wait for the required conditions.
            SINFO("TYLER Waiting for commit " << commitNum << ", at " << node._safeCommitTarget.load());
            node._notifyCommitters.wait(lock);
        }
    }

    // We can only get here if we exit mid-transaction (because _workersShouldFinish is now `true`). If that happens,
    // roll back.
    db.rollback();
    return SQLITE_OK;
}<|MERGE_RESOLUTION|>--- conflicted
+++ resolved
@@ -1457,82 +1457,7 @@
         if (_state != SLAVING) {
             STHROW("not slaving");
         }
-<<<<<<< HEAD
         _workerQueue.push(queueableSData(message));
-=======
-        if (!_masterPeer) {
-            STHROW("no master?");
-        }
-        if (!_db.getUncommittedHash().empty()) {
-            STHROW("already in a transaction");
-        }
-        if (_db.getCommitCount() + 1 != message.calcU64("NewCount")) {
-            STHROW("commit count mismatch. Expected: " + message["NewCount"] + ", but would actually be: " + to_string(_db.getCommitCount() + 1));
-        }
-        _db.waitForCheckpoint();
-        if (!_db.beginTransaction()) {
-            STHROW("failed to begin transaction");
-        }
-        try {
-            // Inside transaction; get ready to back out on error
-            if (!_db.writeUnmodified(message.content)) {
-                STHROW("failed to write transaction");
-            }
-            if (!_db.prepare()) {
-                STHROW("failed to prepare transaction");
-            }
-            // Successful commit; we in the right state?
-            if (_db.getUncommittedHash() != message["NewHash"]) {
-                // Something is screwed up
-                PWARN("New hash mismatch: command='" << message["Command"] << "', commitCount=#" << _db.getCommitCount()
-                      << "', committedHash='" << _db.getCommittedHash() << "', uncommittedHash='"
-                      << _db.getUncommittedHash() << "', messageHash='" << message["NewHash"] << "', uncommittedQuery='"
-                      << _db.getUncommittedQuery() << "'");
-                STHROW("new hash mismatch");
-            }
-        } catch (const SException& e) {
-            // Something caused a commit failure.
-            success = false;
-            _db.rollback();
-        }
-
-        // Are we participating in quorum?
-        if (_priority) {
-            // If the ID is /ASYNC_\d+/, no need to respond, master will ignore it anyway.
-            string verb = success ? "APPROVE_TRANSACTION" : "DENY_TRANSACTION";
-            if (!SStartsWith(message["ID"], "ASYNC_")) {
-                // Not a permaslave, approve the transaction
-                PINFO(verb << " #" << _db.getCommitCount() + 1 << " (" << message["NewHash"] << ").");
-                SData response(verb);
-                response["NewCount"] = SToStr(_db.getCommitCount() + 1);
-                response["NewHash"] = success ? _db.getUncommittedHash() : message["NewHash"];
-                response["ID"] = message["ID"];
-                _sendToPeer(_masterPeer, response);
-            } else {
-                PINFO("Skipping " << verb << " for ASYNC command.");
-            }
-        } else {
-            PINFO("Would approve/deny transaction #" << _db.getCommitCount() + 1 << " (" << _db.getUncommittedHash()
-                  << ") for command '" << message["Command"] << "', but a permaslave -- keeping quiet.");
-        }
-
-        // Check our escalated commands and see if it's one being processed
-        auto commandIt = _escalatedCommandMap.find(message["ID"]);
-        if (commandIt != _escalatedCommandMap.end()) {
-            // We're starting the transaction for a given command; note this
-            // so we know that this command might be corrupted if the master
-            // crashes.
-            SINFO("Master is processing our command " << message["ID"] << " (" << message["Command"] << ")");
-            commandIt->second.transaction = message;
-        }
-
-        uint64_t transitTimeUS = slaveDequeueTimestamp - masterSentTimestamp;
-        uint64_t applyTimeUS = STimeNow() - slaveDequeueTimestamp;
-        float transitTimeMS = (float)transitTimeUS / 1000.0;
-        float applyTimeMS = (float)applyTimeUS / 1000.0;
-        PINFO("Replicated transaction " << message.calcU64("NewCount") << ", sent by master at " << masterSentTimestamp
-              << ", transit/dequeue time: " << transitTimeMS << "ms, applied in: " << applyTimeMS << "ms, should COMMIT next.");
->>>>>>> 5a529374
     } else if (SIEquals(message.methodLine, "APPROVE_TRANSACTION") ||
                SIEquals(message.methodLine, "DENY_TRANSACTION")) {
         // APPROVE_TRANSACTION: Sent to the master by a slave when it confirms it was able to begin a transaction and
@@ -2089,7 +2014,6 @@
         // Consume this message and process
         content += messageSize;
         remaining -= messageSize;
-<<<<<<< HEAD
 
         {
             // Give the work to the worker threads.
@@ -2100,35 +2024,6 @@
             _commitHashes.emplace(make_pair(commitNum, commit["Hash"]));
             _safeCommitTarget.store(commitNum);
             _workerQueue.push(queueableSData(commit));
-=======
-        if (!SIEquals(commit.methodLine, "COMMIT"))
-            STHROW("expecting COMMIT");
-        if (!commit.isSet("CommitIndex"))
-            STHROW("missing CommitIndex");
-        if (commit.calc64("CommitIndex") < 0)
-            STHROW("invalid CommitIndex");
-        if (!commit.isSet("Hash"))
-            STHROW("missing Hash");
-        if (commit.content.empty())
-            SALERT("Synchronized blank query");
-        if (commit.calcU64("CommitIndex") != _db.getCommitCount() + 1)
-            STHROW("commit index mismatch");
-        _db.waitForCheckpoint();
-        if (!_db.beginTransaction())
-            STHROW("failed to begin transaction");
-        try {
-            // Inside a transaction; get ready to back out if an error
-            if (!_db.writeUnmodified(commit.content))
-                STHROW("failed to write transaction");
-            if (!_db.prepare())
-                STHROW("failed to prepare transaction");
-        } catch (const SException& e) {
-            // Transaction failed, clean up
-            SERROR("Can't synchronize (" << e.what() << "); shutting down.");
-            // **FIXME: Remove the above line once we can automatically handle?
-            _db.rollback();
-            throw e;
->>>>>>> 5a529374
         }
 
         // Let the threads know there's work.
@@ -2364,6 +2259,7 @@
         STHROW("already in a transaction");
     }
     // We block for the whole transaction for synchronous commits.
+    db.waitForCheckpoint();
     unique_lock<shared_timed_mutex> quorumLockUnique(node._quorumCommitMutex, defer_lock);
     if (async) {
         if (!db.beginConcurrentTransaction()) {
