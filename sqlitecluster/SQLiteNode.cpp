--- conflicted
+++ resolved
@@ -47,12 +47,9 @@
     : STCPNode(name, host, max(SQL_NODE_DEFAULT_RECV_TIMEOUT, SQL_NODE_SYNCHRONIZING_RECV_TIMEOUT)),
       _db(db), _commitState(CommitState::UNINITIALIZED), _server(server), _stateChangeCount(0),
       _lastNetStatTime(chrono::steady_clock::now()),
-<<<<<<< HEAD
       _replicationPool(_db, "repl", true, 8),
       _receivedCommitCount(_db.getCommitCount()),
       _completedCommitCount(_db.getCommitCount()),
-=======
->>>>>>> 27185cde
       _handledCommitCount(0)
     {
     SASSERT(priority >= 0);
@@ -2139,7 +2136,6 @@
     return false;
 }
 
-<<<<<<< HEAD
 void SQLiteNode::handleBeginTransaction(sqlite3* db, const SData& message) {
     AutoScopedWallClockTimer timer(_syncTimer);
 
@@ -2237,8 +2233,6 @@
           << ", transit/dequeue time: " << transitTimeMS << "ms, applied in: " << applyTimeMS << "ms, should COMMIT next.");
 }
 
-=======
->>>>>>> 27185cde
 void SQLiteNode::handleBeginTransaction(Peer* peer, const SData& message) {
     AutoScopedWallClockTimer timer(_syncTimer);
 
@@ -2336,16 +2330,12 @@
           << ", transit/dequeue time: " << transitTimeMS << "ms, applied in: " << applyTimeMS << "ms, should COMMIT next.");
 }
 
-<<<<<<< HEAD
 bool SQLiteNode::handleCommitTransaction(sqlite3* db, const SData& message) {
     // TODO: Based on below version.
     return true;
 }
 
 bool SQLiteNode::handleCommitTransaction(Peer* peer, const SData& message) {
-=======
-void SQLiteNode::handleCommitTransaction(Peer* peer, const SData& message) {
->>>>>>> 27185cde
     AutoScopedWallClockTimer timer(_syncTimer);
 
     // COMMIT_TRANSACTION: Sent to all subscribed followers by the leader when it determines that the current
@@ -2365,16 +2355,12 @@
     }
 
     SDEBUG("Committing current transaction because COMMIT_TRANSACTION: " << _db.getUncommittedQuery());
-<<<<<<< HEAD
     int errorCode = _db.commit();
     if (errorCode == SQLITE_BUSY_SNAPSHOT) {
         SINFO("Commit conflict, rolling back.");
         _db.rollback();
         return false;
     }
-=======
-    _db.commit();
->>>>>>> 27185cde
 
     // Clear the list of committed transactions. We're following, so we don't need to send these.
     _db.getCommittedTransactions();
@@ -2405,11 +2391,8 @@
         auto timingInfo = _syncTimer.getStatsAndReset();
         SINFO("Over the last 5000 commits, (total: " << _handledCommitCount << ") " << timingInfo.second.count() << "/" << timingInfo.first.count() << "ms spent in replication");
     }
-<<<<<<< HEAD
 
     return true;
-=======
->>>>>>> 27185cde
 }
 
 void SQLiteNode::handleRollbackTransaction(Peer* peer, const SData& message) {
@@ -2435,7 +2418,6 @@
         SINFO("Leader has rolled back in response to our command " << message["ID"]);
         commandIt->second.transaction = message;
     }
-<<<<<<< HEAD
 }
 
 #undef SLOGPREFIX
@@ -2529,7 +2511,4 @@
     } else {
         SERROR("Unhandled replication message " << message.methodLine);
     }
-}
-=======
-}
->>>>>>> 27185cde
+}