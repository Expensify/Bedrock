--- conflicted
+++ resolved
@@ -929,24 +929,9 @@
             }
             _sharedData.checkpointInProgress.clear();
         }
-<<<<<<< HEAD
-        logLastTransactionTiming(
-            format("{} COMMIT {} complete in {}. Wrote {} pages. WAL file size is {} bytes. {} read queries attempted, {} write queries attempted, {} served from cache. Used journal {}.",
-                description,
-                SToStr(_sharedData.commitCount),
-                time,
-                (endPages - startPages),
-                sz,
-                _readQueryCount,
-                _writeQueryCount,
-                _cacheHits,
-                _journalName), 
-            commandName);
-=======
         SINFO(description << " COMMIT " << SToStr(_sharedData.commitCount) << " complete in " << time << ". Wrote " << (endPages - startPages)
               << " pages. WAL file size is " << sz << " bytes. " << _readQueryCount << " read queries attempted, " << _writeQueryCount << " write queries attempted, " << _cacheHits
               << " served from cache. Used journal " << _journalName << (_hctree ? ". HC-Tree pages added: " + to_string(_pageCountDifference) : ""));
->>>>>>> 65acedae
         _readQueryCount = 0;
         _writeQueryCount = 0;
         _cacheHits = 0;
