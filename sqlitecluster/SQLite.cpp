--- conflicted
+++ resolved
@@ -495,47 +495,12 @@
         _sharedData->currentTransactionCount++;
     }
     _sharedData->blockNewTransactionsCV.notify_one();
-    _uncommittedConcurrency = false;
+    _uncommittedConcurrency = true;
 
     // Reset before the query, as it's possible the query sets these.
     _abandonForCheckpoint = false;
     _autoRolledBack = false;
 
-<<<<<<< HEAD
-    SDEBUG("Beginning transaction");
-    uint64_t before = STimeNow();
-    _insideTransaction = !SQuery(_db, "starting db transaction", "BEGIN TRANSACTION");
-    _queryCache.clear();
-    _transactionName = transactionName;
-    _useCache = useCache;
-    _queryCount = 0;
-    _cacheHits = 0;
-    _beginElapsed = STimeNow() - before;
-    _readElapsed = 0;
-    _writeElapsed = 0;
-    _prepareElapsed = 0;
-    _commitElapsed = 0;
-    _rollbackElapsed = 0;
-    return _insideTransaction;
-}
-
-bool SQLite::beginConcurrentTransaction(bool useCache, const string& transactionName) {
-    SASSERT(!_insideTransaction);
-    SASSERT(_uncommittedHash.empty());
-    SASSERT(_uncommittedQuery.empty());
-    {
-        unique_lock<mutex> lock(_sharedData->notifyWaitMutex);
-        _sharedData->currentTransactionCount++;
-    }
-    _sharedData->blockNewTransactionsCV.notify_one();
-    _uncommittedConcurrency = true;
-
-    // Reset before the query, as it's possible the query sets these.
-    _abandonForCheckpoint = false;
-    _autoRolledBack = false;
-
-=======
->>>>>>> 6570215f
     SDEBUG("[concurrent] Beginning transaction");
     uint64_t before = STimeNow();
     _currentTransactionAttemptCount = -1;
