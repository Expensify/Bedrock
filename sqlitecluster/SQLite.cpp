--- conflicted
+++ resolved
@@ -655,15 +655,9 @@
         sqlite3_file *pWal = 0;
         sqlite3_int64 sz = 0;
         sqlite3_file_control(_db, "main", SQLITE_FCNTL_JOURNAL_POINTER, &pWal);
-<<<<<<< HEAD
-        if( pWal ){
-          // pWal is NULL for hctree databases.
-          pWal->pMethods->xFileSize(pWal, &sz);
-=======
         if (pWal) {
-            // This is not set for HC-tree DBs.
+            // pWal is NULL for hctree databases.
             pWal->pMethods->xFileSize(pWal, &sz);
->>>>>>> 7ec34ba9
         }
 
         _commitElapsed += STimeNow() - before;
